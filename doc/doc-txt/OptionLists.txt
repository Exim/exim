--- conflicted
+++ resolved
@@ -373,11 +373,7 @@
 once_file_size                       integer         0             autoreply         3.20
 once_repeat                          time            0s            autoreply         2.95
 one_time                             boolean         false         redirect          4.00
-<<<<<<< HEAD
-openssl_options                      string          unset         main              4.73 default to unset in 4.80
-=======
-openssl_options                      string          +no_sslv2     main              4.73 default changed in 4.78
->>>>>>> f0f5a555
+openssl_options                      string          +no_sslv2     main              4.73 default changed in 4.80
 optional                             boolean         false         iplookup          4.00
 oracle_servers                       string          unset         main              4.00
 owners                               string list     unset         redirect          4.00
