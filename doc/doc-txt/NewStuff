New Features in Exim
--------------------

This file contains descriptions of new features that have been added to Exim.
Before a formal release, there may be quite a lot of detail so that people can
test from the snapshots or the CVS before the documentation is updated. Once
the documentation is updated, this file is reduced to a short list.

<<<<<<< HEAD
=======
Version 4.89
------------


>>>>>>> 29f67888
Version 4.88
------------

 1. The new perl_taintmode option allows to run the embedded perl
    interpreter in taint mode.

 2. New log_selector: dnssec, adds a "DS" tag to acceptance and delivery lines.

 3. Speculative debugging, via a "kill" option to the "control=debug" ACL
    modifier.

 4. New expansion item ${sha3:<string>} / ${sha3_<N>:<string>}.
    N can be 224, 256 (default), 384, 512.
    With GnuTLS 3.5.0 or later, only.

 5. Facility for named queues:  A command-line argument can specify
    the queue name for a queue operation, and an ACL modifier can set
    the queue to be used for a message.  A $queue_name variable gives
    visibility.

 6. New expansion operators base32/base32d.

 7. The CHUNKING ESMTP extension from RFC 3030.  May give some slight
    performance increase and network load decrease.  Main config option
    chunking_advertise_hosts, and smtp transport option hosts_try_chunking
    for control.

 8. LMDB lookup support, as Experimental. Patch supplied by Andrew Colin Kissa.

 9. Expansion operator escape8bit, like escape but not touching newline etc..

10. Feature macros, generated from compile options.  All start with "_HAVE_"
    and go on with some roughly recognisable name.  Driver macros, for
<<<<<<< HEAD
    router, transport and authentication drivers; names starting with "_DRVR_".
=======
    router, transport and authentication drivers; names starting with "_DRIVER_".
>>>>>>> 29f67888
    Option macros, for each configuration-file option; all start with "_OPT_".
    Use the "-bP macros" command-line option to see what is present.

11. Integer values for options can take a "G" multiplier.

12. defer=pass option for the ACL control cutthrough_delivery, to reflect 4xx
    returns from the target back to the initiator, rather than spooling the
    message.

13. New built-in constants available for tls_dhparam and default changed.

14. If built with EXPERIMENTAL_QUEUEFILE, a queuefile transport, for writing
    out copies of the message spool files for use by 3rd-party scanners.

15. A new option on the smtp transport, hosts_try_fastopen.  If the system
    supports it (on Linux it must be enabled in the kernel by the sysadmin)
    try to use RFC 7413 "TCP Fast Open".  No data is sent on the SYN segment
    but it permits a peer that also supports the facility to send its SMTP
    banner immediately after the SYN,ACK segment rather then waiting for
    another ACK - so saving up to one roundtrip time.  Because it requires
    previous communication with the peer (we save a cookie from it) this
    will only become active on frequently-contacted destinations.

<<<<<<< HEAD
=======
16. A new syslog_pid option to suppress PID duplication in syslog lines.

>>>>>>> 29f67888

Version 4.87
------------

 1. The ACL conditions regex and mime_regex now capture substrings
    into numeric variables $regex1 to 9, like the "match" expansion condition.

 2. New $callout_address variable records the address used for a spam=,
    malware= or verify= callout.

 3. Transports now take a "max_parallel" option, to limit concurrency.

 4. Expansion operators ${ipv6norm:<string>} and ${ipv6denorm:<string>}.
    The latter expands to a 8-element colon-sep set of hex digits including
    leading zeroes. A trailing ipv4-style dotted-decimal set is converted
    to hex.  Pure ipv4 addresses are converted to IPv4-mapped IPv6.
    The former operator strips leading zeroes and collapses the longest
    set of 0-groups to a double-colon.

 5. New "-bP config" support, to dump the effective configuration.

 6. New $dkim_key_length variable.

 7. New base64d and base64 expansion items (the existing str2b64 being a
    synonym of the latter).  Add support in base64 for certificates.

 8. New main configuration option "bounce_return_linesize_limit" to
    avoid oversize bodies in bounces. The default value matches RFC
    limits.

 9. New $initial_cwd expansion variable.


Version 4.86
------------

 1. Support for using the system standard CA bundle.

 2. New expansion items $config_file, $config_dir, containing the file
    and directory name of the main configuration file. Also $exim_version.

 3. New "malware=" support for Avast.

 4. New "spam=" variant option for Rspamd.

 5. Assorted options on malware= and spam= scanners.

 6. A command-line option to write a comment into the logfile.

 7. If built with EXPERIMENTAL_SOCKS feature enabled, the smtp transport can
    be configured to make connections via socks5 proxies.

 8. If built with EXPERIMENTAL_INTERNATIONAL, support is included for
    the transmission of UTF-8 envelope addresses.

 9. If built with EXPERIMENTAL_INTERNATIONAL, an expansion item for a commonly
    used encoding of Maildir folder names.

10. A logging option for slow DNS lookups.

11. New ${env {<variable>}} expansion.

12. A non-SMTP authenticator using information from TLS client certificates.

13. Main option "tls_eccurve" for selecting an Elliptic Curve for TLS.
    Patch originally by Wolfgang Breyha.

14. Main option "dns_trust_aa" for trusting your local nameserver at the
    same level as DNSSEC.


Version 4.85
------------

 1. If built with EXPERIMENTAL_DANE feature enabled, Exim will follow the
    DANE SMTP draft to assess a secure chain of trust of the certificate
    used to establish the TLS connection based on a TLSA record in the
    domain of the sender.

 2. The EXPERIMENTAL_TPDA feature has been renamed to EXPERIMENTAL_EVENT
    and several new events have been created. The reason is because it has
    been expanded beyond just firing events during the transport phase. Any
    existing TPDA transport options will have to be rewritten to use a new
    $event_name expansion variable in a condition. Refer to the
    experimental-spec.txt for details and examples.

 3. The EXPERIMENTAL_CERTNAMES features is an enhancement to verify that
    server certs used for TLS match the result of the MX lookup. It does
    not use the same mechanism as DANE.


Version 4.84
------------


Version 4.83
------------

 1. If built with the EXPERIMENTAL_PROXY feature enabled, Exim can be
    configured to expect an initial header from a proxy that will make the
    actual external source IP:host be used in exim instead of the IP of the
    proxy that is connecting to it.

 2. New verify option header_names_ascii, which will check to make sure
    there are no non-ASCII characters in header names.  Exim itself handles
    those non-ASCII characters, but downstream apps may not, so Exim can
    detect and reject if those characters are present.

 3. New expansion operator ${utf8clean:string} to replace malformed UTF8
    codepoints with valid ones.

 4. New malware type "sock".  Talks over a Unix or TCP socket, sending one
    command line and matching a regex against the return data for trigger
    and a second regex to extract malware_name.  The mail spoolfile name can
    be included in the command line.

 5. The smtp transport now supports options "tls_verify_hosts" and
    "tls_try_verify_hosts".  If either is set the certificate verification
    is split from the encryption operation. The default remains that a failed
    verification cancels the encryption.

 6. New SERVERS override of default ldap server list.  In the ACLs, an ldap
    lookup can now set a list of servers to use that is different from the
    default list.

 7. New command-line option -C for exiqgrep to specify alternate exim.conf
    file when searching the queue.

 8. OCSP now supports GnuTLS also, if you have version 3.1.3 or later of that.

 9. Support for DNSSEC on outbound connections.

10. New variables "tls_(in,out)_(our,peer)cert" and expansion item
    "certextract" to extract fields from them. Hash operators md5 and sha1
    work over them for generating fingerprints, and a new sha256 operator
    for them added.

11. PRDR is now supported dy default.

12. OCSP stapling is now supported by default.

13. If built with the EXPERIMENTAL_DSN feature enabled, Exim will output
    Delivery Status Notification messages in MIME format, and negociate
    DSN features per RFC 3461.


Version 4.82
------------

 1. New command-line option -bI:sieve will list all supported sieve extensions
    of this Exim build on standard output, one per line.
    ManageSieve (RFC 5804) providers managing scripts for use by Exim should
    query this to establish the correct list to include in the protocol's
    SIEVE capability line.

 2. If the -n option is combined with the -bP option, then the name of an
    emitted option is not output, only the value (if visible to you).
    For instance, "exim -n -bP pid_file_path" should just emit a pathname
    followed by a newline, and no other text.

 3. When built with SUPPORT_TLS and USE_GNUTLS, the SMTP transport driver now
    has a "tls_dh_min_bits" option, to set the minimum acceptable number of
    bits in the Diffie-Hellman prime offered by a server (in DH ciphersuites)
    acceptable for security.  (Option accepted but ignored if using OpenSSL).
    Defaults to 1024, the old value.  May be lowered only to 512, or raised as
    far as you like.  Raising this may hinder TLS interoperability with other
    sites and is not currently recommended.  Lowering this will permit you to
    establish a TLS session which is not as secure as you might like.

    Unless you really know what you are doing, leave it alone.

 4. If not built with DISABLE_DNSSEC, Exim now has the main option
    dns_dnssec_ok; if set to 1 then Exim will initialise the resolver library
    to send the DO flag to your recursive resolver.  If you have a recursive
    resolver, which can set the Authenticated Data (AD) flag in results, Exim
    can now detect this.  Exim does not perform validation itself, instead
    relying upon a trusted path to the resolver.

    Current status: work-in-progress; $sender_host_dnssec variable added.

 5. DSCP support for outbound connections: on a transport using the smtp driver,
    set "dscp = ef", for instance, to cause the connections to have the relevant
    DSCP (IPv4 TOS or IPv6 TCLASS) value in the header.

    Similarly for inbound connections, there is a new control modifier, dscp,
    so "warn control = dscp/ef" in the connect ACL, or after authentication.

    Supported values depend upon system libraries.  "exim -bI:dscp" to list the
    ones Exim knows of.  You can also set a raw number 0..0x3F.

 6. The -G command-line flag is no longer ignored; it is now equivalent to an
    ACL setting "control = suppress_local_fixups".  The -L command-line flag
    is now accepted and forces use of syslog, with the provided tag as the
    process name.  A few other flags used by Sendmail are now accepted and
    ignored.

 7. New cutthrough routing feature.  Requested by a "control = cutthrough_delivery"
    ACL modifier; works for single-recipient mails which are recieved on and
    deliverable via SMTP.  Using the connection made for a recipient verify,
    if requested before the verify, or a new one made for the purpose while
    the inbound connection is still active.  The bulk of the mail item is copied
    direct from the inbound socket to the outbound (as well as the spool file).
    When the source notifies the end of data, the data acceptance by the destination
    is negociated before the acceptance is sent to the source.  If the destination
    does not accept the mail item, for example due to content-scanning, the item
    is not accepted from the source and therefore there is no need to generate
    a bounce mail.  This is of benefit when providing a secondary-MX service.
    The downside is that delays are under the control of the ultimate destination
    system not your own.

    The Recieved-by: header on items delivered by cutthrough is generated
    early in reception rather than at the end; this will affect any timestamp
    included.  The log line showing delivery is recorded before that showing
    reception; it uses a new ">>" tag instead of "=>".

    To support the feature, verify-callout connections can now use ESMTP and TLS.
    The usual smtp transport options are honoured, plus a (new, default everything)
    hosts_verify_avoid_tls.

    New variable families named tls_in_cipher, tls_out_cipher etc. are introduced
    for specific access to the information for each connection.  The old names
    are present for now but deprecated.

    Not yet supported: IGNOREQUOTA, SIZE, PIPELINING.

 8. New expansion operators ${listnamed:name} to get the content of a named list
    and ${listcount:string} to count the items in a list.

 9. New global option "gnutls_allow_auto_pkcs11", defaults false.  The GnuTLS
    rewrite in 4.80 combines with GnuTLS 2.12.0 or later, to autoload PKCS11
    modules.  For some situations this is desirable, but we expect admin in
    those situations to know they want the feature.  More commonly, it means
    that GUI user modules get loaded and are broken by the setuid Exim being
    unable to access files specified in environment variables and passed
    through, thus breakage.  So we explicitly inhibit the PKCS11 initialisation
    unless this new option is set.

    Some older OS's with earlier versions of GnuTLS might not have pkcs11 ability,
    so have also added a build option which can be used to build Exim with GnuTLS
    but without trying to use any kind of PKCS11 support.  Uncomment this in the
    Local/Makefile:

    AVOID_GNUTLS_PKCS11=yes

10. The "acl = name" condition on an ACL now supports optional arguments.
    New expansion item "${acl {name}{arg}...}" and expansion condition
    "acl {{name}{arg}...}" are added.  In all cases up to nine arguments
    can be used, appearing in $acl_arg1 to $acl_arg9 for the called ACL.
    Variable $acl_narg contains the number of arguments.  If the ACL sets
    a "message =" value this becomes the result of the expansion item,
    or the value of $value for the expansion condition.  If the ACL returns
    accept the expansion condition is true; if reject, false.  A defer
    return results in a forced fail.

11. Routers and transports can now have multiple headers_add and headers_remove
    option lines.  The concatenated list is used.

12. New ACL modifier "remove_header" can remove headers before message gets
    handled by routers/transports.

13. New dnsdb lookup pseudo-type "a+".  A sequence of "a6" (if configured),
    "aaaa" and "a" lookups is done and the full set of results returned.

14. New expansion variable $headers_added with content from ACL add_header
    modifier (but not yet added to message).

15. New 8bitmime status logging option for received messages.  Log field "M8S".

16. New authenticated_sender logging option, adding to log field "A".

17. New expansion variables $router_name and $transport_name.  Useful
    particularly for debug_print as -bt command-line option does not
    require privilege whereas -d does.

18. If built with EXPERIMENTAL_PRDR, per-recipient data responses per a
    proposed extension to SMTP from Eric Hall.

19. The pipe transport has gained the force_command option, to allow
    decorating commands from user .forward pipe aliases with prefix
    wrappers, for instance.

20. Callout connections can now AUTH; the same controls as normal delivery
    connections apply.

21. Support for DMARC, using opendmarc libs, can be enabled. It adds new
    options: dmarc_forensic_sender, dmarc_history_file, and dmarc_tld_file.
    It adds new expansion variables $dmarc_ar_header, $dmarc_status,
    $dmarc_status_text, and $dmarc_used_domain.  It adds a new acl modifier
    dmarc_status.  It adds new control flags dmarc_disable_verify and
    dmarc_enable_forensic.

22. Add expansion variable $authenticated_fail_id, which is the username
    provided to the authentication method which failed.  It is available
    for use in subsequent ACL processing (typically quit or notquit ACLs).

23. New ACL modifer "udpsend" can construct a UDP packet to send to a given
    UDP host and port.

24. New ${hexquote:..string..} expansion operator converts non-printable
    characters in the string to \xNN form.

25. Experimental TPDA (Transport Post Delivery Action) function added.
    Patch provided by Axel Rau.

26. Experimental Redis lookup added. Patch provided by Warren Baker.


Version 4.80
------------

 1. New authenticator driver, "gsasl".  Server-only (at present).
    This is a SASL interface, licensed under GPL, which can be found at
    http://www.gnu.org/software/gsasl/.
    This system does not provide sources of data for authentication, so
    careful use needs to be made of the conditions in Exim.

 2. New authenticator driver, "heimdal_gssapi".  Server-only.
    A replacement for using cyrus_sasl with Heimdal, now that $KRB5_KTNAME
    is no longer honoured for setuid programs by Heimdal.  Use the
    "server_keytab" option to point to the keytab.

 3. The "pkg-config" system can now be used when building Exim to reference
    cflags and library information for lookups and authenticators, rather
    than having to update "CFLAGS", "AUTH_LIBS", "LOOKUP_INCLUDE" and
    "LOOKUP_LIBS" directly.  Similarly for handling the TLS library support
    without adjusting "TLS_INCLUDE" and "TLS_LIBS".

    In addition, setting PCRE_CONFIG=yes will query the pcre-config tool to
    find the headers and libraries for PCRE.

 4. New expansion variable $tls_bits.

 5. New lookup type, "dbmjz".  Key is an Exim list, the elements of which will
    be joined together with ASCII NUL characters to construct the key to pass
    into the DBM library.  Can be used with gsasl to access sasldb2 files as
    used by Cyrus SASL.

 6. OpenSSL now supports TLS1.1 and TLS1.2 with OpenSSL 1.0.1.

    Avoid release 1.0.1a if you can.  Note that the default value of
    "openssl_options" is no longer "+dont_insert_empty_fragments", as that
    increased susceptibility to attack.  This may still have interoperability
    implications for very old clients (see version 4.31 change 37) but
    administrators can choose to make the trade-off themselves and restore
    compatibility at the cost of session security.

 7. Use of the new expansion variable $tls_sni in the main configuration option
    tls_certificate will cause Exim to re-expand the option, if the client
    sends the TLS Server Name Indication extension, to permit choosing a
    different certificate; tls_privatekey will also be re-expanded.  You must
    still set these options to expand to valid files when $tls_sni is not set.

    The SMTP Transport has gained the option tls_sni, which will set a hostname
    for outbound TLS sessions, and set $tls_sni too.

    A new log_selector, +tls_sni, has been added, to log received SNI values
    for Exim as a server.

 8. The existing "accept_8bitmime" option now defaults to true.  This means
    that Exim is deliberately not strictly RFC compliant.  We're following
    Dan Bernstein's advice in http://cr.yp.to/smtp/8bitmime.html by default.
    Those who disagree, or know that they are talking to mail servers that,
    even today, are not 8-bit clean, need to turn off this option.

 9. Exim can now be started with -bw (with an optional timeout, given as
    -bw<timespec>).  With this, stdin at startup is a socket that is
    already listening for connections.  This has a more modern name of
    "socket activation", but forcing the activated socket to fd 0.  We're
    interested in adding more support for modern variants.

10. ${eval } now uses 64-bit values on supporting platforms.  A new "G" suffix
    for numbers indicates multiplication by 1024^3.

11. The GnuTLS support has been revamped; the three options gnutls_require_kx,
    gnutls_require_mac & gnutls_require_protocols are no longer supported.
    tls_require_ciphers is now parsed by gnutls_priority_init(3) as a priority
    string, documentation for which is at:
    http://www.gnutls.org/manual/html_node/Priority-Strings.html

    SNI support has been added to Exim's GnuTLS integration too.

    For sufficiently recent GnuTLS libraries, ${randint:..} will now use
    gnutls_rnd(), asking for GNUTLS_RND_NONCE level randomness.

12. With OpenSSL, if built with EXPERIMENTAL_OCSP, a new option tls_ocsp_file
    is now available.  If the contents of the file are valid, then Exim will
    send that back in response to a TLS status request; this is OCSP Stapling.
    Exim will not maintain the contents of the file in any way: administrators
    are responsible for ensuring that it is up-to-date.

    See "experimental-spec.txt" for more details.

13. ${lookup dnsdb{ }} supports now SPF record types. They are handled
    identically to TXT record lookups.

14. New expansion variable $tod_epoch_l for higher-precision time.

15. New global option tls_dh_max_bits, defaulting to current value of NSS
    hard-coded limit of DH ephemeral bits, to fix interop problems caused by
    GnuTLS 2.12 library recommending a bit count higher than NSS supports.

16. tls_dhparam now used by both OpenSSL and GnuTLS, can be path or identifier.
    Option can now be a path or an identifier for a standard prime.
    If unset, we use the DH prime from section 2.2 of RFC 5114, "ike23".
    Set to "historic" to get the old GnuTLS behaviour of auto-generated DH
    primes.

17. SSLv2 now disabled by default in OpenSSL.  (Never supported by GnuTLS).
    Use "openssl_options -no_sslv2" to re-enable support, if your OpenSSL
    install was not built with OPENSSL_NO_SSL2 ("no-ssl2").


Version 4.77
------------

 1. New options for the ratelimit ACL condition: /count= and /unique=.
    The /noupdate option has been replaced by a /readonly option.

 2. The SMTP transport's protocol option may now be set to "smtps", to
    use SSL-on-connect outbound.

 3. New variable $av_failed, set true if the AV scanner deferred; ie, when
    there is a problem talking to the AV scanner, or the AV scanner running.

 4. New expansion conditions, "inlist" and "inlisti", which take simple lists
    and check if the search item is a member of the list.  This does not
    support named lists, but does subject the list part to string expansion.

 5. Unless the new EXPAND_LISTMATCH_RHS build option is set when Exim was
    built, Exim no longer performs string expansion on the second string of
    the match_* expansion conditions: "match_address", "match_domain",
    "match_ip" & "match_local_part".  Named lists can still be used.


Version 4.76
------------

 1. The global option "dns_use_edns0" may be set to coerce EDNS0 usage on
    or off in the resolver library.


Version 4.75
------------

 1. In addition to the existing LDAP and LDAP/SSL ("ldaps") support, there
    is now LDAP/TLS support, given sufficiently modern OpenLDAP client
    libraries.  The following global options have been added in support of
    this: ldap_ca_cert_dir, ldap_ca_cert_file, ldap_cert_file, ldap_cert_key,
    ldap_cipher_suite, ldap_require_cert, ldap_start_tls.

 2. The pipe transport now takes a boolean option, "freeze_signal", default
    false.  When true, if the external delivery command exits on a signal then
    Exim will freeze the message in the queue, instead of generating a bounce.

 3. Log filenames may now use %M as an escape, instead of %D (still available).
    The %M pattern expands to yyyymm, providing month-level resolution.

 4. The $message_linecount variable is now updated for the maildir_tag option,
    in the same way as $message_size, to reflect the real number of lines,
    including any header additions or removals from transport.

 5. When contacting a pool of SpamAssassin servers configured in spamd_address,
    Exim now selects entries randomly, to better scale in a cluster setup.


Version 4.74
------------

 1. SECURITY FIX: privilege escalation flaw fixed. On Linux (and only Linux)
    the flaw permitted the Exim run-time user to cause root to append to
    arbitrary files of the attacker's choosing, with the content based
    on content supplied by the attacker.

 2. Exim now supports loading some lookup types at run-time, using your
    platform's dlopen() functionality.  This has limited platform support
    and the intention is not to support every variant, it's limited to
    dlopen().  This permits the main Exim binary to not be linked against
    all the libraries needed for all the lookup types.


Version 4.73
------------

 NOTE: this version is not guaranteed backwards-compatible, please read the
       items below carefully

 1. A new main configuration option, "openssl_options", is available if Exim
    is built with SSL support provided by OpenSSL.  The option allows
    administrators to specify OpenSSL options to be used on connections;
    typically this is to set bug compatibility features which the OpenSSL
    developers have not enabled by default.  There may be security
    consequences for certain options, so these should not be changed
    frivolously.

 2. A new pipe transport option, "permit_coredumps", may help with problem
    diagnosis in some scenarios.  Note that Exim is typically installed as
    a setuid binary, which on most OSes will inhibit coredumps by default,
    so that safety mechanism would have to be overridden for this option to
    be able to take effect.

 3. ClamAV 0.95 is now required for ClamAV support in Exim, unless
    Local/Makefile sets: WITH_OLD_CLAMAV_STREAM=yes
    Note that this switches Exim to use a new API ("INSTREAM") and a future
    release of ClamAV will remove support for the old API ("STREAM").

    The av_scanner option, when set to "clamd", now takes an optional third
    part, "local", which causes Exim to pass a filename to ClamAV instead of
    the file content.  This is the same behaviour as when clamd is pointed at
    a Unix-domain socket.  For example:

      av_scanner = clamd:192.0.2.3 1234:local

    ClamAV's ExtendedDetectionInfo response format is now handled.

 4. There is now a -bmalware option, restricted to admin users.  This option
    takes one parameter, a filename, and scans that file with Exim's
    malware-scanning framework.  This is intended purely as a debugging aid
    to ensure that Exim's scanning is working, not to replace other tools.
    Note that the ACL framework is not invoked, so if av_scanner references
    ACL variables without a fallback then this will fail.

 5. There is a new expansion operator, "reverse_ip", which will reverse IP
    addresses; IPv4 into dotted quad, IPv6 into dotted nibble.  Examples:

      ${reverse_ip:192.0.2.4}
       -> 4.2.0.192
      ${reverse_ip:2001:0db8:c42:9:1:abcd:192.0.2.3}
       -> 3.0.2.0.0.0.0.c.d.c.b.a.1.0.0.0.9.0.0.0.2.4.c.0.8.b.d.0.1.0.0.2

 6. There is a new ACL control called "debug", to enable debug logging.
    This allows selective logging of certain incoming transactions within
    production environments, with some care.  It takes two options, "tag"
    and "opts"; "tag" is included in the filename of the log and "opts"
    is used as per the -d<options> command-line option.  Examples, which
    don't all make sense in all contexts:

      control = debug
      control = debug/tag=.$sender_host_address
      control = debug/opts=+expand+acl
      control = debug/tag=.$message_exim_id/opts=+expand

 7. It has always been implicit in the design and the documentation that
    "the Exim user" is not root.  src/EDITME said that using root was
    "very strongly discouraged".  This is not enough to keep people from
    shooting themselves in the foot in days when many don't configure Exim
    themselves but via package build managers.  The security consequences of
    running various bits of network code are severe if there should be bugs in
    them.  As such, the Exim user may no longer be root.  If configured
    statically, Exim will refuse to build.  If configured as ref:user then Exim
    will exit shortly after start-up.  If you must shoot yourself in the foot,
    then henceforth you will have to maintain your own local patches to strip
    the safeties off.

 8. There is a new expansion condition, bool_lax{}.  Where bool{} uses the ACL
    condition logic to determine truth/failure and will fail to expand many
    strings, bool_lax{} uses the router condition logic, where most strings
    do evaluate true.
    Note: bool{00} is false, bool_lax{00} is true.

 9. Routers now support multiple "condition" tests.

10. There is now a runtime configuration option "tcp_wrappers_daemon_name".
    Setting this allows an admin to define which entry in the tcpwrappers
    config file will be used to control access to the daemon.  This option
    is only available when Exim is built with USE_TCP_WRAPPERS.  The
    default value is set at build time using the TCP_WRAPPERS_DAEMON_NAME
    build option.

11. [POSSIBLE CONFIG BREAKAGE] The default value for system_filter_user is now
    the Exim run-time user, instead of root.

12. [POSSIBLE CONFIG BREAKAGE] ALT_CONFIG_ROOT_ONLY is no longer optional and
    is forced on.  This is mitigated by the new build option
    TRUSTED_CONFIG_LIST which defines a list of configuration files which
    are trusted; one per line. If a config file is owned by root and matches
    a pathname in the list, then it may be invoked by the Exim build-time
    user without Exim relinquishing root privileges.

13. [POSSIBLE CONFIG BREAKAGE] The Exim user is no longer automatically
    trusted to supply -D<Macro[=Value]> overrides on the command-line.  Going
    forward, we recommend using TRUSTED_CONFIG_LIST with shim configs that
    include the main config.  As a transition mechanism, we are temporarily
    providing a work-around: the new build option WHITELIST_D_MACROS provides
    a colon-separated list of macro names which may be overridden by the Exim
    run-time user.  The values of these macros are constrained to the regex
    ^[A-Za-z0-9_/.-]*$ (which explicitly does allow for empty values).


Version 4.72
------------

 1. TWO SECURITY FIXES: one relating to mail-spools which are globally
    writable, the other to locking of MBX folders (not mbox).

 2. MySQL stored procedures are now supported.

 3. The dkim_domain transport option is now a list, not a single string, and
    messages will be signed for each element in the list (discarding
    duplicates).

 4. The 4.70 release unexpectedly changed the behaviour of dnsdb TXT lookups
    in the presence of multiple character strings within the RR. Prior to 4.70,
    only the first string would be returned.  The dnsdb lookup now, by default,
    preserves the pre-4.70 semantics, but also now takes an extended output
    separator specification.  The separator can be followed by a semicolon, to
    concatenate the individual text strings together with no join character,
    or by a comma and a second separator character, in which case the text
    strings within a TXT record are joined on that second character.
    Administrators are reminded that DNS provides no ordering guarantees
    between multiple records in an RRset.  For example:

      foo.example.  IN TXT "a" "b" "c"
      foo.example.  IN TXT "d" "e" "f"

      ${lookup dnsdb{>/ txt=foo.example}}   -> "a/d"
      ${lookup dnsdb{>/; txt=foo.example}}  -> "def/abc"
      ${lookup dnsdb{>/,+ txt=foo.example}} -> "a+b+c/d+e+f"


Version 4.70 / 4.71
-------------------

 1. Native DKIM support without an external library.
    (Note that if no action to prevent it is taken, a straight upgrade will
    result in DKIM verification of all signed incoming emails.  See spec
    for details on conditionally disabling)

 2. Experimental DCC support via dccifd (contributed by Wolfgang Breyha).

 3. There is now a bool{} expansion condition which maps certain strings to
    true/false condition values (most likely of use in conjunction with the
    and{} expansion operator).

 4. The $spam_score, $spam_bar and $spam_report variables are now available
    at delivery time.

 5. exim -bP now supports "macros", "macro_list" or "macro MACRO_NAME" as
    options, provided that Exim is invoked by an admin_user.

 6. There is a new option gnutls_compat_mode, when linked against GnuTLS,
    which increases compatibility with older clients at the cost of decreased
    security.  Don't set this unless you need to support such clients.

 7. There is a new expansion operator, ${randint:...} which will produce a
    "random" number less than the supplied integer.  This randomness is
    not guaranteed to be cryptographically strong, but depending upon how
    Exim was built may be better than the most naive schemes.

 8. Exim now explicitly ensures that SHA256 is available when linked against
    OpenSSL.

 9. The transport_filter_timeout option now applies to SMTP transports too.


Version 4.69
------------

 1. Preliminary DKIM support in Experimental.


Version 4.68
------------

 1. The body_linecount and body_zerocount C variables are now exported in the
    local_scan API.

 2. When a dnslists lookup succeeds, the key that was looked up is now placed
    in $dnslist_matched. When the key is an IP address, it is not reversed in
    this variable (though it is, of course, in the actual lookup). In simple
    cases, for example:

      deny dnslists = spamhaus.example

    the key is also available in another variable (in this case,
    $sender_host_address). In more complicated cases, however, this is not
    true. For example, using a data lookup might generate a dnslists lookup
    like this:

      deny dnslists = spamhaus.example/<|192.168.1.2|192.168.6.7|...

    If this condition succeeds, the value in $dnslist_matched might be
    192.168.6.7 (for example).

 3. Authenticators now have a client_condition option. When Exim is running as
    a client, it skips an authenticator whose client_condition expansion yields
    "0", "no", or "false". This can be used, for example, to skip plain text
    authenticators when the connection is not encrypted by a setting such as:

      client_condition = ${if !eq{$tls_cipher}{}}

    Note that the 4.67 documentation states that $tls_cipher contains the
    cipher used for incoming messages. In fact, during SMTP delivery, it
    contains the cipher used for the delivery. The same is true for
    $tls_peerdn.

 4. There is now a -Mvc <message-id> option, which outputs a copy of the
    message to the standard output, in RFC 2822 format. The option can be used
    only by an admin user.

 5. There is now a /noupdate option for the ratelimit ACL condition. It
    computes the rate and checks the limit as normal, but it does not update
    the saved data. This means that, in relevant ACLs, it is possible to lookup
    the existence of a specified (or auto-generated) ratelimit key without
    incrementing the ratelimit counter for that key.

    In order for this to be useful, another ACL entry must set the rate
    for the same key somewhere (otherwise it will always be zero).

    Example:

    acl_check_connect:
      # Read the rate; if it doesn't exist or is below the maximum
      # we update it below
      deny ratelimit = 100 / 5m / strict / noupdate
           log_message = RATE: $sender_rate / $sender_rate_period \
                         (max $sender_rate_limit)

      [... some other logic and tests...]

      warn ratelimit = 100 / 5m / strict / per_cmd
           log_message = RATE UPDATE: $sender_rate / $sender_rate_period \
                         (max $sender_rate_limit)
           condition = ${if le{$sender_rate}{$sender_rate_limit}}

      accept

 6. The variable $max_received_linelength contains the number of bytes in the
    longest line that was received as part of the message, not counting the
    line termination character(s).

 7. Host lists can now include +ignore_defer and +include_defer, analagous to
    +ignore_unknown and +include_unknown. These options should be used with
    care, probably only in non-critical host lists such as whitelists.

 8. There's a new option called queue_only_load_latch, which defaults true.
    If set false when queue_only_load is greater than zero, Exim re-evaluates
    the load for each incoming message in an SMTP session. Otherwise, once one
    message is queued, the remainder are also.

 9. There is a new ACL, specified by acl_smtp_notquit, which is run in most
    cases when an SMTP session ends without sending QUIT. However, when Exim
    itself is is bad trouble, such as being unable to write to its log files,
    this ACL is not run, because it might try to do things (such as write to
    log files) that make the situation even worse.

    Like the QUIT ACL, this new ACL is provided to make it possible to gather
    statistics. Whatever it returns (accept or deny) is immaterial. The "delay"
    modifier is forbidden in this ACL.

    When the NOTQUIT ACL is running, the variable $smtp_notquit_reason is set
    to a string that indicates the reason for the termination of the SMTP
    connection. The possible values are:

      acl-drop                 Another ACL issued a "drop" command
      bad-commands             Too many unknown or non-mail commands
      command-timeout          Timeout while reading SMTP commands
      connection-lost          The SMTP connection has been lost
      data-timeout             Timeout while reading message data
      local-scan-error         The local_scan() function crashed
      local-scan-timeout       The local_scan() function timed out
      signal-exit              SIGTERM or SIGINT
      synchronization-error    SMTP synchronization error
      tls-failed               TLS failed to start

    In most cases when an SMTP connection is closed without having received
    QUIT, Exim sends an SMTP response message before actually closing the
    connection. With the exception of acl-drop, the default message can be
    overridden by the "message" modifier in the NOTQUIT ACL. In the case of a
    "drop" verb in another ACL, it is the message from the other ACL that is
    used.

10. For MySQL and PostgreSQL lookups, it is now possible to specify a list of
    servers with individual queries. This is done by starting the query with
    "servers=x:y:z;", where each item in the list may take one of two forms:

    (1) If it is just a host name, the appropriate global option (mysql_servers
        or pgsql_servers) is searched for a host of the same name, and the
        remaining parameters (database, user, password) are taken from there.

    (2) If it contains any slashes, it is taken as a complete parameter set.

    The list of servers is used in exactly the same was as the global list.
    Once a connection to a server has happened and a query has been
    successfully executed, processing of the lookup ceases.

    This feature is intended for use in master/slave situations where updates
    are occurring, and one wants to update a master rather than a slave. If the
    masters are in the list for reading, you might have:

      mysql_servers = slave1/db/name/pw:slave2/db/name/pw:master/db/name/pw

    In an updating lookup, you could then write

      ${lookup mysql{servers=master; UPDATE ...}

    If, on the other hand, the master is not to be used for reading lookups:

      pgsql_servers = slave1/db/name/pw:slave2/db/name/pw

    you can still update the master by

      ${lookup pgsql{servers=master/db/name/pw; UPDATE ...}

11. The message_body_newlines option (default FALSE, for backwards
    compatibility) can be used to control whether newlines are present in
    $message_body and $message_body_end. If it is FALSE, they are replaced by
    spaces.


Version 4.67
------------

 1. There is a new log selector called smtp_no_mail, which is not included in
    the default setting. When it is set, a line is written to the main log
    whenever an accepted SMTP connection terminates without having issued a
    MAIL command.

 2. When an item in a dnslists list is followed by = and & and a list of IP
    addresses, the behaviour was not clear when the lookup returned more than
    one IP address. This has been solved by the addition of == and =& for "all"
    rather than the default "any" matching.

 3. Up till now, the only control over which cipher suites GnuTLS uses has been
    for the cipher algorithms. New options have been added to allow some of the
    other parameters to be varied.

 4. There is a new compile-time option called ENABLE_DISABLE_FSYNC. When it is
    set, Exim compiles a runtime option called disable_fsync.

 5. There is a new variable called $smtp_count_at_connection_start.

 6. There's a new control called no_pipelining.

 7. There are two new variables called $sending_ip_address and $sending_port.
    These are set whenever an SMTP connection to another host has been set up.

 8. The expansion of the helo_data option in the smtp transport now happens
    after the connection to the server has been made.

 9. There is a new expansion operator ${rfc2047d: that decodes strings that
    are encoded as per RFC 2047.

10. There is a new log selector called "pid", which causes the current process
    id to be added to every log line, in square brackets, immediately after the
    time and date.

11. Exim has been modified so that it flushes SMTP output before implementing
    a delay in an ACL. It also flushes the output before performing a callout,
    as this can take a substantial time. These behaviours can be disabled by
    obeying control = no_delay_flush or control = no_callout_flush,
    respectively, at some earlier stage of the connection.

12. There are two new expansion conditions that iterate over a list. They are
    called forany and forall.

13. There's a new global option called dsn_from that can be used to vary the
    contents of From: lines in bounces and other automatically generated
    messages ("delivery status notifications" - hence the name of the option).

14. The smtp transport has a new option called hosts_avoid_pipelining.

15. By default, exigrep does case-insensitive matches. There is now a -I option
    that makes it case-sensitive.

16. A number of new features ("addresses", "map", "filter", and "reduce") have
    been added to string expansions to make it easier to process lists of
    items, typically addresses.

17. There's a new ACL modifier called "continue". It does nothing of itself,
    and processing of the ACL always continues with the next condition or
    modifier. It is provided so that the side effects of expanding its argument
    can be used.

18. It is now possible to use newline and other control characters (those with
    values less than 32, plus DEL) as separators in lists.

19. The exigrep utility now has a -v option, which inverts the matching
    condition.

20. The host_find_failed option in the manualroute router can now be set to
    "ignore".


Version 4.66
------------

No new features were added to 4.66.


Version 4.65
------------

No new features were added to 4.65.


Version 4.64
------------

 1. ACL variables can now be given arbitrary names, as long as they start with
    "acl_c" or "acl_m" (for connection variables and message variables), are at
    least six characters long, with the sixth character being either a digit or
    an underscore.

 2. There is a new ACL modifier called log_reject_target. It makes it possible
    to specify which logs are used for messages about ACL rejections.

 3. There is a new authenticator called "dovecot". This is an interface to the
    authentication facility of the Dovecot POP/IMAP server, which can support a
    number of authentication methods.

 4. The variable $message_headers_raw provides a concatenation of all the
    messages's headers without any decoding. This is in contrast to
    $message_headers, which does RFC2047 decoding on the header contents.

 5. In a DNS black list, if two domain names, comma-separated, are given, the
    second is used first to do an initial check, making use of any IP value
    restrictions that are set. If there is a match, the first domain is used,
    without any IP value restrictions, to get the TXT record.

 6. All authenticators now have a server_condition option.

 7. There is a new command-line option called -Mset. It is useful only in
    conjunction with -be (that is, when testing string expansions). It must be
    followed by a message id; Exim loads the given message from its spool
    before doing the expansions.

 8. Another similar new command-line option is called -bem. It operates like
    -be except that it must be followed by the name of a file that contains a
    message.

 9. When an address is delayed because of a 4xx response to a RCPT command, it
    is now the combination of sender and recipient that is delayed in
    subsequent queue runs until its retry time is reached.

10. Unary negation and the bitwise logical operators and, or, xor, not, and
    shift, have been added to the eval: and eval10: expansion items.

11. The variables $interface_address and $interface_port have been renamed
    as $received_ip_address and $received_port, to make it clear that they
    relate to message reception rather than delivery. (The old names remain
    available for compatibility.)

12. The "message" modifier can now be used on "accept" and "discard" acl verbs
    to vary the message that is sent when an SMTP command is accepted.


Version 4.63
------------

1. There is a new Boolean option called filter_prepend_home for the redirect
   router.

2. There is a new acl, set by acl_not_smtp_start, which is run right at the
   start of receiving a non-SMTP message, before any of the message has been
   read.

3. When an SMTP error message is specified in a "message" modifier in an ACL,
   or in a :fail: or :defer: message in a redirect router, Exim now checks the
   start of the message for an SMTP error code.

4. There is a new parameter for LDAP lookups called "referrals", which takes
   one of the settings "follow" (the default) or "nofollow".

5. Version 20070721.2 of exipick now included, offering these new options:
    --reverse
        After all other sorting options have bee processed, reverse order
        before displaying messages (-R is synonym).
    --random
        Randomize order of matching messages before displaying.
    --size
        Instead of displaying the matching messages, display the sum
        of their sizes.
    --sort <variable>[,<variable>...]
        Before displaying matching messages, sort the messages according to
        each messages value for each variable.
    --not
        Negate the value for every test (returns inverse output from the
        same criteria without --not).


Version 4.62
------------

1. The ${readsocket expansion item now supports Internet domain sockets as well
   as Unix domain sockets. If the first argument begins "inet:", it must be of
   the form "inet:host:port". The port is mandatory; it may be a number or the
   name of a TCP port in /etc/services. The host may be a name, or it may be an
   IP address. An ip address may optionally be enclosed in square brackets.
   This is best for IPv6 addresses. For example:

     ${readsocket{inet:[::1]:1234}{<request data>}...

   Only a single host name may be given, but if looking it up yield more than
   one IP address, they are each tried in turn until a connection is made. Once
   a connection has been made, the behaviour is as for ${readsocket with a Unix
   domain socket.

2. If a redirect router sets up file or pipe deliveries for more than one
   incoming address, and the relevant transport has batch_max set greater than
   one, a batch delivery now occurs.

3. The appendfile transport has a new option called maildirfolder_create_regex.
   Its value is a regular expression. For a maildir delivery, this is matched
   against the maildir directory; if it matches, Exim ensures that a
   maildirfolder file is created alongside the new, cur, and tmp directories.


Version 4.61
------------

The documentation is up-to-date for the 4.61 release. Major new features since
the 4.60 release are:

. An option called disable_ipv6, to disable the use of IPv6 completely.

. An increase in the number of ACL variables to 20 of each type.

. A change to use $auth1, $auth2, and $auth3 in authenticators instead of $1,
  $2, $3, (though those are still set) because the numeric variables get used
  for other things in complicated expansions.

. The default for rfc1413_query_timeout has been changed from 30s to 5s.

. It is possible to use setclassresources() on some BSD OS to control the
  resources used in pipe deliveries.

. A new ACL modifier called add_header, which can be used with any verb.

. More errors are detectable in retry rules.

There are a number of other additions too.


Version 4.60
------------

The documentation is up-to-date for the 4.60 release. Major new features since
the 4.50 release are:

. Support for SQLite.

. Support for IGNOREQUOTA in LMTP.

. Extensions to the "submission mode" features.

. Support for Client SMTP Authorization (CSA).

. Support for ratelimiting hosts and users.

. New expansion items to help with the BATV "prvs" scheme.

. A "match_ip" condition, that matches an IP address against a list.

There are many more minor changes.

****<|MERGE_RESOLUTION|>--- conflicted
+++ resolved
@@ -6,13 +6,10 @@
 test from the snapshots or the CVS before the documentation is updated. Once
 the documentation is updated, this file is reduced to a short list.
 
-<<<<<<< HEAD
-=======
 Version 4.89
 ------------
 
 
->>>>>>> 29f67888
 Version 4.88
 ------------
 
@@ -46,11 +43,7 @@
 
 10. Feature macros, generated from compile options.  All start with "_HAVE_"
     and go on with some roughly recognisable name.  Driver macros, for
-<<<<<<< HEAD
-    router, transport and authentication drivers; names starting with "_DRVR_".
-=======
     router, transport and authentication drivers; names starting with "_DRIVER_".
->>>>>>> 29f67888
     Option macros, for each configuration-file option; all start with "_OPT_".
     Use the "-bP macros" command-line option to see what is present.
 
@@ -74,11 +67,8 @@
     previous communication with the peer (we save a cookie from it) this
     will only become active on frequently-contacted destinations.
 
-<<<<<<< HEAD
-=======
 16. A new syslog_pid option to suppress PID duplication in syslog lines.
 
->>>>>>> 29f67888
 
 Version 4.87
 ------------
