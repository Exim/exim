--- conflicted
+++ resolved
@@ -150,7 +150,10 @@
 
 JH/13 Add $router_name and $transport_name variables.  Bugzilla 308.
 
-<<<<<<< HEAD
+PP/15 Define SIOCGIFCONF_GIVES_ADDR for GNU Hurd.
+      Bug detection, analysis and fix by Samuel Thibault.
+      Bugzilla 1331, Debian bug #698092.
+
 JH/14 SMTP PRDR (http://www.eric-a-hall.com/specs/draft-hall-prdr-00.txt).
       Server implementation by Todd Lyons, client by JH.
       Only enabled when compiled with EXPERIMENTAL_PRDR.  A new
@@ -162,11 +165,6 @@
       on the smtp transport, and the server advertisement.
       Default client logging of deliveries and rejections involving
       PRDR are flagged with the string "PRDR".
-=======
-PP/15 Define SIOCGIFCONF_GIVES_ADDR for GNU Hurd.
-      Bug detection, analysis and fix by Samuel Thibault.
-      Bugzilla 1331, Debian bug #698092.
->>>>>>> 6f5a440a
 
 
 Exim version 4.80.1
