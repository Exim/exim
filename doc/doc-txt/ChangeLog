Change log file for Exim from version 4.21
-------------------------------------------

Exim version 4.77
-----------------

PP/01 Solaris build fix for Oracle's LDAP libraries.
      Bugzilla 1109, patch from Stephen Usher.

TF/01 HP/UX build fix: avoid arithmetic on a void pointer.

TK/01 DKIM Verification: Fix relaxed canon for empty headers w/o
      whitespace trailer

TF/02 Fix a couple more cases where we did not log the error message
      when unlink() failed. See also change 4.74-TF/03.

TF/03 Make the exiwhat support code safe for signals. Previously Exim might
      lock up or crash if it happened to be inside a call to libc when it
      got a SIGUSR1 from exiwhat.

      The SIGUSR1 handler appends the current process status to the process
      log which is later printed by exiwhat. It used to use the general
      purpose logging code to do this, but several functions it calls are
      not safe for signals.

      The new output code in the SIGUSR1 handler is specific to the process
      log, and simple enough that it's easy to inspect for signal safety.
      Removing some special cases also simplifies the general logging code.
      Removing the spurious timestamps from the process log simplifies
      exiwhat.

TF/04 Improved ratelimit ACL condition.

      The /noupdate option has been deprecated in favour of /readonly which
      has clearer semantics. The /leaky, /strict, and /readonly update modes
      are mutually exclusive. The update mode is no longer included in the
      database key; it just determines when the database is updated. (This
      means that when you upgrde Exim will forget old rate measurements.)

      Exim now checks that the per_* options are used with an update mode that
      makes sense for the current ACL. For example, when Exim is processing a
      message (e.g. acl_smtp_rcpt or acl_smtp_data, etc.) you can specify
      per_mail/leaky or per_mail/strict; otherwise (e.g. in acl_smtp_helo) you
      must specify per_mail/readonly. If you omit the update mode it defaults to
      /leaky where that makes sense (as before) or /readonly where required.

      The /noupdate option is now undocumented but still supported for
      backwards compatibility. It is equivalent to /readonly except that in
      ACLs where /readonly is required you may specify /leaky/noupdate or
      /strict/noupdate which are treated the same as /readonly.

      A useful new feature is the /count= option. This is a generalization
      of the per_byte option, so that you can measure the throughput of other
      aggregate values. For example, the per_byte option is now equivalent
      to per_mail/count=${if >{0}{$message_size} {0} {$message_size} }.

      The per_rcpt option has been generalized using the /count= mechanism
      (though it's more complicated than the per_byte equivalence). When it is
      used in acl_smtp_rcpt, the per_rcpt option adds recipients to the
      measured rate one at a time; if it is used later (e.g. in acl_smtp_data)
      or in a non-SMTP ACL it adds all the recipients in one go. (The latter
      /count=$recipients_count behaviour used to work only in non-SMTP ACLs.)
      Note that using per_rcpt with a non-readonly update mode in more than
      one ACL will cause the recipients to be double-counted. (The per_mail
      and per_byte options don't have this problem.)

      The handling of very low rates has changed slightly. If the computed rate
      is less than the event's count (usually one) then this event is the first
      after a long gap. In this case the rate is set to the same as this event's
      count, so that the first message of a spam run is counted properly.

      The major new feature is a mechanism for counting the rate of unique
      events. The new per_addr option counts the number of different
      recipients that someone has sent messages to in the last time period. It
      behaves like per_rcpt if all the recipient addresses are different, but
      duplicate recipient addresses do not increase the measured rate. Like
      the /count= option this is a general mechanism, so the per_addr option
      is equivalent to per_rcpt/unique=$local_part@$domain. You can, for
      example, measure the rate that a client uses different sender addresses
      with the options per_mail/unique=$sender_address. There are further
      details in the main documentation.

TF/05 Removed obsolete $Cambridge$ CVS revision strings.

TF/06 Removed a few PCRE remnants.

TF/07 Automatically extract Exim's version number from tags in the git
      repository when doing development or release builds.

PP/02 Raise smtp_cmd_buffer_size to 16kB.
      Bugzilla 879.  Patch from Paul Fisher.

PP/03 Implement SSL-on-connect outbound with protocol=smtps on smtp transport.
      Heavily based on revision 40f9a89a from Simon Arlott's tree.
      Bugzilla 97.

PP/04 Use .dylib instead of .so for dynamic library loading on MacOS.

PP/05 Variable $av_failed, true if the AV scanner deferred.
      Bugzilla 1078.  Patch from John Horne.

PP/06 Stop make process more reliably on build failure.
      Bugzilla 1087.  Patch from Heiko Schlittermann.

PP/07 Make maildir_use_size_file an _expandable_ boolean.
      Bugzilla 1089.  Patch from Heiko Schlittermann.

PP/08 Handle ${run} returning more data than OS pipe buffer size.
      Bugzilla 1131.  Patch from Holger Weiß.

PP/09 Handle IPv6 addresses with SPF.
      Bugzilla 860.  Patch from Wolfgang Breyha.

<<<<<<< HEAD
PP/10 GnuTLS: support TLS 1.2 & 1.1.
      Bugzilla 1156.
      Use gnutls_certificate_verify_peers2() [patch from Andreas Metzler].
      Bugzilla 1095.
=======
PP/10 match_* no longer expand right-hand-side by default.
      New compile-time build option, EXPAND_LISTMATCH_RHS.
      New expansion conditions, "inlist", "inlisti".
>>>>>>> 82c6910a


Exim version 4.76
-----------------

PP/01 The new ldap_require_cert option would segfault if used.  Fixed.

PP/02 Harmonised TLS library version reporting; only show if debugging.
      Layout now matches that introduced for other libraries in 4.74 PP/03.

PP/03 New openssl_options items: no_sslv2 no_sslv3 no_ticket no_tlsv1

PP/04 New "dns_use_edns0" global option.

PP/05 Don't segfault on misconfiguration of ref:name exim-user as uid.
      Bugzilla 1098.

PP/06 Extra paranoia around buffer usage at the STARTTLS transition.
      nb: Exim is not vulnerable to http://www.kb.cert.org/vuls/id/555316

TK/01 Updated PolarSSL code to 0.14.2.
      Bugzilla 1097. Patch from Andreas Metzler.

PP/07 Catch divide-by-zero in ${eval:...}.
      Fixes bugzilla 1102.

PP/08 Condition negation of bool{}/bool_lax{} did not negate.  Fixed.
      Bugzilla 1104.

TK/02 Bugzilla 1106: CVE-2011-1764 - DKIM log line was subject to a
      format-string attack -- SECURITY: remote arbitrary code execution.

TK/03 SECURITY - DKIM signature header parsing was double-expanded, second
      time unintentionally subject to list matching rules, letting the header
      cause arbitrary Exim lookups (of items which can occur in lists, *not*
      arbitrary string expansion). This allowed for information disclosure.

PP/09 Fix another SIGFPE (x86) in ${eval:...} expansion, this time related to
      INT_MIN/-1 -- value coerced to INT_MAX.


Exim version 4.75
-----------------

NM/01 Workround for PCRE version dependency in version reporting
      Bugzilla 1073

TF/01 Update valgrind.h and memcheck.h to copies from valgrind-3.6.0.
      This fixes portability to compilers other than gcc, notably
      Solaris CC and HP-UX CC. Fixes Bugzilla 1050.

TF/02 Bugzilla 139: Avoid using the += operator in the modular lookup
      makefiles for portability to HP-UX and POSIX correctness.

PP/01 Permit LOOKUP_foo enabling on the make command-line.
      Also via indented variable definition in the Makefile.
      (Debugging by Oliver Heesakkers).

PP/02 Restore caching of spamd results with expanded spamd_address.
      Patch from author of expandable spamd_address patch, Wolfgang Breyha.

PP/03 Build issue: lookups-Makefile now exports LC_ALL=C
      Improves build reliability.  Fix from: Frank Elsner

NM/02 Fix wide character breakage in the rfc2047 coding
      Fixes bug 1064. Patch from Andrey N. Oktyabrski

NM/03 Allow underscore in dnslist lookups
      Fixes bug 1026. Patch from Graeme Fowler

PP/04 Bugzilla 230: Support TLS-enabled LDAP (in addition to ldaps).
      Code patches from Adam Ciarcinski of NetBSD.

NM/04 Fixed exiqgrep to cope with mailq missing size issue
      Fixes bug 943.

PP/05 Bugzilla 1083: when lookup expansion defers, escape the output which
      is logged, to avoid truncation. Patch from John Horne.

PP/06 Bugzilla 1042: implement freeze_signal on pipe transports.
      Patch from Jakob Hirsch.

PP/07 Bugzilla 1061: restrict error messages sent over SMTP to not reveal
      SQL string expansion failure details.
      Patch from Andrey Oktyabrski.

PP/08 Bugzilla 486: implement %M datestamping in log filenames.
      Patch from Simon Arlott.

PP/09 New lookups functionality failed to compile on old gcc which rejects
      extern declarations in function scope.
      Patch from Oliver Fleischmann

PP/10 Use sig_atomic_t for flags set from signal handlers.
      Check getgroups() return and improve debugging.
      Fixed developed for diagnosis in bug 927 (which turned out to be
      a kernel bug).

PP/11 Bugzilla 1055: Update $message_linecount for maildir_tag.
      Patch from Mark Zealey.

PP/12 Bugzilla 1056: Improved spamd server selection.
      Patch from Mark Zealey.

PP/13 Bugzilla 1086: Deal with maildir quota file races.
      Based on patch from Heiko Schlittermann.

PP/14 Bugzilla 1019: DKIM multiple signature generation fix.
      Patch from Uwe Doering, sign-off by Michael Haardt.

NM/05 Fix to spam.c to accommodate older gcc versions which dislike
      variable declaration deep within a block.  Bug and patch from
      Dennis Davis.

PP/15 lookups-Makefile IRIX compatibilty coercion.

PP/16 Make DISABLE_DKIM build knob functional.

NM/06 Bugzilla 968: child_open_uid: restore default SIGPIPE handler
      Patch by Simon Arlott

TF/03 Fix valgrind.h portability to C89 compilers that do not support
      variable argument macros. Our copy now differs from upstream.


Exim version 4.74
-----------------

TF/01 Failure to get a lock on a hints database can have serious
      consequences so log it to the panic log.

TF/02 Log LMTP confirmation messages in the same way as SMTP,
      controlled using the smtp_confirmation log selector.

TF/03 Include the error message when we fail to unlink a spool file.

DW/01 Bugzilla 139: Support dynamically loaded lookups as modules.
      With thanks to Steve Haslam, Johannes Berg & Serge Demonchaux
      for maintaining out-of-tree patches for some time.

PP/01 Bugzilla 139: Documentation and portability issues.
      Avoid GNU Makefile-isms, let Exim continue to build on BSD.
      Handle per-OS dynamic-module compilation flags.

PP/02 Let /dev/null have normal permissions.
      The 4.73 fixes were a little too stringent and complained about the
      permissions on /dev/null.  Exempt it from some checks.
      Reported by Andreas M. Kirchwitz.

PP/03 Report version information for many libraries, including
      Exim version information for dynamically loaded libraries.  Created
      version.h, now support a version extension string for distributors
      who patch heavily. Dynamic module ABI change.

PP/04 CVE-2011-0017 - check return value of setuid/setgid. This is a
      privilege escalation vulnerability whereby the Exim run-time user
      can cause root to append content of the attacker's choosing to
      arbitrary files.

PP/05 Bugzilla 1041: merged DCC maintainer's fixes for return code.
      (Wolfgang Breyha)

PP/06 Bugzilla 1071: fix delivery logging with untrusted macros.
      If dropping privileges for untrusted macros, we disabled normal logging
      on the basis that it would fail; for the Exim run-time user, this is not
      the case, and it resulted in successful deliveries going unlogged.
      Fixed.  Reported by Andreas Metzler.


Exim version 4.73
-----------------

PP/01 Date: & Message-Id: revert to normally being appended to a message,
      only prepend for the Resent-* case.  Fixes regression introduced in
      Exim 4.70 by NM/22 for Bugzilla 607.

PP/02 Include check_rfc2047_length in configure.default because we're seeing
      increasing numbers of administrators be bitten by this.

JJ/01 Added DISABLE_DKIM and comment to src/EDITME

PP/03 Bugzilla 994: added openssl_options main configuration option.

PP/04 Bugzilla 995: provide better SSL diagnostics on failed reads.

PP/05 Bugzilla 834: provide a permit_coredump option for pipe transports.

PP/06 Adjust NTLM authentication to handle SASL Initial Response.

PP/07 If TLS negotiated an anonymous cipher, we could end up with SSL but
      without a peer certificate, leading to a segfault because of an
      assumption that peers always have certificates.  Be a little more
      paranoid.  Problem reported by Martin Tscholak.

PP/08 Bugzilla 926: switch ClamAV to use the new zINSTREAM API for content
      filtering; old API available if built with WITH_OLD_CLAMAV_STREAM=yes
      NB: ClamAV planning to remove STREAM in "middle of 2010".
      CL also introduces -bmalware, various -d+acl logging additions and
      more caution in buffer sizes.

PP/09 Implemented reverse_ip expansion operator.

PP/10 Bugzilla 937: provide a "debug" ACL control.

PP/11 Bugzilla 922: Documentation dusting, patch provided by John Horne.

PP/12 Bugzilla 973: Implement --version.

PP/13 Bugzilla 752: Refuse to build/run if Exim user is root/0.

PP/14 Build without WITH_CONTENT_SCAN. Path from Andreas Metzler.

PP/15 Bugzilla 816: support multiple condition rules on Routers.

PP/16 Add bool_lax{} expansion operator and use that for combining multiple
      condition rules, instead of bool{}.  Make both bool{} and bool_lax{}
      ignore trailing whitespace.

JJ/02 prevent non-panic DKIM error from being sent to paniclog

JJ/03 added tcp_wrappers_daemon_name to allow host entries other than
      "exim" to be used

PP/17 Fix malware regression for cmdline scanner introduced in PP/08.
      Notification from Dr Andrew Aitchison.

PP/18 Change ClamAV response parsing to be more robust and to handle ClamAV's
      ExtendedDetectionInfo response format.
      Notification from John Horne.

PP/19 OpenSSL 1.0.0a compatibility const-ness change, should be backwards
      compatible.

PP/20 Added a CONTRIBUTING file.  Fixed the documentation build to use http:
      XSL and documented dependency on system catalogs, with examples of how
      it normally works.

DW/21 Added Valgrind hooks in store.c to help it capture out-of-bounds store
      access.

DW/22 Bugzilla 1044: CVE-2010-4345 - partial fix: restrict default behaviour
      of CONFIGURE_OWNER and CONFIGURE_GROUP options to no longer allow a
      configuration file which is writeable by the Exim user or group.

DW/23 Bugzilla 1044: CVE-2010-4345 - part two: extend checks for writeability
      of configuration files to cover files specified with the -C option if
      they are going to be used with root privileges, not just the default
      configuration file.

DW/24 Bugzilla 1044: CVE-2010-4345 - part three: remove ALT_CONFIG_ROOT_ONLY
      option (effectively making it always true).

DW/25 Add TRUSTED_CONFIG_PREFIX_FILE option to allow alternative configuration
      files to be used while preserving root privileges.

DW/26 Set FD_CLOEXEC on SMTP sockets after forking in the daemon, to ensure
      that rogue child processes cannot use them.

PP/27 Bugzilla 1047: change the default for system_filter_user to be the Exim
      run-time user, instead of root.

PP/28 Add WHITELIST_D_MACROS option to let some macros be overridden by the
      Exim run-time user without dropping privileges.

DW/29 Remove use of va_copy() which breaks pre-C99 systems. Duplicate the
      result string, instead of calling string_vformat() twice with the same
      arguments.

DW/30 Allow TRUSTED_CONFIG_PREFIX_FILE only for Exim or CONFIGURE_OWNER, not
      for other users. Others should always drop root privileges if they use
      -C on the command line, even for a whitelisted configure file.

DW/31 Turn TRUSTED_CONFIG_PREFIX_FILE into TRUSTED_CONFIG_FILE. No prefixes.

NM/01 Fixed bug #1002 - Message loss when using multiple deliveries


Exim version 4.72
-----------------

JJ/01 installed exipick 20100104.1, adding $max_received_linelength,
      $data_path, and $header_path variables; fixed documentation bugs and
      typos

JJ/02 installed exipick 20100222.0, added --input-dir and --finput to allow
      exipick to access non-standard spools, including the "frozen" queue
      (Finput)

NM/01 Bugzilla 965: Support mysql stored procedures.
      Patch from Alain Williams

NM/02 Bugzilla 961: Spacing fix (syntax error) on Makefile directives for NetBSD

NM/03 Bugzilla 955: Documentation fix for max_rcpts.
      Patch from Andreas Metzler

NM/04 Bugzilla 954: Fix for unknown responses from Dovecot authenticator.
      Patch from Kirill Miazine

NM/05 Bugzilla 671: Added umask to procmail example.

JJ/03 installed exipick 20100323.0, fixing doc bug

NM/06 Bugzilla 988: CVE-2010-2023 - prevent hardlink attack on sticky mail
      directory.  Notification and patch from Dan Rosenberg.

TK/01 PDKIM: Upgrade PolarSSL files to upstream version 0.12.1.

TK/02 Improve log output when DKIM signing operation fails.

MH/01 Treat the transport option dkim_domain as a colon separated
      list, not as a single string, and sign the message with each element,
      omitting multiple occurences of the same signer.

NM/07 Null terminate DKIM strings, Null initialise DKIM variable
      Bugzilla 985, 986.  Patch by Simon Arlott

NM/08 Bugzilla 967. dnsdb DNS TXT record bug fix (DKIM-related)
      Patch by Simon Arlott

PP/01 Bugzilla 989: CVE-2010-2024 - work round race condition on
      MBX locking.  Notification from Dan Rosenberg.


Exim version 4.71
-----------------

TK/01 Bugzilla 912: Fix DKIM segfault on empty headers/body.

NM/01 Bugzilla 913: Documentation fix for gnutls_* options.

NM/02 Bugzilla 722: Documentation for randint.  Better randomness defaults.

NM/03 Bugzilla 847: Enable DNSDB lookup by default.

NM/04 Bugzilla 915: Flag broken perl installation during build.


Exim version 4.70
-----------------

TK/01 Added patch by Johannes Berg that expands the main option
      "spamd_address" if it starts with a dollar sign.

TK/02 Write list of recipients to X-Envelope-Sender header when building
      the mbox-format spool file for content scanning (suggested by Jakob
      Hirsch).

TK/03 Added patch by Wolfgang Breyha that adds experimental DCC
      (http://www.dcc-servers.net/) support via dccifd. Activated by
      setting EXPERIMENTAL_DCC=yes in Local/Makefile.

TK/04 Bugzilla 673: Add f-protd malware scanner support. Patch submitted
      by Mark Daniel Reidel <mr@df.eu>.

NM/01 Bugzilla 657: Embedded PCRE removed from the exim source tree.
      When building exim an external PCRE library is now needed -
      PCRE is a system library on the majority of modern systems.
      See entry on PCRE_LIBS in EDITME file.

NM/02 Bugzilla 646: Removed unwanted C/R in Dovecot authenticator
      conversation.  Added nologin parameter to request.
      Patch contributed by Kirill Miazine.

TF/01 Do not log submission mode rewrites if they do not change the address.

TF/02 Bugzilla 662: Fix stack corruption before exec() in daemon.c.

NM/03 Bugzilla 602: exicyclog now handles panic log, and creates empty
      log files in place.  Contributed by Roberto Lima.

NM/04 Bugzilla 667: Close socket used by dovecot authenticator.

TF/03 Bugzilla 615: When checking the local_parts router precondition
      after a local_part_suffix or local_part_prefix option, Exim now
      does not use the address's named list lookup cache, since this
      contains cached lookups for the whole local part.

NM/05 Bugzilla 521: Integrated SPF Best Guess support contributed by
      Robert Millan.  Documentation is in experimental-spec.txt.

TF/04 Bugzilla 668: Fix parallel build (make -j).

NM/05.2 Bugzilla 437: Prevent Maildir aux files being created with mode 000.

NM/05.3 Bugzilla 598: Improvement to Dovecot authenticator handling.
      Patch provided by Jan Srzednicki.

TF/05 Leading white space used to be stripped from $spam_report which
      wrecked the formatting. Now it is preserved.

TF/06 Save $spam_score, $spam_bar, and $spam_report in spool files, so
      that they are available at delivery time.

TF/07 Fix the way ${extract is skipped in the untaken branch of a conditional.

TF/08 TLS error reporting now respects the incoming_interface and
      incoming_port log selectors.

TF/09 Produce a more useful error message if an SMTP transport's hosts
      setting expands to an empty string.

NM/06 Bugzilla 744: EXPN did not work under TLS.
      Patch provided by Phil Pennock.

NM/07 Bugzilla 769: Extraneous comma in usage fprintf
      Patch provided by Richard Godbee.

NM/08 Fixed erroneous documentation references to smtp_notquit_acl to be
      acl_smtp_notquit, added index entry.

NM/09 Bugzilla 787: Potential buffer overflow in string_format.
      Patch provided by Eugene Bujak.

NM/10 Bugzilla 770: Problem on some platforms modifying the len parameter to
      accept(). Patch provided by Maxim Dounin.

NM/11 Bugzilla 749: Preserve old behaviour of blanks comparing equal to zero.
      Patch provided by Phil Pennock.

NM/12 Bugzilla 497: Correct behaviour of exiwhat when no config exists.

NM/13 Bugzilla 590: Correct handling of Resent-Date headers.
      Patch provided by Brad "anomie" Jorsch.

NM/14 Bugzilla 622: Added timeout setting to transport filter.
      Patch provided by Dean Brooks.

TK/05 Add native DKIM support (does not depend on external libraries).

NM/15 Bugzilla 854: Removed code that symlinks to pcre as its no longer useful.
      Patch provided by Graeme Fowler.

NM/16 Bugzilla 851: Documentation example syntax fix.

NM/17 Changed NOTICE file to remove references to embedded PCRE.

NM/18 Bugzilla 894: Fix issue with very long lines including comments in
      lsearch.

NM/19 Bugzilla 745: TLS version reporting.
      Patch provided by Phil Pennock.

NM/20 Bugzilla 167: bool: condition support.
      Patch provided by Phil Pennock.

NM/21 Bugzilla 665: gnutls_compat_mode to allow compatibility with broken
      clients. Patch provided by Phil Pennock.

NM/22 Bugzilla 607: prepend (not append) Resent-Message-ID and Resent-Date.
      Patch provided by Brad "anomie" Jorsch.

NM/23 Bugzilla 687: Fix misparses in eximstats.
      Patch provided by Heiko Schlittermann.

NM/24 Bugzilla 688: Fix exiwhat to handle log_selector = +pid.
      Patch provided by Heiko Schlittermann.

NM/25 Bugzilla 727: Use transport mode as default mode for maildirsize file.
      plus update to original patch.

NM/26 Bugzilla 799: Documentation correction for ratelimit.

NM/27 Bugzilla 802: Improvements to local interface IP addr detection.
      Patch provided by David Brownlee.

NM/28 Bugzilla 807: Improvements to LMTP delivery logging.

NM/29 Bugzilla 862, 866, 875: Documentation bugfixes.

NM/30 Bugzilla 888: TLS documentation bugfixes.

NM/31 Bugzilla 896: Dovecot buffer overrun fix.

NM/32 Bugzilla 889: Change all instances of "expr" in shell scripts to "expr --"
      Unlike the original bugzilla I have changed all shell scripts in src tree.

NM/33 Bugzilla 898: Transport filter timeout fix.
      Patch by Todd Rinaldo.

NM/34 Bugzilla 901: Fix sign/unsigned and UTF mistmatches.
      Patch by Serge Demonchaux.

NM/35 Bugzilla 39: Base64 decode bug fixes.
      Patch by Jakob Hirsch.

NM/36 Bugzilla 909: Correct connect() call in dcc code.

NM/37 Bugzilla 910: Correct issue with relaxed/simple handling.

NM/38 Bugzilla 908: Removed NetBSD3 support as no longer needed.

NM/39 Bugzilla 911: Fixed MakeLinks build script.


Exim version 4.69
-----------------

TK/01 Add preliminary DKIM support. Currently requires a forked version of
      ALT-N's libdkim that I have put here:
      http://duncanthrax.net/exim-experimental/

      Note to Michael Haardt: I had to rename some vars in sieve.c. They
      were called 'true' and it seems that C99 defines that as a reserved
      keyword to be used with 'bool' variable types. That means you could
      not include C99-style headers which use bools without triggering
      build errors in sieve.c.

NM/01 Bugzilla 592: --help option is handled incorrectly if exim is invoked
      as mailq or other aliases.  Changed the --help handling significantly
      to do whats expected.  exim_usage() emits usage/help information.

SC/01 Added the -bylocaldomain option to eximstats.

NM/02 Bugzilla 619: Defended against bad data coming back from gethostbyaddr.

NM/03 Bugzilla 613: Documentation fix for acl_not_smtp.

NM/04 Bugzilla 628: PCRE update to 7.4 (work done by John Hall).


Exim version 4.68
-----------------

PH/01 Another patch from the Sieve maintainer.

PH/02 When an IPv6 address is converted to a string for single-key lookup
      in an address list (e.g. for an item such as "net24-dbm;/net/works"),
      dots are used instead of colons so that keys in lsearch files need not
      contain colons. This was done some time before quoting was made available
      in lsearch files. However, iplsearch files do require colons in IPv6 keys
      (notated using the quote facility) so as to distinguish them from IPv4
      keys. This meant that lookups for IP addresses in host lists did not work
      for iplsearch lookups.

      This has been fixed by arranging for IPv6 addresses to be expressed with
      colons if the lookup type is iplsearch. This is not incompatible, because
      previously such lookups could never work.

      The situation is now rather anomolous, since one *can* have colons in
      ordinary lsearch keys. However, making the change in all cases is
      incompatible and would probably break a number of configurations.

TK/01 Change PRVS address formatting scheme to reflect latests BATV draft
      version.

MH/01 The "spam" ACL condition code contained a sscanf() call with a %s
      conversion specification without a maximum field width, thereby enabling
      a rogue spamd server to cause a buffer overflow. While nobody in their
      right mind would setup Exim to query an untrusted spamd server, an
      attacker that gains access to a server running spamd could potentially
      exploit this vulnerability to run arbitrary code as the Exim user.

TK/02 Bugzilla 502: Apply patch to make the SPF-Received: header use
      $primary_hostname instead of what libspf2 thinks the hosts name is.

MH/02 The dsearch lookup now uses lstat(2) instead of stat(2) to look for
      a directory entry by the name of the lookup key. Previously, if a
      symlink pointed to a non-existing file or a file in a directory that
      Exim lacked permissions to read, a lookup for a key matching that
      symlink would fail. Now it is enough that a matching directory entry
      exists, symlink or not. (Bugzilla 503.)

PH/03 The body_linecount and body_zerocount variables are now exported in the
      local_scan API.

PH/04 Added the $dnslist_matched variable.

PH/05 Unset $tls_cipher and $tls_peerdn before making a connection as a client.
      This means they are set thereafter only if the connection becomes
      encrypted.

PH/06 Added the client_condition to authenticators so that some can be skipped
      by clients under certain conditions.

PH/07 The error message for a badly-placed control=no_multiline_responses left
      "_responses" off the end of the name.

PH/08 Added -Mvc to output a copy of a message in RFC 2822 format.

PH/09 Tidied the code for creating ratelimiting keys, creating them explicitly
      (without spaces) instead of just copying the configuration text.

PH/10 Added the /noupdate option to the ratelimit ACL condition.

PH/11 Added $max_received_linelength.

PH/12 Added +ignore_defer and +include_defer to host lists.

PH/13 Installed PCRE version 7.2. This needed some changes because of the new
      way in which PCRE > 7.0 is built.

PH/14 Implemented queue_only_load_latch.

PH/15 Removed an incorrect (int) cast when reading the value of SIZE in a
      MAIL command. The effect was to mangle the value on 64-bit systems.

PH/16 Another patch from the Sieve maintainer.

PH/17 Added the NOTQUIT ACL, based on a patch from Ted Cooper.

PH/18 If a system quota error occurred while trying to create the file for
      a maildir delivery, the message "Mailbox is full" was not appended to the
      bounce if the delivery eventually timed out. Change 4.67/27 below applied
      only to a quota excession during the actual writing of the file.

PH/19 It seems that peer DN values may contain newlines (and other non-printing
      characters?) which causes problems in log lines. The DN values are now
      passed through string_printing() before being added to log lines.

PH/20 Added the "servers=" facility to MySQL and PostgreSQL lookups. (Oracle
      and InterBase are left for another time.)

PH/21 Added message_body_newlines option.

PH/22 Guard against possible overflow in moan_check_errorcopy().

PH/23 POSIX allows open() to be a macro; guard against that.

PH/24 If the recipient of an error message contained an @ in the local part
      (suitably quoted, of course), incorrect values were put in $domain and
      $local_part during the evaluation of errors_copy.


Exim version 4.67
-----------------

MH/01 Fix for bug #448, segfault in Dovecot authenticator when interface_address
      is unset (happens when testing with -bh and -oMi isn't used). Thanks to
      Jan Srzednicki.

PH/01 Added a new log selector smtp_no_mail, to log SMTP sessions that do not
      issue a MAIL command.

PH/02 In an ACL statement such as

        deny dnslists = X!=127.0.0.2 : X=127.0.0.2

      if a client was not listed at all, or was listed with a value other than
      127.0.0.2, in the X list, but was listed with 127.0.0.2 in the Y list,
      the condition was not true (as it should be), so access was not denied.
      The bug was that the ! inversion was incorrectly passed on to the second
      item. This has been fixed.

PH/03 Added additional dnslists conditions == and =& which are different from
      = and & when the dns lookup returns more than one IP address.

PH/04 Added gnutls_require_{kx,mac,protocols} to give more control over the
      cipher suites used by GnuTLS. These options are ignored by OpenSSL.

PH/05 After discussion on the list, added a compile time option ENABLE_DISABLE_
      FSYNC, which compiles an option called disable_fsync that allows for
      bypassing fsync(). The documentation is heavily laced with warnings.

SC/01 Updated eximstats to collate all SpamAssassin rejects into one bucket.

PH/06 Some tidies to the infrastructure of the Test Suite that is concerned
      with the auxiliary C programs that it uses: (1) Arrange for BIND_8_COMPAT
      to be defined when compiling on OSX (Darwin); (2) Tidies to the Makefile,
      including adding "make clean"; (3) Added -fPIC when compiling the test
      dynamically loaded module, to get rid of a warning.

MH/02 Fix for bug #451, causing paniclog entries to be written if a bounce
      message fails, move_frozen_messages = true and ignore_bounce_errors_after
      = 0s. The bug is otherwise harmless.

PH/07 There was a bug in the dovecot authenticator such that the value of
      $auth1 could be overwritten, and so not correctly preserved, after a
      successful authentication. This usually meant that the value preserved by
      the server_setid option was incorrect.

PH/08 Added $smtp_count_at_connection_start, deliberately with a long name.

PH/09 Installed PCRE release 7.0.

PH/10 The acl_not_smtp_start ACL was, contrary to the documentation, not being
      run for batched SMTP input. It is now run at the start of every message
      in the batch. While fixing this I discovered that the process information
      (output by running exiwhat) was not always getting set for -bs and -bS
      input. This is fixed, and it now also says "batched" for BSMTP.

PH/11 Added control=no_pipelining.

PH/12 Added $sending_ip_address and $sending_port (mostly Magnus Holmgren's
      patch, slightly modified), and move the expansion of helo_data till after
      the connection is made in the smtp transport (so it can use these
      values).

PH/13 Added ${rfc2047d: to decoded RFC 2047 strings.

PH/14 Added log_selector = +pid.

PH/15 Flush SMTP output before delaying, unless control=no_delay_flush is set.

PH/16 Add ${if forany and ${if forall.

PH/17 Added dsn_from option to vary the From: line in DSNs.

PH/18 Flush SMTP output before performing a callout, unless control =
      no_callout_flush is set.

PH/19 Change 4.64/PH/36 introduced a bug: when address_retry_include_sender
      was true (the default) a successful delivery failed to delete the retry
      item, thus causing premature timeout of the address. The bug is now
      fixed.

PH/20 Added hosts_avoid_pipelining to the smtp transport.

PH/21 Long custom messages for fakedefer and fakereject are now split up
      into multiline reponses in the same way that messages for "deny" and
      other ACL rejections are.

PH/22 Applied Jori Hamalainen's speed-up changes and typo fixes to exigrep,
      with slight modification.

PH/23 Applied sieve patches from the maintainer "tracking the latest notify
      draft, changing the syntax and factoring some duplicate code".

PH/24 When the log selector "outgoing_port" was set, the port was shown as -1
      for deliveries of the second and subsequent messages over the same SMTP
      connection.

PH/25 Applied Magnus Holmgren's patch for ${addresses, ${map, ${filter, and
      ${reduce, with only minor "tidies".

SC/02 Applied Daniel Tiefnig's patch to improve the '($parent) =' pattern match.

PH/26 Added a "continue" ACL modifier that does nothing, for the benefit of its
      expansion side effects.

PH/27 When a message times out after an over-quota error from an Exim-imposed
      quota, the bounce message says "mailbox is full". This message was not
      being given when it was a system quota that was exceeded. It now should
      be the same.

MH/03 Made $recipients available in local_scan(). local_scan() already has
      better access to the recipient list through recipients_list[], but
      $recipients can be useful in postmaster-provided expansion strings.

PH/28 The $smtp_command and $smtp_command_argument variables were not correct
      in the case of a MAIL command with additional options following the
      address, for example: MAIL FROM:<foo@bar> SIZE=1234. The option settings
      were accidentally chopped off.

PH/29 SMTP synchronization checks are implemented when a command is read -
      there is a check that no more input is waiting when there shouldn't be
      any. However, for some commands, a delay in an ACL can mean that it is
      some time before the response is written. In this time, more input might
      arrive, invalidly. So now there are extra checks after an ACL has run for
      HELO/EHLO and after the predata ACL, and likewise for MAIL and RCPT when
      pipelining has not been advertised.

PH/30 MH's patch to allow iscntrl() characters to be list separators.

PH/31 Unlike :fail:, a custom message specified with :defer: was not being
      returned in the SMTP response when smtp_return_error_details was false.
      This has been fixed.

PH/32 Change the Dovecot authenticator to use read() and write() on the socket
      instead of the C I/O that was originally supplied, because problems were
      reported on Solaris.

PH/33 Compile failed with OpenSSL 0.9.8e. This was due to a coding error in
      Exim which did not show up earlier: it was assuming that a call to
      SSL_CTX_set_info_callback() might give an error value. In fact, there is
      no error. In previous releases of OpenSSL, SSL_CTX_set_info_callback()
      was a macro that became an assignment, so it seemed to work. This has
      changed to a proper function call with a void return, hence the compile
      error. Exim's code has been fixed.

PH/34 Change HDA_SIZE in oracle.c from 256 to 512. This is needed for 64-bit
      cpus.

PH/35 Applied a patch from the Sieve maintainer which fixes a bug in "notify".

PH/36 Applied John Jetmore's patch to add -v functionality to exigrep.

PH/37 If a message is not accepted after it has had an id assigned (e.g.
      because it turns out to be too big or there is a timeout) there is no
      "Completed" line in the log. When some messages of this type were
      selected by exigrep, they were listed as "not completed". Others were
      picked up by some special patterns. I have improved the selection
      criteria to be more general.

PH/38 The host_find_failed option in the manualroute router can now be set
      to "ignore", to completely ignore a host whose IP address cannot be
      found. If all hosts are ignored, the behaviour is controlled by the new
      host_all_ignored option.

PH/39 In a list of hosts for manualroute, if one item (either because of multi-
      homing or because of multiple MX records with /mx) generated more than
      one IP address, and the following item turned out to be the local host,
      all the secondary addresses of the first item were incorrectly removed
      from the list, along with the local host and any following hosts (which
      is what is supposed to happen).

PH/40 When Exim receives a message, it writes the login name, uid, and gid of
      whoever called Exim into the -H file. In the case of the daemon it was
      behaving confusingly. When first started, it used values for whoever
      started the daemon, but after a SIGHUP it used the Exim user (because it
      calls itself on a restart). I have changed the code so that it now always
      uses the Exim user.

PH/41 (Following a suggestion from Tony Finch) If all the RCPT commands in a
      message are rejected with the same error (e.g. no authentication or bad
      sender address), and a DATA command is nevertheless sent (as can happen
      with PIPELINING or a stupid MUA), the error message that was given to the
      RCPT commands is included in the rejection of the DATA command. This is
      intended to be helpful for MUAs that show only the final error to their
      users.

PH/42 Another patch from the Sieve maintainer.

SC/02 Eximstats - Differentiate between permanent and temporary rejects.
      Eximstats - Fixed some broken HTML links and added missing column headers
                  (Jez Hancock).
      Eximstats - Fixed Grand Total Summary Domains, Edomains, and Email
                  columns for Rejects, Temp Rejects, Ham, and Spam rows.

SC/03 Eximstats - V1.58 Fix to get <> and blackhole to show in edomain tables.

PH/43 Yet another patch from the Sieve maintainer.

PH/44 I found a way to check for a TCP/IP connection going away before sending
      the response to the final '.' that terminates a message, but only in the
      case where the client has not sent further data following the '.'
      (unfortunately, this is allowed). However, in many cases there won't be
      any further data because there won't be any more messages to send. A call
      to select() can be used: if it shows that the input is "ready", there is
      either input waiting, or the socket has been closed. An attempt to read
      the next input character can distinguish the two cases. Previously, Exim
      would have sent an OK response which the client would never have see.
      This could lead to message repetition. This fix should cure that, at
      least in a lot of common cases.

PH/45 Do not advertise STARTTLS in response to HELP unless it would be
      advertised in response to EHLO.


Exim version 4.66
-----------------

PH/01 Two more bugs that were introduced by 4.64/PH/07, in addition to the one
      fixed by 4.65/MH/01 (is this a record?) are fixed:

      (i)  An empty string was always treated as zero by the numeric comparison
           operators. This behaviour has been restored.

      (ii) It is documented that the numeric comparison operators always treat
           their arguments as decimal numbers. This was broken in that numbers
           starting with 0 were being interpreted as octal.

      While fixing these problems I realized that there was another issue that
      hadn't been noticed. Values of message_size_limit (both the global option
      and the transport option) were treated as octal if they started with 0.
      The documentation was vague. These values are now always treated as
      decimal, and I will make that clear in the documentation.


Exim version 4.65
-----------------

TK/01 Disable default definition of HAVE_LINUX_SENDFILE. Clashes with
      Linux large file support (_FILE_OFFSET_BITS=64) on older glibc
      versions. (#438)

MH/01 Don't check that the operands of numeric comparison operators are
      integers when their expansion is in "skipping" mode (fixes bug
      introduced by 4.64-PH/07).

PH/01 If a system filter or a router generates more than SHRT_MAX (32767)
      child addresses, Exim now panics and dies. Previously, because the count
      is held in a short int, deliveries were likely to be lost. As such a
      large number of recipients for a single message is ridiculous
      (performance will be very, very poor), I have chosen to impose a limit
      rather than extend the field.


Exim version 4.64
-----------------

TK/01 Bugzilla #401. Fix DK spooling code so that it can overwrite a
      leftover -K file (the existence of which was triggered by #402).
      While we were at it, introduced process PID as part of the -K
      filename. This should rule out race conditions when creating
      these files.

TK/02 Bugzilla #402. Apply patch from Simon Arlott, speeding up DK signing
      processing considerably. Previous code took too long for large mails,
      triggering a timeout which in turn triggers #401.

TK/03 Introduced HAVE_LINUX_SENDFILE to os.h-Linux. Currently only used
      in the DK code in transports.c. sendfile() is not really portable,
      hence the _LINUX specificness.

TF/01 In the add_headers option to the mail command in an Exim filter,
      there was a bug that Exim would claim a syntax error in any
      header after the first one which had an odd number of characters
      in the field name.

PH/01 If a server that rejects MAIL FROM:<> was the target of a sender
      callout verification, Exim cached a "reject" for the entire domain. This
      is correct for most verifications, but it is not correct for a recipient
      verification with use_sender or use_postmaster set, because in that case
      the callout does not use MAIL FROM:<>. Exim now distinguishes the special
      case of MAIL FROM:<> rejection from other early rejections (e.g.
      rejection of HELO). When verifying a recipient using a non-null MAIL
      address, the cache is ignored if it shows MAIL FROM:<> rejection.
      Whatever the result of the callout, the value of the domain cache is
      left unchanged (for any other kind of callout, getting as far as trying
      RCPT means that the domain itself is ok).

PH/02 Tidied a number of unused variable and signed/unsigned warnings that
      gcc 4.1.1 threw up.

PH/03 On Solaris, an unexpectedly close socket (dropped connection) can
      manifest itself as EPIPE rather than ECONNECT. When tidying away a
      session, the daemon ignores ECONNECT errors and logs others; it now
      ignores EPIPE as well.

PH/04 Applied Nico Erfurth's refactoring patch to tidy up mime.c
      (quoted-printable decoding).

PH/05 Applied Nico Erfurth's refactoring patch to tidy up spool_mbox.c, and
      later the small subsequent patch to fix an introduced bug.

PH/06 Installed the latest Cygwin Makefile from the Cygwin maintainer.

PH/07 There was no check for overflow in expansions such as ${if >{1}{4096M}}.

PH/08 An error is now given if message_size_limit is specified negative.

PH/09 Applied and tidied up Jakob Hirsch's patch for allowing ACL variables
      to be given (somewhat) arbitrary names.

JJ/01 exipick 20060919.0, allow for arbitrary acl_ variables introduced
      in 4.64-PH/09.

JJ/02 exipick 20060919.0, --show-vars args can now be regular expressions,
      miscellaneous code fixes

PH/10 Added the log_reject_target ACL modifier to specify where to log
      rejections.

PH/11 Callouts were setting the name used for EHLO/HELO from $smtp_active_
      hostname. This is wrong, because it relates to the incoming message (and
      probably the interface on which it is arriving) and not to the outgoing
      callout (which could be using a different interface). This has been
      changed to use the value of the helo_data option from the smtp transport
      instead - this is what is used when a message is actually being sent. If
      there is no remote transport (possible with a router that sets up host
      addresses), $smtp_active_hostname is used.

PH/12 Installed Andrey Panin's patch to add a dovecot authenticator. Various
      tweaks were necessary in order to get it to work (see also 21 below):
      (a) The code assumed that strncpy() returns a negative number on buffer
          overflow, which isn't the case. Replaced with Exim's string_format()
          function.
      (b) There were several signed/unsigned issues. I just did the minimum
          hacking in of casts. There is scope for a larger refactoring.
      (c) The code used strcasecmp() which is not a standard C function.
          Replaced with Exim's strcmpic() function.
      (d) The code set only $1; it now sets $auth1 as well.
      (e) A simple test gave the error "authentication client didn't specify
          service in request". It would seem that Dovecot has changed its
          interface. Fortunately there's a specification; I followed it and
          changed what the client sends and it appears to be working now.

PH/13 Added $message_headers_raw to provide the headers without RFC 2047
      decoding.

PH/14 Corrected misleading output from -bv when -v was also used. Suppose the
      address A is aliased to B and C, where B exists and C does not. Without
      -v the output is "A verified" because verification stops after a
      successful redirection if more than one address is generated. However,
      with -v the child addresses are also verified. Exim was outputting "A
      failed to verify" and then showing the successful verification for C,
      with its parentage. It now outputs "B failed to verify", showing B's
      parentage before showing the successful verification of C.

PH/15 Applied Michael Deutschmann's patch to allow DNS black list processing to
      look up a TXT record in a specific list after matching in a combined
      list.

PH/16 It seems that the options setting for the resolver (RES_DEFNAMES and
      RES_DNSRCH) can affect the behaviour of gethostbyname() and friends when
      they consult the DNS. I had assumed they would set it the way they
      wanted; and indeed my experiments on Linux seem to show that in some
      cases they do (I could influence IPv6 lookups but not IPv4 lookups).
      To be on the safe side, however, I have now made the interface to
      host_find_byname() similar to host_find_bydns(), with an argument
      containing the DNS resolver options. The host_find_byname() function now
      sets these options at its start, just as host_find_bydns() does. The smtp
      transport options dns_qualify_single and dns_search_parents are passed to
      host_find_byname() when gethostbyname=TRUE in this transport. Other uses
      of host_find_byname() use the default settings of RES_DEFNAMES
      (qualify_single) but not RES_DNSRCH (search_parents).

PH/17 Applied (a modified version of) Nico Erfurth's patch to make
      spool_read_header() do less string testing, by means of a preliminary
      switch on the second character of optional "-foo" lines. (This is
      overdue, caused by the large number of possibilities that now exist.
      Originally there were few.) While I was there, I also converted the
      str(n)cmp tests so they don't re-test the leading "-" and the first
      character, in the hope this might squeeze out yet more improvement.

PH/18 Two problems with "group" syntax in header lines when verifying: (1) The
      flag allowing group syntax was set by the header_syntax check but not
      turned off, possible causing trouble later; (2) The flag was not being
      set at all for the header_verify test, causing "group"-style headers to
      be rejected. I have now set it in this case, and also caused header_
      verify to ignore an empty address taken from a group. While doing this, I
      came across some other cases where the code for allowing group syntax
      while scanning a header line wasn't quite right (mostly, not resetting
      the flag correctly in the right place). These bugs could have caused
      trouble for malformed header lines. I hope it is now all correct.

PH/19 The functions {pwcheck,saslauthd}_verify_password() are always called
      with the "reply" argument non-NULL. The code, however (which originally
      came from elsewhere) had *some* tests for NULL when it wrote to *reply,
      but it didn't always do it. This confused somebody who was copying the
      code for some other use. I have removed all the tests.

PH/20 It was discovered that the GnuTLS code had support for RSA_EXPORT, a
      feature that was used to support insecure browsers during the U.S. crypto
      embargo. It requires special client support, and Exim is probably the
      only MTA that supported it -- and would never use it because real RSA is
      always available. This code has been removed, because it had the bad
      effect of slowing Exim down by computing (never used) parameters for the
      RSA_EXPORT functionality.

PH/21 On the advice of Timo Sirainen, added a check to the dovecot
      authenticator to fail if there's a tab character in the incoming data
      (there should never be unless someone is messing about, as it's supposed
      to be base64-encoded). Also added, on Timo's advice, the "secured" option
      if the connection is using TLS or if the remote IP is the same as the
      local IP, and the "valid-client-cert option" if a client certificate has
      been verified.

PH/22 As suggested by Dennis Davis, added a server_condition option to *all*
      authenticators. This can be used for authorization after authentication
      succeeds. (In the case of plaintext, it servers for both authentication
      and authorization.)

PH/23 Testing for tls_required and lost_connection in a retry rule didn't work
      if any retry times were supplied.

PH/24 Exim crashed if verify=helo was activated during an incoming -bs
      connection, where there is no client IP address to check. In this
      situation, the verify now always succeeds.

PH/25 Applied John Jetmore's -Mset patch.

PH/26 Added -bem to be like -Mset, but loading a message from a file.

PH/27 In a string expansion for a processed (not raw) header when multiple
      headers of the same name were present, leading whitespace was being
      removed from all of them, but trailing whitespace was being removed only
      from the last one. Now trailing whitespace is removed from each header
      before concatenation. Completely empty headers in a concatenation (as
      before) are ignored.

PH/28 Fixed bug in backwards-compatibility feature of PH/09 (thanks to John
      Jetmore). It would have mis-read ACL variables from pre-4.61 spool files.

PH/29 [Removed. This was a change that I later backed out, and forgot to
      correct the ChangeLog entry (that I had efficiently created) before
      committing the later change.]

PH/30 Exim was sometimes attempting to deliver messages that had suffered
      address errors (4xx response to RCPT) over the same connection as other
      messages routed to the same hosts. Such deliveries are always "forced",
      so retry times are not inspected. This resulted in far too many retries
      for the affected addresses. The effect occurred only when there were more
      hosts than the hosts_max_try setting in the smtp transport when it had
      the 4xx errors. Those hosts that it had tried were not added to the list
      of hosts for which the message was waiting, so if all were tried, there
      was no problem. Two fixes have been applied:

      (i)  If there are any address or message errors in an SMTP delivery, none
           of the hosts (tried or untried) are now added to the list of hosts
           for which the message is waiting, so the message should not be a
           candidate for sending over the same connection that was used for a
           successful delivery of some other message. This seems entirely
           reasonable: after all the message is NOT "waiting for some host".
           This is so "obvious" that I'm not sure why it wasn't done
           previously. Hope I haven't missed anything, but it can't do any
           harm, as the worst effect is to miss an optimization.

      (ii) If, despite (i), such a delivery is accidentally attempted, the
           routing retry time is respected, so at least it doesn't keep
           hammering the server.

PH/31 Installed Andrew Findlay's patch to close the writing end of the socket
      in ${readsocket because some servers need this prod.

PH/32 Added some extra debug output when updating a wait-xxx database.

PH/33 The hint "could be header name not terminated by colon", which has been
      given for certain expansion errors for a long time, was not being given
      for the ${if def:h_colon_omitted{...  case.

PH/34 The spec says: "With one important exception, whenever a domain list is
      being scanned, $domain contains the subject domain." There was at least
      one case where this was not true.

PH/35 The error "getsockname() failed: connection reset by peer" was being
      written to the panic log as well as the main log, but it isn't really
      panic-worthy as it just means the connection died rather early on. I have
      removed the panic log writing for the ECONNRESET error when getsockname()
      fails.

PH/36 After a 4xx response to a RCPT error, that address was delayed (in queue
      runs only) independently of the message's sender address. This meant
      that, if the 4xx error was in fact related to the sender, a different
      message to the same recipient with a different sender could confuse
      things. In particualar, this can happen when sending to a greylisting
      server, but other circumstances could also provoke similar problems.
      I have changed the default so that the retry time for these errors is now
      based a combination of the sender and recipient addresses. This change
      can be overridden by setting address_retry_include_sender=false in the
      smtp transport.

PH/37 For LMTP over TCP/IP (the smtp transport), error responses from the
      remote server are returned as part of bounce messages. This was not
      happening for LMTP over a pipe (the lmtp transport), but now it is the
      same for both kinds of LMTP.

PH/38 Despite being documented as not happening, Exim was rewriting addresses
      in header lines that were in fact CNAMEs. This is no longer the case.

PH/39 If -R or -S was given with -q<time>, the effect of -R or -S was ignored,
      and queue runs started by the daemon processed all messages. This has
      been fixed so that -R and -S can now usefully be given with -q<time>.

PH/40 Import PCRE release 6.7 (fixes some bugs).

PH/41 Add bitwise logical operations to eval (courtesy Brad Jorsch).

PH/42 Give an error if -q is specified more than once.

PH/43 Renamed the variables $interface_address and $interface_port as
      $received_ip_address and $received_port, to make it clear that these
      values apply to message reception, and not to the outgoing interface when
      a message is delivered. (The old names remain recognized, of course.)

PH/44 There was no timeout on the connect() call when using a Unix domain
      socket in the ${readsocket expansion. There now is.

PH/45 Applied a modified version of Brad Jorsch's patch to allow "message" to
      be meaningful with "accept".

SC/01 Eximstats V1.43
     Bug fix for V1.42 with -h0 specified. Spotted by Chris Lear.

SC/02 Eximstats V1.44
      Use a glob alias rather than an array ref in the generated
      parser. This improves both readability and performance.

SC/03 Eximstats V1.45 (Marco Gaiarin / Steve Campbell)
      Collect SpamAssassin and rejection statistics.
      Don't display local sender or destination tables unless
      there is data to show.
      Added average volumes into the top table text output.

SC/04 Eximstats V1.46
      Collect data on the number of addresses (recipients)
      as well as the number of messages.

SC/05 Eximstats V1.47
      Added 'Message too big' to the list of mail rejection
      reasons (thanks to Marco Gaiarin).

SC/06 Eximstats V1.48
      Mainlog lines which have GMT offsets and are too short to
      have a flag are now skipped.

SC/07 Eximstats V1.49 (Alain Williams)
      Added the -emptyok flag.

SC/08 Eximstats V1.50
      Fixes for obtaining the IP address from reject messages.

JJ/03 exipick.20061117.2, made header handling as similar to exim as possible
      (added [br]h_ prefixes, implemented RFC2047 decoding.  Fixed
      whitesspace changes from 4.64-PH/27

JJ/04 exipick.20061117.2, fixed format and added $message_headers_raw to
      match 4.64-PH/13

JJ/05 exipick.20061117.2, bug fixes (error out sooner when invalid criteria
      are found, allow negative numbers in numeric criteria)

JJ/06 exipick.20061117.2, added new $message_body_missing variable

JJ/07 exipick.20061117.2, added $received_ip_address and $received_port
      to match changes made in 4.64-PH/43

PH/46 Applied Jori Hamalainen's patch to add features to exiqsumm.

PH/47 Put in an explicit test for a DNS lookup of an address record where the
      "domain" is actually an IP address, and force a failure. This locks out
      those revolvers/nameservers that support "A-for-A" lookups, in
      contravention of the specifications.

PH/48 When a host name was looked up from an IP address, and the subsequent
      forward lookup of the name timed out, the host name was left in
      $sender_host_name, contrary to the specification.

PH/49 Although default lookup types such as lsearch* or cdb*@ have always been
      restricted to single-key lookups, Exim was not diagnosing an error if
      * or *@ was used with a query-style lookup.

PH/50 Increased the value of DH_BITS in tls-gnu.c from 768 to 1024.

MH/01 local_scan ABI version incremented to 1.1. It should have been updated
      long ago, but noone interested enough thought of it. Let's just say that
      the "1.1" means that there are some new functions that weren't there at
      some point in the past.

PH/51 Error processing for expansion failure of helo_data from an smtp
      transport during callout processing was broken.

PH/52 Applied John Jetmore's patch to allow tls-on-connect and STARTTLS to be
      tested/used via the -bh/-bhc/-bs options.

PH/53 Added missing "#include <time.h>" to pcre/pcretest.c (this was a PCRE
      bug, fixed in subsequent PCRE releases).

PH/54 Applied Robert Bannocks' patch to avoid a problem with references that
      arises when using the Solaris LDAP libraries (but not with OpenLDAP).

PH/55 Check for a ridiculously long file name in exim_dbmbuild.


Exim version 4.63
-----------------

SC/01 Use a glob alias rather than an array ref in eximstats generated
      parser. This improves both readability and performance.

SC/02 Collect SpamAssassin and rejection statistics in eximstats.
      Don't display local sender or destination tables in eximstats unless
      there is data to show.
      Added average volumes into the eximstats top table text output.

SC/03 Collect data on the number of addresses (recipients) as well
      as the number of messages in eximstats.

TF/01 Correct an error in the documentation for the redirect router. Exim
      does (usually) call initgroups() when daemonizing.

TF/02 Call initgroups() when dropping privilege in exim.c, so that Exim runs
      with consistent privilege compared to when running as a daemon.

TF/03 Note in the spec that $authenticated_id is not set for local
      submissions from trusted users.

TF/04 The ratelimit per_rcpt option now works correctly in acl_not_smtp.
      Thanks to Dean Brooks <dean@iglou.com> for the patch.

TF/05 Make it easier to get SMTP authentication and TLS/SSL support working
      by adding some example configuration directives to the default
      configuration file. A little bit of work is required to uncomment the
      directives and define how usernames and passwords are checked, but
      there is now a framework to start from.

PH/01 Added #define LDAP_DEPRECATED 1 to ldap.c because some of the "old"
      functions that Exim currently uses aren't defined in ldap.h for OpenLDAP
      without this. I don't know how relevant this is to other LDAP libraries.

PH/02 Add the verb name to the "unknown ACL verb" error.

PH/03 Magnus Holmgren's patch for filter_prepend_home.

PH/03 Fixed Bugzilla #101: macro definition between ACLs doesn't work.

PH/04 Applied Magnus Holmgren's patch to fix Bugzilla #98: transport's home
      directory not expanded when it should be if an expanded home directory
      was set for the address (which is overridden by the transport).

PH/05 Applied Alex Kiernan's patch to fix Bugzilla #99: a problem with
      libradius.

PH/06 Added acl_not_smtp_start, based on Johannes Berg's patch, and set the
      bit to forbid control=suppress_local_fixups in the acl_not_smtp ACL,
      because it is too late at that time, and has no effect.

PH/07 Changed ${quote_pgsql to quote ' as '' instead of \' because of a
      security issue with \' (bugzilla #107). I could not use the
      PQescapeStringConn() function, because it needs a PGconn value as one of
      its arguments.

PH/08 When testing addresses using -bt, indicate those final addresses that
      are duplicates that would not cause an additional delivery. At least one
      person was confused, thinking that -bt output corresponded to deliveries.
      (Suppressing duplicates isn't a good idea as you lose the information
      about possibly different redirections that led to the duplicates.)

PH/09 Applied patch from Erik to use select() instead of poll() in spam.c on
      systems where poll() doesn't work, in particular OS X.

PH/10 Added more information to debugging output for retry time not reached.

PH/11 Applied patch from Arkadiusz Miskiewicz to apply a timeout to read
      operations in malware.c.

PH/12 Applied patch from Magnus Holmgren to include the "h" tag in Domain Keys
      signatures.

PH/13 If write_rejectlog was set false when logging was sent to syslog with
      syslog_duplication set false, log lines that would normally be written
      both the the main log and to the reject log were not written to syslog at
      all.

PH/14 In the default configuration, change the use of "message" in ACL warn
      statements to "add_header".

PH/15 Diagnose a filter syntax error for "seen", "unseen", or "noerror" if not
      not followed by a command (e.g. "seen endif").

PH/16 Recognize SMTP codes at the start of "message" in ACLs and after :fail:
      and :defer: in a redirect router. Add forbid_smtp_code to suppress the
      latter.

PH/17 Added extra conditions to the default value of delay_warning_condition
      so that it is now:

        ${if or { \
            { !eq{$h_list-id:$h_list-post:$h_list-subscribe:}{} } \
            { match{$h_precedence:}{(?i)bulk|list|junk} } \
            { match{$h_auto-submitted:}{(?i)auto-generated|auto-replied} } \
            }{no}{yes}}

      The Auto-Submitted: and various List- headers are standardised, whereas I
      don't think Precedence: ever was.

PH/18 Refactored debugging code in route_finduser() to show more information,
      in particular, the error code if getpwnam() issues one.

PH/19 Added PQsetClientEncoding(conn, "SQL_ASCII") to the pgsql code module.
      This is apparently needed in addition to the PH/07 change above to avoid
      any possible encoding problems.

PH/20 Perl can change the locale. Exim was resetting it after a ${perl call,
      but not after initializing Perl.

PH/21 Added a call to PQsetNoticeProcessor() to catch pgsql "notices" and
      output them only if debugging. By default they are written stderr,
      apparently, which is not desirable.

PH/22 Added Alain Williams' LDAP patch to support setting REFERRALS=off on
      queries.

JJ/01 exipick: added --reverse (and -R synonym), --random, --size, --sort and
      --not options

JJ/02 exipick: rewrote --help documentation to hopefully make more clear.

PH/23 Made -oMaa and -oMt work with -bh and -bs to pretend the connection is
      authenticated or an ident call has been made. Suppress the default
      values for $authenticated_id and $authenticated_sender (but permit -oMai
      and -oMas) when testing with -bh.

PH/24 Re-jigged the order of the tests in the default configuration so that the
      tests for valid domains and recipients precede the DNS black list and CSA
      tests, on the grounds that those ones are more expensive.

PH/25 Exim was not testing for a space following SMTP commands such as EHLO
      that require one. Thus, EHLORHUBARB was interpreted as a valid command.
      This bug exists in every version of Exim that I still have, right back to
      0.12.

PH/26 (n)wildlsearch lookups are documented as being done case-insensitively.
      However, an attempt to turn on case-sensitivity in a regex key by
      including (?-i) didn't work because the subject string was already
      lowercased, and the effects were non-intuitive. It turns out that a
      one-line patch can be used to allow (?-i) to work as expected.


Exim version 4.62
-----------------

TF/01 Fix the add_header change below (4.61 PH/55) which had a bug that (amongst
      other effects) broke the use of negated acl sub-conditions.

PH/01 ${readsocket now supports Internet domain sockets (modified John Jetmore
      patch).

PH/02 When tcp-wrappers is called from Exim, it returns only "deny" or "allow".
      "Deny" causes Exim to reject the incoming connection with a 554 error.
      Unfortunately, if there is a major crisis, such as a disk failure,
      tcp-wrappers gives "deny", whereas what one would like would be some
      kind of temporary error. A kludge has been added to help with this.
      Before calling hosts_ctl(), errno is set zero. If the result is "deny", a
      554 error is used if errno is still zero or contains ENOENT (which occurs
      if either of the /etc/hosts.{allow,deny} files is missing). Otherwise, a
      451 error is used.

PH/03 Add -lutil to the default FreeBSD LIBS setting.

PH/04 Change PH/19 for 4.61 was too wide. It should not be applied to host
      errors. Otherwise a message that provokes a temporary error (when other
      messages do not) can cause a whole host to time out.

PH/05 Batch deliveries by appendfile and pipe transports did not work when the
      addresses were routed directly to files or pipes from a redirect router.
      File deliveries just didn't batch; pipe deliveries might have suffered
      odd errors.

PH/06 A failure to get a lock for a hints database would erroneously always say
      "Failed to get write lock", even when it was really a read lock.

PH/07 The appendfile transport was creating MBX lock files with a fixed mode
      of 0600. This has been changed to use the value of the lockfile_mode
      option (which defaults to 0600).

PH/08 Applied small patch from the Sieve maintainer.

PH/09 If maildir_quota_directory_regex was set to exclude (say) the .Trash
      folder from quota calculations, a direct delivery into this folder messed
      up the contents of the maildirsize file. This was because the regex was
      used only to exclude .Trash (or whatever) when the size of the mailbox
      was calculated. There was no check that a delivery was happening into an
      excluded directory. This bug has been fixed by ignoring all quota
      processing for deliveries into excluded directories.

PH/10 Added the maildirfolder_create_regex option to appendfile.


Exim version 4.61
-----------------

PH/01 The code for finding all the local interface addresses on a FreeBSD
      system running IPv6 was broken. This may well have applied to all BSD
      systems, as well as to others that have similar system calls. The broken
      code found IPv4 interfaces correctly, but gave incorrect values for the
      IPv6 interfaces. In particular, ::1 was not found. The effect in Exim was
      that it would not match correctly against @[] and not recognize the IPv6
      addresses as local.

PH/02 The ipliteral router was not recognizing addresses of the form user@
      [ipv6:....] because it didn't know about the "ipv6:" prefix.

PH/03 Added disable_ipv6.

PH/04 Changed $reply_address to use the raw form of the headers instead of the
      decoded form, because it is most often used to construct To: headers
      lines in autoreplies, and the decoded form may well be syntactically
      invalid. However, $reply_address has leading white space removed, and all
      newlines turned into spaces so that the autoreply transport does not
      grumble.

PH/05 If group was specified without a user on a router, and no group or user
      was specified on a transport, the group from the router was ignored.

PH/06 Increased the number of ACL variables to 20 of each type, and arranged
      for visible compile-time settings that can be used to change these
      numbers, for those that want even more. Backwards compatibility with old
      spool files has been maintained. However, going back to a previous Exim
      release will lost any variables that are in spool files.

PH/07 Two small changes when running in the test harness: increase delay when
      passing a TCP/IP connection to a new process, in case the original
      process has to generate a bounce, and remove special handling of
      127.0.0.2 (sic), which is no longer necessary.

PH/08 Changed debug output of dbfn_open() flags from numbers to names, so as to
      be the same on different OS.

PH/09 Moved a debug statement in filter processing to avoid a race problem when
      testing.

JJ/01 exipick: fixed bug where -b (brief) output option showed "Vars:"
      whether --show-vars was specified or not

JJ/02 exipick: Added support for new ACL variable spool format introduced
      in 4.61-PH/06

PH/10 Fixed another bug related to PH/04 above: if an incoming message had a
      syntactically invalid From: or Reply-to: line, and a filter used this to
      generate an autoreply, and therefore failed to obtain an address for the
      autoreply, Exim could try to deliver to a non-existent relative file
      name, causing unrelated and misleading errors. What now happens is that
      it logs this as a hard delivery error, but does not attempt to create a
      bounce message.

PH/11 The exinext utility has a -C option for testing purposes, but although
      the given file was scanned by exinext itself; it wasn't being passed on
      when Exim was called.

PH/12 In the smtp transport, treat an explicit ECONNRESET error the same as
      an end-of-file indication when reading a command response.

PH/13 Domain literals for IPv6 were not recognized unless IPv6 support was
      compiled. In many other places in Exim, IPv6 addresses are always
      recognized, so I have changed this. It also means that IPv4 domain
      literals of the form [IPV4:n.n.n.n] are now always recognized.

PH/14 When a uid/gid is specified for the queryprogram router, it cannot be
      used if the router is not running as root, for example, when verifying at
      ACL time, or when using -bh. The debugging output from this situation was
      non-existent - all you got was a failure to exec. I have made two
      changes:

      (a) Failures to set uid/gid, the current directory, or a process leader
          in a subprocess such as that created by queryprogram now generate
          suitable debugging ouput when -d is set.

      (b) The queryprogram router detects when it is not running as root,
          outputs suitable debugging information if -d is set, and then runs
          the subprocess without attempting to change uid/gid.

PH/15 Minor change to Makefile for building test_host (undocumented testing
      feature).

PH/16 As discussed on the list in Nov/Dec: Exim no longer looks at the
      additional section of a DNS packet that returns MX or SRV records.
      Instead, it always explicitly searches for A/AAAA records. This avoids
      major problems that occur when a DNS server includes only records of one
      type (A or AAAA) in an MX/SRV packet. A byproduct of this change has
      fixed another bug: if SRV records were looked up and the corresponding
      address records were *not* found in the additional section, the port
      values from the SRV records were lost.

PH/17 If a delivery to a pipe, file, or autoreply was deferred, Exim was not
      using the correct key (the original address) when searching the retry
      rules in order to find which one to use for generating the retry hint.

PH/18 If quota_warn_message contains a From: header, Exim now refrains from
      adding the default one. Similarly, if it contains a Reply-To: header, the
      errors_reply_to option, if set, is not used.

PH/19 When calculating a retry time, Exim used to measure the "time since
      failure" by looking at the "first failed" field in the retry record. Now
      it does not use this if it is later than than the arrival time of the
      message. Instead it uses the arrival time. This makes for better
      behaviour in cases where some deliveries succeed, thus re-setting the
      "first failed" field. An example is a quota failure for a huge message
      when small messages continue to be delivered. Without this change, the
      "time since failure" will always be short, possible causing more frequent
      delivery attempts for the huge message than are intended.
      [Note: This change was subsequently modified - see PH/04 for 4.62.]

PH/20 Added $auth1, $auth2, $auth3 to contain authentication data (as well as
      $1, $2, $3) because the numerical variables can be reset during some
      expansion items (e.g. "match"), thereby losing the authentication data.

PH/21 Make -bV show the size of off_t variables so that the test suite can
      decide whether to run tests for quotas > 2G.

PH/22 Test the values given for quota, quota_filecount, quota_warn_threshold,
      mailbox_size, and mailbox_filecount in the appendfile transport. If a
      filecount value is greater than 2G or if a quota value is greater than 2G
      on a system where the size of off_t is not greater than 4, a panic error
      is given.

PH/23 When a malformed item such as 1.2.3/24 appears in a host list, it can
      never match. The debug and -bh output now contains an explicit error
      message indicating a malformed IPv4 address or mask.

PH/24 An host item such as 1.2.3.4/abc was being treated as the IP address
      1.2.3.4 without a mask. Now it is not recognized as an IP address, and
      PH/23 above applies.

PH/25 Do not write to syslog when running in the test harness. The only
      occasion when this arises is a failure to open the main or panic logs
      (for which there is an explicit test).

PH/26 Added the /no_tell option to "control=freeze".

PH/27 If a host name lookup failed very early in a connection, for example, if
      the IP address matched host_lookup and the reverse lookup yielded a name
      that did not have a forward lookup, an error message of the form "no IP
      address found for host xxx.xxx.xxx (during SMTP connection from NULL)"
      could be logged. Now it outputs the IP address instead of "NULL".

PH/28 An enabling patch from MH: add new function child_open_exim2() which
      allows the sender and the authenticated sender to be set when
      submitting a message from within Exim. Since child_open_exim() is
      documented for local_scan(), the new function should be too.

PH/29 In GnuTLS, a forced expansion failure for tls_privatekey was not being
      ignored. In both GnuTLS and OpenSSL, an expansion of tls_privatekey that
      results in an empty string is now treated as unset.

PH/30 Fix eximon buffer overflow bug (Bugzilla #73).

PH/31 Added sender_verify_fail logging option.

PH/32 In November 2003, the code in Exim that added an empty Bcc: header when
      needed by RFC 822 but not by RFC 2822 was commented out. I have now
      tidied the source and removed it altogether.

PH/33 When a queue run was abandoned because the load average was too high, a
      log line was always written; now it is written only if the queue_run log
      selector is set. In addition, the log line for abandonment now contains
      information about the queue run such as the pid. This is always present
      in "start" and "stop" lines but was omitted from the "abandon" line.

PH/34 Omit spaces between a header name and the colon in the error message that
      is given when verify = headers_syntax fails (if there are lots of them,
      the message gets confusing).

PH/35 Change the default for dns_check_names_pattern to allow slashes within
      names, as there are now some PTR records that contain slashes. This check
      is only to protect against broken name servers that fall over on strange
      characters, so the fact that it applies to all lookups doesn't matter.

PH/36 Now that the new test suite is complete, we can remove some of the
      special code in Exim that was needed for the old test suite. For example,
      sorting DNS records because real resolvers return them in an arbitrary
      order. The new test suite's fake resolver always returns records in the
      same order.

PH/37 When running in the test harness, use -odi for submitted messages (e.g.
      bounces) except when queue_only is set, to avoid logging races between
      the different processes.

PH/38 Panic-die if .include specifies a non-absolute path.

PH/39 A tweak to the "H" retry rule from its user.

JJ/03 exipick: Removed parentheses from 'next' and 'last' calls that specified
      a label.  They prevented compilation on older perls.

JJ/04 exipick: Refactored code to prevent implicit split to @_ which caused
      a warning to be raised on newish perls.

JJ/05 exipick: Fixed bug where -bpc always showed a count of all messages
      on queue.  Changes to match documented behaviour of showing count of
      messages matching specified criteria.

PH/40 Changed the default ident timeout from 30s to 5s.

PH/41 Added support for the use of login_cap features, on those BSD systems
      that have them, for controlling the resources used by pipe deliveries.

PH/42 The content-scanning code uses fopen() to create files in which to put
      message data. Previously it was not paying any attention to the mode of
      the files. Exim runs with umask(0) because the rest of the code creates
      files with open(), and sets the required mode explicitly. Thus, these
      files were ending up world-writeable. This was not a big issue, because,
      being within the spool directory, they were not world-accessible. I have
      created a function called modefopen, which takes an additional mode
      argument. It sets umask(777), creates the file, chmods it to the required
      mode, then resets the umask. All the relevant calls to fopen() in the
      content scanning code have been changed to use this function.

PH/43 If retry_interval_max is set greater than 24 hours, it is quietly reset
      to 24 hours. This avoids potential overflow problems when processing G
      and H retry rules. I suspect nobody ever tinkers with this value.

PH/44 Added STRIP_COMMAND=/usr/bin/strip to the FreeBSD Makefile.

PH/45 When the plaintext authenticator is running as a client, the server's
      challenges are checked to ensure they are valid base64 strings. By
      default, the authentication attempt is cancelled if an invalid string is
      received. Setting client_ignore_invalid_base64 true ignores these errors.
      The decoded challenge strings are now placed in $auth1, $auth2, etc. as
      they are received. Thus, the responses can be made to depend on the
      challenges. If an invalid string is ignored, an empty string is placed in
      the variable.

PH/46 Messages that are created by the autoreply transport now contains a
      References: header, in accordance with RFCs 2822 and 3834.

PH/47 Added authenticated_sender_force to the smtp transport.

PH/48 The ${prvs expansion was broken on systems where time_t was long long.

PH/49 Installed latest patch from the Sieve maintainer.

PH/50 When an Exim quota was set without a file count quota, and mailbox_size
      was also set, the appendfile transport was unnecessarily scanning a
      directory of message files (e.g. for maildir delivery) to find the count
      of files (along with the size), even though it did not need this
      information. It now does the scan only if it needs to find either the
      size of the count of files.

PH/51 Added ${time_eval: to convert Exim time strings into seconds.

PH/52 Two bugs concerned with error handling when the smtp transport is
      used in LMTP mode:

      (i) Exim was not creating retry information for temporary errors given
      for individual recipients after the DATA command when the smtp transport
      was used in LMTP mode. This meant that they could be retried too
      frequently, and not timed out correctly.

      (ii) Exim was setting the flag that allows error details to be returned
      for LMTP errors on RCPT commands, but not for LMTP errors for individual
      recipients that were returned after the DATA command.

PH/53 This is related to PH/52, but is more general: for any failing address,
      when detailed error information was permitted to be returned to the
      sender, but the error was temporary, then after the final timeout, only
      "retry timeout exceeded" was returned. Now it returns the full error as
      well as "retry timeout exceeded".

PH/54 Added control=allow_auth_unadvertised, as it seems there are clients that
      do this, and (what is worse) MTAs that accept it.

PH/55 Added the add_header modified to ACLs. The use of "message" with "warn"
      will now be deprecated.

PH/56 New os.c-cygwin from the Cygwin maintainer.

JJ/06 exipick: added --unsorted option to allow unsorted output in all output
      formats (previously only available in exim formats via -bpr, -bpru,
      and -bpra.  Now also available in native and exiqgrep formats)

JJ/07 exipick: added --freeze and --thaw options to allow faster interaction
      with very large, slow to parse queues

JJ/08 exipick: added ! as generic prefix to negate any criteria format

JJ/09 exipick: miscellaneous performance enhancements (~24% improvements)

PH/57 Tidies in SMTP dialogue display in debug output: (i) It was not showing
      responses to authentication challenges, though it was showing the
      challenges; (ii) I've removed the CR characters from the debug output for
      SMTP output lines.

PH/58 Allow for the insertion of a newline as well as a space when a string
      is turned into more than one encoded-word during RFC 2047 encoding. The
      Sieve code now uses this.

PH/59 Added the following errors that can be detected in retry rules: mail_4xx,
      data_4xx, lost_connection, tls_required.

PH/60 When a VRFY deferred or FAILED, the log message rather than the user
      message was being sent as an SMTP response.

PH/61 Add -l and -k options to exicyclog.

PH/62 When verifying, if an address was redirected to one new address, so that
      verification continued, and the new address failed or deferred after
      having set something in $address_data, the value of $address_data was not
      passed back to the ACL. This was different to the case when no
      redirection occurred. The value is now passed back in both cases.

PH/63 Changed the macro HAVE_LOGIN_CAP (see PH/41 for this release above) to
      HAVE_SETCLASSRESOURCES because there are different APIs in use that all
      use login_cap.h, so on its own it isn't the distinguishing feature. The
      new name refers directly to the setclassresources() function.

PH/65 Added configuration files for NetBSD3.

PH/66 Updated OS/Makefile-HP-UX for gcc 4.1.0 with HP-UX 11.

PH/67 Fixed minor infelicity in the sorting of addresses to ensure that IPv6
      is preferred over IPv4.

PH/68 The bounce_return_message and bounce_return_body options were not being
      honoured for bounces generated during the reception of non-SMTP messages.
      In particular, this applied to messages rejected by the ACL. This bug has
      been fixed. However, if bounce_return_message is true and bounce_return_
      body is false, the headers that are returned for a non-SMTP message
      include only those that have been read before the error was detected.
      (In the case of an ACL rejection, they have all been read.)

PH/69 The HTML version of the specification is now built in a directory called
      spec_html instead of spec.html, because the latter looks like a path with
      a MIME-type, and this confuses some software.

PH/70 Catch two compiler warnings in sieve.c.

PH/71 Fixed an obscure and subtle bug (thanks Alexander & Matthias). The
      function verify_get_ident() calls ip_connect() to connect a socket, but
      if the "connect()" function timed out, ip_connect() used to close the
      socket. However, verify_get_ident() also closes the socket later, and in
      between Exim writes to the log, which may get opened at this point. When
      the socket was closed in ip_connect(), the log could get the same file
      descriptor number as the socket. This naturally causes chaos. The fix is
      not to close the socket in ip_connect(); the socket should be closed by
      the function that creates it. There was only one place in the code where
      this was missing, in the iplookup router, which I don't think anybody now
      uses, but I've fixed it anyway.

PH/72 Make dns_again_means_nonexist apply to lookups using gethostbyname() as
      well as to direct DNS lookups. Otherwise the handling of names in host
      lists is inconsistent and therefore confusing.


Exim version 4.60
-----------------

PH/01 Two changes to the default runtime configuration:

      (1) Move the checks for relay_from_hosts and authenticated clients from
          after to before the (commented out) DNS black list checks.

      (2) Add control=submission to the relay_from_hosts and authenticated
          clients checks, on the grounds that messages accepted by these
          statements are most likely to be submissions.

PH/02 Several tidies to the handling of ${prvs and ${prvscheck:

      (1) Generate an error if the third argument for the ${prvs expansion is
          not a single digit.

      (2) Treat a missing third argument of ${prvscheck as if it were an empty
          string.

      (3) Reset the variables that are obtained from the first argument of
          ${prvscheck and used in the second argument before leaving the code,
          because their memory is reclaimed, so using them afterwards may do
          silly things.

      (4) Tidy up the code for expanding the arguments of ${prvscheck one by
          one (it's much easier than Tom thought :-).

      (5) Because of (4), we can now allow for the use of $prvscheck_result
          inside the third argument.

PH/03 For some reason, the default setting of PATH when running a command from
      a pipe transport was just "/usr/bin". I have changed it to
      "/bin:/usr/bin".

PH/04 SUPPORT_TRANSLATE_IP_ADDRESS and MOVE_FROZEN_MESSAGES did not cause
      anything to be listed in the output from -bV.

PH/05 When a filter generated an autoreply, the entire To: header line was
      quoted in the delivery log line, like this:

        => >A.N.Other <ano@some.domain> <original@ddress> ...

      This has been changed so that it extracts the operative address. There
      may be more than one such address. If so, they are comma-separated, like
      this:

        => >ano@some.domain,ona@other.domain <original@ddress> ...

PH/06 When a client host used a correct literal IP address in a HELO or EHLO
      command, (for example, EHLO [1.2.3.4]) and the client's IP address was
      not being looked up in the rDNS to get a host name, Exim was showing the
      IP address twice in Received: lines, even though the IP addresses were
      identical. For example:

        Received: from [1.2.3.4] (helo=[1.2.3.4])

      However, if the real host name was known, it was omitting the HELO data
      if it matched the actual IP address. This has been tidied up so that it
      doesn't show the same IP address twice.

PH/07 When both +timestamp and +memory debugging was on, the value given by
      $tod_xxx expansions could be wrong, because the tod_stamp() function was
      called by the debug printing, thereby overwriting the timestamp buffer.
      Debugging no longer uses the tod_stamp() function when +timestamp is set.

PH/08 When the original message was included in an autoreply transport, it
      always said "this is a copy of the message, including all the headers",
      even if body_only or headers_only was set. It now gives an appropriate
      message.

PH/09 Applied a patch from the Sieve maintainer which:

      o  fixes some comments
      o  adds the (disabled) notify extension core
      o  adds some debug output for the result of if/elsif tests
      o  points to the current vacation draft in the documentation
         and documents the missing references header update

      and most important:

      o  fixes a bug in processing the envelope test (when testing
         multiple envelope elements, the last element determinted the
         result)

PH/10 Exim was violating RFC 3834 ("Recommendations for Automatic Responses to
      Electronic Mail") by including:

        Auto-submitted: auto-generated

      in the messages that it generates (bounce messages and others, such as
      warnings). In the case of bounce messages for non-SMTP mesages, there was
      also a typo: it was using "Auto_submitted" (underscore instead of
      hyphen). Since every message generated by Exim is necessarily in response
      to another message, thes have all been changed to:

        Auto-Submitted: auto-replied

      in accordance with these statements in the RFC:

        The auto-replied keyword:

        -  SHOULD be used on messages sent in direct response to another
           message by an automatic process,

        -  MUST NOT be used on manually-generated messages,

        -  MAY be used on Delivery Status Notifications (DSNs) and Message
           Disposition Notifications (MDNs),

        -  MUST NOT be used on messages generated by automatic or periodic
           processes, except for messages which are automatic responses to
           other messages.

PH/11 Added "${if def:sender_address {(envelope-from <$sender_address>)\n\t}}"
      to the default Received: header definition.

PH/12 Added log selector acl_warn_skipped (default on).

PH/13 After a successful wildlsearch lookup, discard the values of numeric
      variables because (a) they are in the wrong storage pool and (b) even if
      they were copied, it wouldn't work properly because of the caching.

PH/14 Add check_rfc2047_length to disable enforcement of RFC 2047 length
      checking when decoding. Apparently there are clients that generate
      overlong encoded strings. Why am I not surprised?

PH/15 If the first argument of "${if match_address" was not empty, but did not
      contain an "@" character, Exim crashed. Now it writes a panic log message
      and treats the condition as false.

PH/16 In autoreply, treat an empty string for "once" the same as unset.

PH/17 A further patch from the Sieve maintainer: "Introduce the new Sieve
      extension "envelope-auth".  The code is finished and in agreement with
      other implementations, but there is no documentation so far and in fact,
      nobody wrote the draft yet.  This extension is currently #undef'ed, thus
      not changing the active code.

      Print executed "if" and "elsif" statements when debugging is used. This
      helps a great deal to understand what a filter does.

      Document more things not specified clearly in RFC3028.  I had all this
      sorted out, when out of a sudden new issues came to my mind.  Oops."

PH/18 Exim was not recognizing the "net-" search type prefix in match_ip lists
      (Bugzilla #53).

PH/19 Exim expands the IPv6 address given to -bh to its full non-abbreviated
      canonical form (as documented). However, after a host name lookup from
      the IP address, check_host() was doing a simple string comparison with
      addresses acquired from the DNS when checking that the found name did
      have the original IP as one of its addresses. Since any found IPv6
      addresses are likely to be in abbreviated form, the comparison could
      fail. Luckily, there already exists a function for doing the comparison
      by converting both addresses to binary, so now that is used instead of
      the text comparison.

PH/20 There was another similar case to PH/19, when a complete host name was
      given in a host list; looking up its IP address could give an abbreviated
      form, whereas the current host's name might or might not be abbreviated.
      The same fix has been applied.


Exim version 4.54
-----------------

PH/01 The ${base62: operator adjusted itself to base 36 when BASE_62 was
      set to 36 (for Darwin and Cygwin), but the ${base62d: operator did not.
      It now does.

PH/02 Two minor problems detected in Cygwin: the os.{c,h} files had lost */ on
      the CVS lines, and there was a missing #if HAVE_IPV6 in host.c.

PH/03 Typo: missing ".o" in src/pcre/Makefile.

PH/04 Tighten up "personal" tests: Instead of testing for any "List-"
      header line, restrict the check to what is listed in RFCs 2369 and 2929.
      Also, for "Auto-Submitted", treat anything other than "no" as
      non-personal, in accordance with RFC 3834. (Previously it treated
      anything starting "auto-" as non-personal.)

TF/01 The control=submission/name=... option had a problem with syntax
      errors if the name included a slash character. The /name= option
      now slurps the rest of the string, so it can include any characters
      but it must come last in the list of options (after /sender_retain
      or /domain=).

PH/05 Some modifications to the interface to the fake nameserver for the new
      testing suite.



Exim version 4.53
-----------------

TK/01 Added the "success_on_redirect" address verification option. See
      NewStuff for rationale and an example.

PH/01 Added support for SQLite, basic code supplied by David Woodhouse.

PH/02 Patch to exigrep to allow it to work on syslog lines.

PH/03 When creating an mbox file for a virus/spam scan, use fseek() instead of
      fread() to skip over the body file's header line, because in Cygwin the
      header line is locked and is inaccessible.

PH/04 Added $message_exim_id, ultimately to replace $message_id (they will both
      co-exist for some time) to make it clear that it is the Exim ID that is
      referenced, not the Message-ID: header line.

PH/05 Replaced all Tom's calls to snprintf() with calls to the internal
      string_format() function, because snprintf() does not exist on all
      operating systems.

PH/06 The use of forbid_filter_existstest now also locks out the use of the
      ${stat: expansion item.

PH/07 Changed "SMTP protocol violation: synchronization error" into "SMTP
      protocol synchronization error", to keep the pedants happy.

PH/08 Arrange for USE_INET_NTOA_FIX to be set in config.h for AIX systems as
      well as for IRIX systems, when gcc is being used. See the host.c source
      file for comments.

PH/09 Installed latest Cygwin configuration files from the Cygwin maintainer.

PH/10 Named domain lists were not working if used in a queue_smtp_domains
      setting.

PH/11 Added support for the IGNOREQUOTA extension to LMTP, both to the lmtp
      transport and to the smtp transport in LMTP mode.

TK/02 Remove one case of BASE64 error detection FTTB (undocumented anyway).

PH/12 There was a missing call to search_tidyup() before the fork() in rda.c to
      run a filter in a subprocess. This could lead to confusion in subsequent
      lookups in the parent process. There should also be a search_tidyup() at
      the end of the subprocess.

PH/13 Previously, if "verify = helo" was set in an ACL, the condition was true
      only if the host matched helo_try_verify_hosts, which caused the
      verification to occur when the EHLO/HELO command was issued. The ACL just
      tested the remembered result. Now, if a previous verification attempt has
      not happened, "verify = helo" does it there and then.

JJ/01 exipick: added $message_exim_id variable (see 4.53-PH/04)

TK/03 Fix log output including CR from clamd.

PH/14 A reference to $reply_address when Reply-to: was empty and From: did not
      exist provoked a memory error which could cause a segfault.

PH/15 Installed PCRE 6.2

PH/17 Defined BIND_8_COMPAT in the Darwin os.h file.

PH/18 Reversed 4.52/PH/17 because the HP-UX user found it wasn't the cause
      of the problem. Specifically, suggested +O2 rather than +O1 for the
      HP-UX compiler.

PH/19 Added sqlite_lock_timeout option (David Woodhouse's patch).

PH/20 If a delivery was routed to a non-standard port by means of an SRV
      record, the port was not correctly logged when the outgoing_port log
      selector was set (it logged the transort's default port).

PH/21 Added support for host-specific ports to manualroute, queryprogram,
      fallback_hosts, and "hosts" in the smtp transport.

PH/22 If the log selector "outgoing_port" is set, the port is now also given on
      host errors such as "Connection refused".

PH/23 Applied a patch to fix problems with exim-4.52 while doing radius
      authentication with radiusclient 0.4.9:

      - Error returned from rc_read_config was caught wrongly
      - Username/password not passed on to radius server due to wrong length.

      The presumption is that some radiusclient API changes for 4.51/PH/17
      were not taken care of correctly. The code is still untested by me (my
      Linux distribution still has 0.3.2 of radiusclient), but it was
      contributed by a Radius user.

PH/24 When doing a callout, the value of $domain wasn't set correctly when
      expanding the "port" option of the smtp transport.

TK/04 MIME ACL: Fix buffer underrun that occurs when EOF condition is met
      while reading a MIME header. Thanks to Tom Hughes for a patch.

PH/24 Include config.h inside local_scan.h so that configuration settings are
      available.

PH/25 Make $smtp_command_argument available after all SMTP commands. This means
      that in an ACL for RCPT (for example), you can examine exactly what was
      received.

PH/26 Exim was recognizing IPv6 addresses of the form [IPv6:....] in EHLO
      commands, but it was not correctly comparing the address with the actual
      client host address. Thus, it would show the EHLO address in Received:
      header lines when this was not necessary.

PH/27 Added the % operator to ${eval:}.

PH/28 Exim tries to create and chdir to its spool directory when it starts;
      it should be ignoring failures (because with -C, for example, it has lost
      privilege). It wasn't ignoring creation failures other than "already
      exists".

PH/29 Added "crypteq" to the list of supported features that Exim outputs when
      -bV or -d is used.

PH/30 Fixed (presumably very longstanding) bug in exim_dbmbuild: if it failed
      because an input line was too long, either on its own, or by virtue of
      too many continuations, the temporary file was not being removed, and the
      return code was incorrect.

PH/31 Missing "BOOL" in function definition in filtertest.c.

PH/32 Applied Sieve patches from the maintainer.

TK/05 Domainkeys: Accomodate for a minor API change in libdomainkeys 0.67.

PH/33 Added "verify = not_blind".

PH/34 There are settings for CHOWN_COMMAND and MV_COMMAND that can be used in
      Local/Makefile (with some defaults set). These are used in built scripts
      such as exicyclog, but they have never been used in the exim_install
      script (though there are many overriding facilities there). I have
      arranged that the exim_install script now takes note of these two
      settings.

PH/35 Installed configuration files for Dragonfly.

PH/36 When a locally submitted message by a trusted user did not contain a
      From: header, and the sender address was obtained from -f or from an SMTP
      MAIL command, and the trusted user did not use -F to supply a sender
      name, $originator_name was incorrectly used when constructing a From:
      header. Furthermore, $originator_name was used for submission mode
      messages from external hosts without From: headers in a similar way,
      which is clearly wrong.

PH/37 Added control=suppress_local_fixups.

PH/38 When log_selector = +received_sender was set, and the addition of the
      sender made the log line's construction buffer exactly full, or one byte
      less than full, an overflow happened when the terminating "\n" was
      subsequently added.

PH/39 Added a new log selector, "unknown_in_list", which provokes a log entry
      when the result of a list match is failure because a DNS lookup failed.

PH/40 RM_COMMAND is now used in the building process.

PH/41 Added a "distclean" target to the top-level Makefile; it deletes all
      the "build-* directories that it finds.

PH/42 (But a TF fix): In a domain list, Exim incorrectly matched @[] if the IP
      address in a domain literal was a prefix of an interface address.

PH/43 (Again a TF fix): In the dnslookup router, do not apply widen_domains
      when verifying a sender address, unless rewrite_headers is false.

PH/44 Wrote a long comment about why errors_to addresses are verified as
      recipients, not senders.

TF/01 Add missing LIBS=-lm to OS/Makefile-OpenBSD which was overlooked when
      the ratelimit ACL was added.

PH/45 Added $smtp_command for the full command (cf $smtp_command_argument).

PH/46 Added extra information about PostgreSQL errors to the error string.

PH/47 Added an interface to a fake DNS resolver for use by the new test suite,
      avoiding the need to install special zones in a real server. This is
      backwards compatible; if it can't find the fake resolver, it drops back.
      Thus, both old and new test suites can be run.

TF/02 Added util/ratelimit.pl

TF/03 Minor fix to the ratelimit code to improve its behaviour in case the
      clock is set back in time.

TF/04 Fix the ratelimit support in exim_fixdb. Patch provided by Brian
      Candler <B.Candler@pobox.com>.

TF/05 The fix for PH/43 was not completely correct; widen_domains is always
      OK for addresses that are the result of redirections.

PH/48 A number of further additions for the benefit of the new test suite,
      including a fake gethostbyname() that interfaces to the fake DNS resolver
      (see PH/47 above).

TF/06 The fix for widen_domains has also been applied to qualify_single and
      search_parents which are the other dnslookup options that can cause
      header rewrites.

PH/49 Michael Haardt's randomized retrying, but as a separate retry parameter
      type ("H").

PH/50 Make never_users, trusted_users, admin_groups, trusted_groups expandable.

TF/07 Exim produced the error message "an SRV record indicated no SMTP
      service" if it encountered an MX record with an empty target hostname.
      The message is now "an MX or SRV record indicated no SMTP service".

TF/08 Change PH/13 introduced the possibility that verify=helo may defer,
      if the DNS of the sending site is misconfigured. This is quite a
      common situation. This change restores the behaviour of treating a
      helo verification defer as a failure.

PH/51 If self=fail was set on a router, the bounce message did not include the
      actual error message.


Exim version 4.52
-----------------

TF/01 Added support for Client SMTP Authorization. See NewStuff for details.

PH/01 When a transport filter timed out in a pipe delivery, and the pipe
      command itself ended in error, the underlying message about the transport
      filter timeout was being overwritten with the pipe command error. Now the
      underlying error message should be appended to the second error message.

TK/01 Fix poll() being unavailable on Mac OSX 10.2.

PH/02 Reduce the amount of output that "make" produces by default. Full output
      can still be requested.

PH/03 The warning log line about a condition test deferring for a "warn" verb
      was being output only once per connection, rather than after each
      occurrence (because it was using the same function as for successful
      "warn" verbs). This seems wrong, so I have changed it.

TF/02 Two buglets in acl.c which caused Exim to read a few bytes of memory that
      it should not have, which might have caused a crash in the right
      circumstances, but probably never did.

PH/04 Installed a modified version of Tony Finch's patch to make submission
      mode fix the return path as well as the Sender: header line, and to
      add a /name= option so that you can make the user's friendly name appear
      in the header line.

TF/03 Added the control = fakedefer ACL modifier.

TF/04 Added the ratelimit ACL condition. See NewStuff for details. Thanks to
      Mark Lowes for thorough testing.

TK/02 Rewrote SPF support to work with libspf2 versions >1.2.0.

TK/03 Merged latest SRS patch from Miles Wilton.

PH/05 There's a shambles in IRIX6 - it defines EX_OK in unistd.h which conflicts
      with the definition in sysexits.h (which is #included earlier).
      Fortunately, Exim does not actually use EX_OK. The code used to try to
      preserve the sysexits.h value, by assumimg that macro definitions were
      scanned for macro replacements. I have been disabused of this notion,
      so now the code just undefines EX_OK before #including unistd.h.

PH/06 There is a timeout for writing blocks of data, set by, e.g. data_timeout
      in the smtp transport. When a block could not be written in a single
      write() function, the timeout was being re-applied to each part-write.
      This seems wrong - if the receiver was accepting one byte at a time it
      would take for ever. The timeout is now adjusted when this happens. It
      doesn't have to be particularly precise.

TK/04 Added simple SPF lookup method in EXPERIMENTAL_SPF. See NewStuff for
      details. Thanks to Chris Webb <chris@arachsys.com> for the patch!

PH/07 Added "fullpostmaster" verify option, which does a check to <postmaster>
      without a domain if the check to <postmaster@domain> fails.

SC/01 Eximstats: added -xls and the ability to specify output files
     (patch written by Frank Heydlauf).

SC/02 Eximstats: use FileHandles for outputing results.

SC/03 Eximstats: allow any combination of xls, txt, and html output.

SC/04 Eximstats: fixed display of large numbers with -nvr option

SC/05 Eximstats: fixed merging of reports with empty tables.

SC/06 Eximstats: added the -include_original_destination flag

SC/07 Eximstats: removed tabs and trailing whitespace.

TK/05 Malware: Improve on aveserver error handling. Patch from Alex Miller.

TK/06 MBOX spool code: Add real "From " MBOX separator line
      so the .eml file is really in mbox format (even though
      most programs do not really care). Patch from Alex Miller.

TK/07 MBOX spool code: Add X-Envelope-From: and X-Envelope-To: headers.
      The latter is generated from $received_to and is only set if the
      message has one envelope recipient. SA can use these headers,
      obviously out-of-the-box. Patch from Alex Miller.

PH/08 The ${def test on a variable was returning false if the variable's
      value was "0", contrary to what the specification has always said!
      The result should be true unless the variable is empty.

PH/09 The syntax error of a character other than { following "${if
      def:variable_name" (after optional whitespace) was not being diagnosed.
      An expansion such as ${if def:sender_ident:{xxx}{yyy}} in which an
      accidental colon was present, for example, could give incorrect results.

PH/10 Tidied the code in a number of places where the st_size field of a stat()
      result is used (not including appendfile, where other changes are about
      to be made).

PH/11 Upgraded appendfile so that quotas larger than 2G are now supported.
      This involved changing a lot of size variables from int to off_t. It
      should work with maildirs and everything.

TK/08 Apply fix provided by Michael Haardt to prevent deadlock in case of
      spamd dying while we are connected to it.

TF/05 Fixed a ${extract error message typo reported by Jeremy Harris
      <jgh@wizmail.org>

PH/12 Applied Alex Kiernan's patch for the API change for the error callback
      function for BDB 4.3.

PH/13 Changed auto_thaw such that it does not apply to bounce messages.

PH/14 Imported PCRE 6.0; this was more than just a trivial operation because
      the sources for PCRE have been re-arranged and more files are now
      involved.

PH/15 The code I had for printing potentially long long variables in PH/11
      above was not the best (it lost precision). The length of off_t variables
      is now inspected at build time, and an appropriate printing format (%ld
      or %lld) is chosen and #defined by OFF_T_FMT. We also define LONGLONG_T
      to be "long long int" or "long int". This is needed for the internal
      formatting function string_vformat().

PH/16 Applied Matthew Newton's patch to exicyclog: "If log_file_path is set in
      the configuration file to be ":syslog", then the script "guesses" where
      the logs files are, rather than using the compiled in default. In our
      case the guess is not the same as the compiled default, so the script
      suddenly stopped working when I started to use syslog. The patch checks
      to see if log_file_path is "". If so, it attempts to read it from exim
      with no configuration file to get the compiled in version, before it
      falls back to the previous guessing code."

TK/09 Added "prvs" and "prvscheck" expansion items. These help a lot with
      implementing BATV in an Exim configuration. See NewStuff for the gory
      details.

PH/17 Applied Michael Haardt's patch for HP-UX, affecting only the os.h and
      Makefile that are specific to HP-UX.

PH/18 If the "use_postmaster" option was set for a recipient callout together
      with the "random" option, the postmaster address was used as the MAIL
      FROM address for the random test, but not for the subsequent recipient
      test. It is now used for both.

PH/19 Applied Michael Haardt's patch to update Sieve to RFC3028bis. "The
      patch removes a few documentation additions to RFC 3028, because the
      latest draft now contains them. It adds the new en;ascii-case comparator
      and a new error check for 8bit text in MIME parts. Comparator and
      require names are now matched exactly. I enabled the subaddress
      extension, but it is not well tested yet (read: it works for me)."

PH/20 Added macros for time_t as for off_t (see PH/15 above) and used them to
      rework some of the code of TK/09 above to avoid the hardwired use of
      "%lld" and "long long". Replaced the call to snprintf() with a call to
      string_vformat().

PH/21 Added some other messages to those in 4.51/PH/42, namely "All relevant MX
      records point to non-existent hosts", "retry timeout exceeded", and
      "retry time not reached for any host after a long failure period".

PH/22 Fixed some oversights/typos causing bugs when Exim is compiled with
      experimental DomainKeys support:

      (1) The filter variables $n0-$n9 and $sn0-$sn9 were broken.
      (2) On an error such as an illegally used "control", the wrong name for
          the control was given.

      These problems did NOT occur unless DomainKeys support was compiled.

PH/23 Added daemon_startup_retries and daemon_startup_sleep.

PH/24 Added ${if match_ip condition.

PH/25 Put debug statements on either side of calls to EXIM_DBOPEN() for hints
      databases so that it will be absolutely obvious if a crash occurs in the
      DB library. This is a regular occurrence (often caused by mis-matched
      db.h files).

PH/26 Insert a lot of missing (void) casts for functions such as chown(),
      chmod(), fcntl(), sscanf(), and other functions from stdio.h. These were
      picked up on a user's system that detects such things. There doesn't seem
      to be a gcc warning option for this - only an attribute that has to be
      put on the function's prototype. It seems that in Fedora Core 4 they have
      set this on a number of new functions. No doubt there will be more in due
      course.

PH/27 If a dnslookup or manualroute router is set with verify=only, it need not
      specify a transport. However, if an address that was verified by such a
      router was the subject of a callout, Exim crashed because it tried to
      read the rcpt_include_affixes from the non-existent transport. Now it
      just assumes that the setting of that option is false. This bug was
      introduced by 4.51/PH/31.

PH/28 Changed -d+all to exclude +memory, because that information is very
      rarely of interest, but it makes the output a lot bigger. People tend to
      do -d+all out of habit.

PH/29 Removed support for the Linux-libc5 build, as it is obsolete and the
      code in os-type was giving problems when libc.so lives in lib64, like on
      x86_64 Fedora Core.

PH/30 Exim's DNS code uses the original T_xxx names for DNS record times. These
      aren't the modern standard, and it seems that some systems' include files
      don't always have them. Exim was already checking for some of the newer
      ones like T_AAAA, and defining it itself. I've added checks for all the
      record types that Exim uses.

PH/31 When using GnuTLS, if the parameters cache file did not exist, Exim was
      not automatically generating a new one, as it is supposed to. This
      prevented TLS from working. If the file did exist, but contained invalid
      data, a new version was generated, as expected. It was only the case of a
      non-existent file that was broken.

TK/10 Domainkeys: Fix a bug in verification that caused a crash in conjunction
      with a change in libdomainkeys > 0.64.

TK/11 Domainkeys: Change the logic how the "testing" policy flag is retrieved
      from DNS. If the selector record carries the flag, it now has
      precedence over the domain-wide flag.

TK/12 Cleared some compiler warnings related to SPF, SRS and DK code.

PH/32 In mua_wrapper mode, if an smtp transport configuration error (such as
      the use of a port name that isn't defined in /etc/services) occurred, the
      message was deferred as in a normal delivery, and thus remained on the
      spool, instead of being failed because of the mua_wrapper setting. This
      is now fixed, and I tidied up some of the mua_wrapper messages at the
      same time.

SC/08 Eximstats: whilst parsing the mainlog(s), store information about
      the messages in a hash of arrays rather than using individual hashes.
      This is a bit cleaner and results in dramatic memory savings, albeit
      at a slight CPU cost.

SC/09 Eximstats: added the -show_rt<list> and the -show_dt<list> flags
      as requested by Marc Sherman.

SC/10 Eximstats: added histograms for user specified patterns as requested
      by Marc Sherman.

SC/11 Eximstats: v1.43 - bugfix for pattern histograms with -h0 specified.

PH/33 Patch from the Cygwin maintainer to add "b" to all occurences of
      fopen() in the content-scanning modules that did not already have it.


Exim version 4.51
-----------------

TK/01 Added Yahoo DomainKeys support via libdomainkeys. See
      doc/experimental-spec.txt for details. (http://domainkeys.sf.net)

TK/02 Fix ACL "control" statement not being available in MIME ACL.

TK/03 Fix ACL "regex" condition not being available in MIME ACL.

PH/01 Installed a patch from the Sieve maintainer that allows -bf to be used
      to test Sieve filters that use "vacation".

PH/02 Installed a slightly modified version of Nikos Mavrogiannopoulos' patch
      that changes the way the GnuTLS parameters are stored in the cache file.
      The new format can be generated externally. For backward compatibility,
      if the data in the cache doesn't make sense, Exim assumes it has read an
      old-format file, and it generates new data and writes a new file. This
      means that you can't go back to an older release without removing the
      file.

PH/03 A redirect router that has both "unseen" and "one_time" set does not
      work if there are any delivery delays because "one_time" forces the
      parent to be marked "delivered", so its unseen clone is never tried
      again. For this reason, Exim now forbids the simultaneous setting of
      these two options.

PH/04 Change 4.11/85 fixed an obscure bug concerned with addresses that are
      redirected to themselves ("homonym" addresses). Read the long ChangeLog
      entry if you want to know the details. The fix, however, neglected to
      consider the case when local delivery batching is involved. The test for
      "previously delivered" was not happening when checking to see if an
      address could be batched with a previous (undelivered) one; under
      certain circumstances this could lead to multiple deliveries to the same
      address.

PH/05 Renamed the macro SOCKLEN_T as EXIM_SOCKLEN_T because AIX uses SOCKLEN_T
      in its include files, and this causes problems building Exim.

PH/06 A number of "verify =" ACL conditions have no options (e.g. verify =
      header_syntax) but Exim was just ignoring anything given after a slash.
      In particular, this caused confusion with an attempt to use "verify =
      reverse_host_lookup/defer_ok". An error is now given when options are
      supplied for verify items that do not have them. (Maybe reverse_host_
      lookup should have a defer_ok option, but that's a different point.)

PH/07 Increase the size of the buffer for incoming SMTP commands from 512 (as
      defined by RFC 821) to 2048, because there were problems with some AUTH
      commands, and RFC 1869 says the size should be increased for extended
      SMTP commands that take arguments.

PH/08 Added ${dlfunc dynamically loaded function for expansion (code from Tony
      Finch).

PH/09 Previously, an attempt to use ${perl when it wasn't compiled gave an
      "unknown" error; now it says that the functionality isn't in the binary.

PH/10 Added a nasty fudge to try to recognize and flatten LDAP passwords in
      an address' error message when a string expansion fails (syntax or
      whatever). Otherwise the password may appear in the log. Following change
      PH/42 below, there is no longer a chance of it appearing in a bounce
      message.

PH/11 Installed exipick version 20050225.0 from John Jetmore.

PH/12 If the last host in a fallback_hosts list was multihomed, only the first
      of its addresses was ever tried. (Bugzilla bug #2.)

PH/13 If "headers_add" in a transport didn't end in a newline, Exim printed
      the result incorrectly in the debug output. (It correctly added a newline
      to what was transported.)

TF/01 Added $received_time.

PH/14 Modified the default configuration to add an acl_smtp_data ACL, with
      commented out examples of how to interface to a virus scanner and to
      SpamAssassin. Also added commented examples of av_scanner and
      spamd_address settings.

PH/15 Further to TK/02 and TK/03 above, tidied up the tables of what conditions
      and controls are allowed in which ACLs. There were a couple of minor
      errors. Some of the entries in the conditions table (which is a table of
      where they are NOT allowed) were getting very unwieldy; rewrote them as a
      negation of where the condition IS allowed.

PH/16 Installed updated OS/os.c-cygwin from the Cygwin maintainer.

PH/17 The API for radiusclient changed at release 0.4.0. Unfortunately, the
      header file does not have a version number, so I've had to invent a new
      value for RADIUS_LIB_TYPE, namely "RADIUSCLIENTNEW" to request the new
      API. The code is untested by me (my Linux distribution still has 0.3.2 of
      radiusclient), but it was contributed by a Radius user.

PH/18 Installed Lars Mainka's patch for the support of CRL collections in
      files or directories, for OpenSSL.

PH/19 When an Exim process that is running as root has to create an Exim log
      file, it does so in a subprocess that runs as exim:exim so as to get the
      ownership right at creation (otherwise, other Exim processes might see
      the file with the wrong ownership). There was no test for failure of this
      fork() call, which would lead to the process getting stuck as it waited
      for a non-existent subprocess. Forks do occasionally fail when resources
      run out. I reviewed all the other calls to fork(); they all seem to check
      for failure.

PH/20 When checking for unexpected SMTP input at connect time (before writing
      the banner), Exim was not dealing correctly with a non-positive return
      from the read() function. If the client had disconnected by this time,
      the result was a log entry for a synchronization error with an empty
      string after "input=" when read() returned zero. If read() returned -1
      (an event I could not check), uninitialized data bytes were printed.
      There were reports of junk text (parts of files, etc) appearing after
      "input=".

PH/21 Added acl_not_smtp_mime to allow for MIME scanning for non-SMTP messages.

PH/22 Added support for macro redefinition, and (re)definition in between
      driver and ACL definitions.

PH/23 The cyrus_sasl authenticator was expanding server_hostname, but then
      forgetting to use the resulting value; it was using the unexpanded value.

PH/24 The cyrus_sasl authenticator was advertising mechanisms for which it
      hadn't been configured. The fix is from Juergen Kreileder, who
      understands it better than I do:

      "Here's what I see happening with three configured cyrus_sasl
      authenticators configured (plain, login, cram-md5):

      On startup auth_cyrus_sasl_init() gets called for each of these.
      This means three calls to sasl_listmech() without a specified mech_list.
      => SASL tests which mechs of all available mechs actually work
      => three warnings about OTP not working
      => the returned list contains: plain, login, cram-md5, digest-md5, ...

      With the patch, sasl_listmech() also gets called three times.  But now
      SASL's mech_list option is set to the server_mech specified in the the
      authenticator.  Or in other words, the answer from sasl_listmech()
      gets limited to just the mech you're testing for (which is different
      for each call.)
      => the return list contains just 'plain' or 'login', 'cram-md5' or
      nothing depending on the value of ob->server_mech.

      I've just tested the patch: Authentication still works fine,
      unavailable mechs specified in the exim configuration are still
      caught, and the auth.log warnings about OTP are gone."

PH/25 When debugging is enabled, the contents of the command line are added
      to the debugging output, even when log_selector=+arguments is not
      specified.

PH/26 Change scripts/os-type so that when "uname -s" returns just "GNU", the
      answer is "GNU", and only if the return is "GNU/something" is the answer
      "Linux".

PH/27 $acl_verify_message is now set immediately after the failure of a
      verification in an ACL, and so is available in subsequent modifiers. In
      particular, the message can be preserved by coding like this:

         warn  !verify = sender
               set acl_m0 = $acl_verify_message

      Previously, $acl_verify_message was set only while expanding "message"
      and "log_message" when a very denied access.

PH/28 Modified OS/os.c-Linux with

        -#ifndef OS_LOAD_AVERAGE
        +#if !defined(OS_LOAD_AVERAGE) && defined(__linux__)

      to make Exim compile on kfreebsd-gnu. (I'm totally confused about the
      nomenclature these days.)

PH/29 Installed patch from the Sieve maintainer that adds the options
      sieve_useraddress and sieve_subaddress to the redirect router.

PH/30 In these circumstances:
        . Two addresses routed to the same list of hosts;
        . First host does not offer TLS;
        . First host accepts first address;
        . First host gives temporary error to second address;
        . Second host offers TLS and a TLS session is established;
        . Second host accepts second address.
      Exim incorrectly logged both deliveries with the TLS parameters (cipher
      and peerdn, if requested) that were in fact used only for the second
      address.

PH/31 When doing a callout as part of verifying an address, Exim was not paying
      attention to any local part prefix or suffix that was matched by the
      router that accepted the address. It now behaves in the same way as it
      does for delivery: the affixes are removed from the local part unless
      rcpt_include_affixes is set on the transport.

PH/32 Add the sender address, as F=<...>, to the log line when logging a
      timeout during the DATA phase of an incoming message.

PH/33 Sieve envelope tests were broken for match types other than :is. I have
      applied a patch sanctioned by the Sieve maintainer.

PH/34 Change 4.50/80 broke Exim in that it could no longer handle cases where
      the uid or gid is negative. A case of a negative gid caused this to be
      noticed. The fix allows for either to be negative.

PH/35 ACL_WHERE_MIME is now declared unconditionally, to avoid too much code
      clutter, but the tables that are indexed by ACL_WHERE_xxx values had been
      overlooked.

PH/36 The change PH/12 above was broken. Fixed it.

PH/37 Exim used to check for duplicate addresses in the middle of routing, on
      the grounds that routing the same address twice would always produce the
      same answer. This might have been true once, but it is certainly no
      longer true now. Routing a child address may depend on the previous
      routing that produced that child. Some complicated redirection strategies
      went wrong when messages had multiple recipients, and made Exim's
      behaviour dependent on the order in which the addresses were given.

      I have moved the duplicate checking until after the routing is complete.
      Exim scans the addresses that are assigned to local and remote
      transports, and removes any duplicates. This means that more work will be
      done, as duplicates will always all be routed, but duplicates are
      presumably rare, so I don't expect this is of any significance.

      For deliveries to pipes, files, and autoreplies, the duplicate checking
      still happens during the routing process, since they are not going to be
      routed further.

PH/38 Installed a patch from Ian Freislich, with the agreement of Tom Kistner.
      It corrects a timeout issue with spamd. This is Ian's comment: "The
      background is that sometimes spamd either never reads data from a
      connection it has accepted, or it never writes response data. The exiscan
      spam.[ch] uses a 3600 second timeout on spamd socket reads, further, it
      blindly assumes that writes won't block so it may never time out."

PH/39 Allow G after quota size as well as K and M.

PH/40 The value set for $authenticated_id in an authenticator may not contain
      binary zeroes or newlines because the value is written to log lines and
      to spool files. There was no check on this. Now the value is run through
      the string_printing() function so that such characters are converted to
      printable escape sequences.

PH/41 $message_linecount is a new variable that contains the total number of
      lines in the message. Compare $body_linecount, which is the count for the
      body only.

PH/42 Exim no longer gives details of delivery errors for specific addresses in
      bounce and delay warning messages, except in certain special cases, which
      are as follows:

      (a) An SMTP error message from a remote host;
      (b) A message specified in a :fail: redirection;
      (c) A message specified in a "fail" command in a system filter;
      (d) A message specified in a FAIL return from the queryprogram router;
      (e) A message specified by the cannot_route_message router option.

      In these cases only, Exim does include the error details in bounce and
      warning messages. There are also a few cases where bland messages such
      as "unrouteable address" or "local delivery error" are given.

PH/43 $value is now also set for the "else" part of a ${run expansion.

PH/44 Applied patch from the Sieve maintainer: "The vacation draft is still
      being worked on, but at least Exim now implements the latest version to
      play with."

PH/45 In a pipe transport, although a timeout while waiting for the pipe
      process to complete was treated as a delivery failure, a timeout while
      writing the message to the pipe was logged, but erroneously treated as a
      successful delivery. Such timeouts include transport filter timeouts. For
      consistency with the overall process timeout, these timeouts are now
      treated as errors, giving rise to delivery failures by default. However,
      there is now a new Boolean option for the pipe transport called
      timeout_defer, which, if set TRUE, converts the failures into defers for
      both kinds of timeout. A transport filter timeout is now identified in
      the log output.

PH/46 The "scripts/Configure-config.h" script calls "make" at one point. On
      systems where "make" and "gmake" are different, calling "gmake" at top
      level broke things. I've arranged for the value of $(MAKE) to be passed
      from the Makefile to this script so that it can call the same version of
      "make".


A note about Exim versions 4.44 and 4.50
----------------------------------------

Exim 4.50 was meant to be the next release after 4.43. It contains a lot of
changes of various kinds. As a consequence, a big documentation update was
needed. This delayed the release for rather longer than seemed good, especially
in the light of a couple of (minor) security issues. Therefore, the changes
that fixed bugs were backported into 4.43, to create a 4.44 maintenance
release. So 4.44 and 4.50 are in effect two different branches that both start
from 4.43.

I have left the 4.50 change log unchanged; it contains all the changes since
4.43. The change log for 4.44 is below; many of its items are identical to
those for 4.50. This seems to be the most sensible way to preserve the
historical information.


Exim version 4.50
-----------------

 1. Minor wording change to the doc/README.SIEVE file.

 2. Change 4.43/35 introduced a bug: if quota_filecount was set, the
    computation of the current number of files was incorrect.

 3. Closing a stable door: arrange to panic-die if setitimer() ever fails. The
    bug fixed in 4.43/37 would have been diagnosed quickly if this had been in
    place.

 4. Give more explanation in the error message when the command for a transport
    filter fails to execute.

 5. There are several places where Exim runs a non-Exim command in a
    subprocess. The SIGUSR1 signal should be disabled for these processes. This
    was being done only for the command run by the queryprogram router. It is
    now done for all such subprocesses. The other cases are: ${run, transport
    filters, and the commands run by the lmtp and pipe transports.

 6. Added CONFIGURE_GROUP build-time option.

 7. Some older OS have a limit of 256 on the maximum number of file
    descriptors. Exim was using setrlimit() to set 1000 as a large value
    unlikely to be exceeded. Change 4.43/17 caused a lot of logging on these
    systems. I've change it so that if it can't get 1000, it tries for 256.

 8. "control=submission" was allowed, but had no effect, in a DATA ACL. This
    was an oversight, and furthermore, ever since the addition of extra
    controls (e.g. 4.43/32), the checks on when to allow different forms of
    "control" were broken. There should now be diagnostics for all cases when a
    control that does not make sense is encountered.

 9. Added the /retain_sender option to "control=submission".

10. $recipients is now available in the predata ACL (oversight).

11. Tidy the search cache before the fork to do a delivery from a message
    received from the command line. Otherwise the child will trigger a lookup
    failure and thereby defer the delivery if it tries to use (for example) a
    cached ldap connection that the parent has called unbind on.

12. If verify=recipient was followed by verify=sender in a RCPT ACL, the value
    of $address_data from the recipient verification was clobbered by the
    sender verification.

13. The value of address_data from a sender verification is now available in
    $sender_address_data in subsequent conditions in the ACL statement.

14. Added forbid_sieve_filter and forbid_exim_filter to the redirect router.

15. Added a new option "connect=<time>" to callout options, to set a different
    connection timeout.

16. If FIXED_NEVER_USERS was defined, but empty, Exim was assuming the uid 0
    was its contents. (It was OK if the option was not defined at all.)

17. A "Completed" log line is now written for messages that are removed from
    the spool by the -Mrm option.

18. New variables $sender_verify_failure and $recipient_verify_failure contain
    information about exactly what failed.

19. Added -dd to debug only the daemon process.

20. Incorporated Michael Haardt's patch to ldap.c for improving the way it
    handles timeouts, both on the server side and network timeouts. Renamed the
    CONNECT parameter as NETTIMEOUT (but kept the old name for compatibility).

21. The rare case of EHLO->STARTTLS->HELO was setting the protocol to "smtp".
    It is now set to "smtps".

22. $host_address is now set to the target address during the checking of
    ignore_target_hosts.

23. When checking ignore_target_hosts for an ipliteral router, no host name was
    being passed; this would have caused $sender_host_name to have been used if
    matching the list had actually called for a host name (not very likely,
    since this list is usually IP addresses). A host name is now passed as
    "[x.x.x.x]".

24. Changed the calls that set up the SIGCHLD handler in the daemon to use the
    code that specifies a non-restarting handler (typically sigaction() in
    modern systems) in an attempt to fix a rare and obscure crash bug.

25. Narrowed the window for a race in the daemon that could cause it to ignore
    SIGCHLD signals. This is not a major problem, because they are used only to
    wake it up if nothing else does.

26. A malformed maildirsize file could cause Exim to calculate negative values
    for the mailbox size or file count. Odd effects could occur as a result.
    The maildirsize information is now recalculated if the size or filecount
    end up negative.

27. Added HAVE_SYS_STATVFS_H to the os.h file for Linux, as it has had this
    support for a long time. Removed HAVE_SYS_VFS_H.

28. Installed the latest version of exipick from John Jetmore.

29. In an address list, if the pattern was not a regular expression, an empty
    subject address (from a bounce message) matched only if the pattern was an
    empty string. Non-empty patterns were not even tested. This was the wrong
    because it is perfectly reasonable to use an empty address as part of a
    database query. An empty address is now tested by patterns that are
    lookups. However, all the other forms of pattern expect the subject to
    contain a local part and a domain, and therefore, for them, an empty
    address still always fails if the pattern is not itself empty.

30. Exim went into a mad DNS loop when attempting to do a callout where the
    host was specified on an smtp transport, and looking it up yielded more
    than one IP address.

31. Re-factored the code for checking spool and log partition space into a
    function that finds that data and another that does the check. The former
    is then used to implement four new variables: $spool_space, $log_space,
    $spool_inodes, and $log_inodes.

32. The RFC2047 encoding function was originally intended for short strings
    such as real names; it was not keeping to the 75-character limit for
    encoded words that the RFC imposes. It now respects the limit, and
    generates multiple encoded words if necessary. To be on the safe side, I
    have increased the buffer size for the ${rfc2047: expansion operator from
    1024 to 2048 bytes.

33. It is now permitted to omit both strings after an "if" condition; if the
    condition is true, the result is "true". As before, when the second string
    is omitted, a false condition yields an empty string. This makes it less
    cumbersome to write custom ACL and router conditions.

34. Failure to deliver a bounce message always caused it to be frozen, even if
    there was an errors_to setting on the router. The errors_to setting is now
    respected.

35. If an IPv6 address is given for -bh or -bhc, it is now converted to the
    canonical form (fully expanded) before being placed in
    $sender_host_address.

36. The table in the code that translates DNS record types into text (T_A to
    "A" for instance) was missing entries for NS and CNAME. It is just possible
    that this could have caused confusion if both these types were looked up
    for the same domain, because the text type is used as part of Exim's
    per-process caching. But the chance of anyone hitting this buglet seems
    very small.

37. The dnsdb lookup has been extended in a number of ways.

    (1) There is a new type, "zns", which walks up the domain tree until it
        finds some nameserver records. It should be used with care.

    (2) There is a new type, "mxh", which is like "mx" except that it returns
        just the host names, not the priorities.

    (3) It is now possible to give a list of domains (or IP addresses) to be
        looked up. The behaviour when one of the lookups defers can be
        controlled by a keyword.

    (4) It is now possible to specify the separator character for use when
        multiple records are returned.

38. The dnslists ACL condition has been extended: it is now possible to supply
    a list of IP addresses and/or domains to be looked up in a particular DNS
    domain.

39. Added log_selector=+queue_time_overall.

40. When running the queue in the test harness, wait just a tad after forking a
    delivery process, to get repeatability of debugging output.

41. Include certificate and key file names in error message when GnuTLS fails
    to set them up, because the GnuTLS error message doesn't include the name
    of the failing file when there is a problem reading it.

42. Allow both -bf and -bF in the same test run.

43. Did the same fix as 41 above for OpenSSL, which had the same infelicity.

44. The "Exiscan patch" is now merged into the mainline Exim source.

45. Sometimes the final signoff response after QUIT could fail to get
    transmitted in the non-TLS case. Testing !tls_active instead of tls_active
    < 0 before doing a fflush(). This bug looks as though it goes back to the
    introduction of TLS in release 3.20, but "sometimes" must have been rare
    because the tests only now provoked it.

46. Reset the locale to "C" after calling embedded Perl, in case it was changed
    (this can affect the format of dates).

47. exim_tidydb, when checking for the continued existence of a message for
    which it has found a message-specific retry record, was not finding
    messages that were in split spool directories. Consequently, it was
    deleting retry records that should have stayed in existence.

48. Steve fixed some bugs in eximstats.

49. The SPA authentication driver was not abandoning authentication and moving
    on to the next authenticator when an expansion was forced to fail,
    contradicting the general specification for all authenticators. Instead it
    was generating a temporary error. It now behaves as specified.

50. The default ordering of permitted cipher suites for GnuTLS was pessimal
    (the order specifies the preference for clients). The order is now AES256,
    AES128, 3DES, ARCFOUR128.

51. Small patch to Sieve code - explicitly set From: when generating an
    autoreply.

52. Exim crashed if a remote delivery caused a very long error message to be
    recorded - for instance if somebody sent an entire SpamAssassin report back
    as a large number of 550 error lines. This bug was coincidentally fixed by
    increasing the size of one of Exim's internal buffers (big_buffer) that
    happened as part of the Exiscan merge. However, to be on the safe side, I
    have made the code more robust (and fixed the comments that describe what
    is going on).

53. Now that there can be additional text after "Completed" in log lines (if
    the queue_time_overall log selector is set), a one-byte patch to exigrep
    was needed to allow it to recognize "Completed" as not the last thing in
    the line.

54. The LDAP lookup was not handling a return of LDAP_RES_SEARCH_REFERENCE. A
    patch that reportedly fixes this has been added. I am not expert enough to
    create a test for it. This is what the patch creator wrote:

      "I found a little strange behaviour of ldap code when working with
      Windows 2003 AD Domain, where users was placed in more than one
      Organization Units. When I tried to give exim partial DN, the exit code
      of ldap_search was unknown to exim because of LDAP_RES_SEARCH_REFERENCE.
      But simultaneously result of request was absolutely normal ldap result,
      so I produce this patch..."

    Later: it seems that not all versions of LDAP support LDAP_RES_SEARCH_
    REFERENCE, so I have modified the code to exclude the patch when that macro
    is not defined.

55. Some experimental protocols are using DNS PTR records for new purposes. The
    keys for these records are domain names, not reversed IP addresses. The
    dnsdb PTR lookup now tests whether its key is an IP address. If not, it
    leaves it alone. Component reversal etc. now happens only for IP addresses.
    CAN-2005-0021

56. Improve error message when ldap_search() fails in OpenLDAP or Solaris LDAP.

57. Double the size of the debug message buffer (to 2048) so that more of very
    long debug lines gets shown.

58. The exicyclog utility now does better if the number of log files to keep
    exceeds 99. In this case, it numbers them 001, 002 ... instead of 01, 02...

59. Two changes related to the smtp_active_hostname option:

      (1) $smtp_active_hostname is now available as a variable.
      (2) The default for smtp_banner uses $smtp_active_hostname instead
          of $primary_hostname.

60. The host_aton() function is supposed to be passed a string that is known
    to be a valid IP address. However, in the case of IPv6 addresses, it was
    not checking this. This is a hostage to fortune. Exim now panics and dies
    if the condition is not met. A case was found where this could be provoked
    from a dnsdb PTR lookup with an IPv6 address that had more than 8
    components; fortuitously, this particular loophole had already been fixed
    by change 4.50/55 above.

    If there are any other similar loopholes, the new check in host_aton()
    itself should stop them being exploited. The report I received stated that
    data on the command line could provoke the exploit when Exim was running as
    exim, but did not say which command line option was involved. All I could
    find was the use of -be with a bad dnsdb PTR lookup, and in that case it is
    running as the user.
    CAN-2005-0021

61. There was a buffer overflow vulnerability in the SPA authentication code
    (which came originally from the Samba project). I have added a test to the
    spa_base64_to_bits() function which I hope fixes it.
    CAN-2005-0022

62. Configuration update for GNU/Hurd and variations. Updated Makefile-GNU and
    os.h-GNU, and added configuration files for GNUkFreeBSD and GNUkNetBSD.

63. The daemon start-up calls getloadavg() while still root for those OS that
    need the first call to be done as root, but it missed one case: when
    deliver_queue_load_max is set with deliver_drop_privilege. This is
    necessary for the benefit of the queue runner, because there is no re-exec
    when deliver_drop_privilege is set.

64. A call to exiwhat cut short delays set up by "delay" modifiers in ACLs.
    This has been fixed.

65. Caching of lookup data for "hosts =" ACL conditions, when a named host list
    was in use, was not putting the data itself into the right store pool;
    consequently, it could be overwritten for a subsequent message in the same
    SMTP connection. (Fix 4.40/11 dealt with the non-cache case, but overlooked
    the caching.)

66. Added hosts_max_try_hardlimit to the smtp transport, default 50.

67. The string_is_ip_address() function returns 0, 4, or 6, for "no an IP
    address", "IPv4 address", and "IPv6 address", respectively. Some calls of
    the function were treating the return as a boolean value, which happened to
    work because 0=false and not-0=true, but is not correct code.

68. The host_aton() function was not handling scoped IPv6 addresses (those
    with, for example, "%eth0" on the end) correctly.

69. Fixed some compiler warnings in acl.c for the bitmaps specified with
    negated items (that is, ~something) in unsigned ints. Some compilers
    apparently mutter when there is no cast.

70. If an address verification called from an ACL failed, and did not produce a
    user-specific message (i.e. there was only a "system" message), nothing was
    put in $acl_verify_message. In this situation, it now puts the system
    message there.

71. Change 4.23/11 added synchronization checking at the start of an SMTP
    session; change 4.31/43 added the unwanted input to the log line - except
    that it did not do this in the start of session case. It now does.

72. After a timeout in a callout SMTP session, Exim still sent a QUIT command.
    This is wrong and can cause the other end to generate a synchronization
    error if it is another Exim or anything else that does the synchronization
    check. A QUIT command is no longer sent after a timeout.

73. $host_lookup_deferred has been added, to make it easier to detect DEFERs
    during host lookups.

74. The defer_ok option of callout verification was not working if it was used
    when verifying addresses in header lines, that is, for this case:

      verify = header_sender/callout=defer_ok

75. A backgrounded daemon closed stdin/stdout/stderr on entry; this meant that
    those file descriptors could be used for SMTP connections. If anything
    wrote to stderr (the example that came up was "warn" in embedded Perl), it
    could be sent to the SMTP client, causing chaos. The daemon now opens
    stdin, stdout, and stderr to /dev/null when it puts itself into the
    background.

76. Arrange for output from Perl's "warn" command to be written to Exim's main
    log by default. The user can override this with suitable Perl magic.

77. The use of log_message on a "discard" ACL verb, which is supposed to add to
    the log message when discard triggers, was not working for the DATA ACL or
    for the non-SMTP ACL.

78. Error message wording change in sieve.c.

79. If smtp_accept_max_per_host was set, the number of connections could be
    restricted to fewer than expected, because the daemon was trying to set up
    a new connection before checking whether the processes handling previous
    connections had finished. The check for completed processes is now done
    earlier. On busy systems, this bug wouldn't be noticed because something
    else would have woken the daemon, and it would have reaped the completed
    process earlier.

80. If a message was submitted locally by a user whose login name contained one
    or more spaces (ugh!), the spool file that Exim wrote was not re-readable.
    It caused a spool format error. I have fixed the spool reading code. A
    related problem was that the "from" clause in the Received: line became
    illegal because of the space(s). It is now covered by ${quote_local_part.

81. Included the latest eximstats from Steve (adds average sizes to HTML Top
    tables).

82. Updated OS/Makefile-AIX as per message from Mike Meredith.

83. Patch from Sieve maintainer to fix unterminated string problem in
    "vacation" handling.

84. Some minor changes to the Linux configuration files to help with other
    OS variants using glibc.

85. One more patch for Sieve to update vacation handling to latest spec.


----------------------------------------------------
See the note above about the 4.44 and 4.50 releases.
----------------------------------------------------


Exim version 4.44
-----------------

 1. Change 4.43/35 introduced a bug that caused file counts to be
    incorrectly computed when quota_filecount was set in an appendfile
    transport

 2. Closing a stable door: arrange to panic-die if setitimer() ever fails. The
    bug fixed in 4.43/37 would have been diagnosed quickly if this had been in
    place.

 3. Give more explanation in the error message when the command for a transport
    filter fails to execute.

 4. There are several places where Exim runs a non-Exim command in a
    subprocess. The SIGUSR1 signal should be disabled for these processes. This
    was being done only for the command run by the queryprogram router. It is
    now done for all such subprocesses. The other cases are: ${run, transport
    filters, and the commands run by the lmtp and pipe transports.

 5. Some older OS have a limit of 256 on the maximum number of file
    descriptors. Exim was using setrlimit() to set 1000 as a large value
    unlikely to be exceeded. Change 4.43/17 caused a lot of logging on these
    systems. I've change it so that if it can't get 1000, it tries for 256.

 6. "control=submission" was allowed, but had no effect, in a DATA ACL. This
    was an oversight, and furthermore, ever since the addition of extra
    controls (e.g. 4.43/32), the checks on when to allow different forms of
    "control" were broken. There should now be diagnostics for all cases when a
    control that does not make sense is encountered.

 7. $recipients is now available in the predata ACL (oversight).

 8. Tidy the search cache before the fork to do a delivery from a message
    received from the command line. Otherwise the child will trigger a lookup
    failure and thereby defer the delivery if it tries to use (for example) a
    cached ldap connection that the parent has called unbind on.

 9. If verify=recipient was followed by verify=sender in a RCPT ACL, the value
    of $address_data from the recipient verification was clobbered by the
    sender verification.

10. If FIXED_NEVER_USERS was defined, but empty, Exim was assuming the uid 0
    was its contents. (It was OK if the option was not defined at all.)

11. A "Completed" log line is now written for messages that are removed from
    the spool by the -Mrm option.

12. $host_address is now set to the target address during the checking of
    ignore_target_hosts.

13. When checking ignore_target_hosts for an ipliteral router, no host name was
    being passed; this would have caused $sender_host_name to have been used if
    matching the list had actually called for a host name (not very likely,
    since this list is usually IP addresses). A host name is now passed as
    "[x.x.x.x]".

14. Changed the calls that set up the SIGCHLD handler in the daemon to use the
    code that specifies a non-restarting handler (typically sigaction() in
    modern systems) in an attempt to fix a rare and obscure crash bug.

15. Narrowed the window for a race in the daemon that could cause it to ignore
    SIGCHLD signals. This is not a major problem, because they are used only to
    wake it up if nothing else does.

16. A malformed maildirsize file could cause Exim to calculate negative values
    for the mailbox size or file count. Odd effects could occur as a result.
    The maildirsize information is now recalculated if the size or filecount
    end up negative.

17. Added HAVE_SYS_STATVFS_H to the os.h file for Linux, as it has had this
    support for a long time. Removed HAVE_SYS_VFS_H.

18. Updated exipick to current release from John Jetmore.

19. Allow an empty sender to be matched against a lookup in an address list.
    Previously the only cases considered were a regular expression, or an
    empty pattern.

20. Exim went into a mad DNS lookup loop when doing a callout where the
    host was specified on the transport, if the DNS lookup yielded more than
    one IP address.

21. The RFC2047 encoding function was originally intended for short strings
    such as real names; it was not keeping to the 75-character limit for
    encoded words that the RFC imposes. It now respects the limit, and
    generates multiple encoded words if necessary. To be on the safe side, I
    have increased the buffer size for the ${rfc2047: expansion operator from
    1024 to 2048 bytes.

22. Failure to deliver a bounce message always caused it to be frozen, even if
    there was an errors_to setting on the router. The errors_to setting is now
    respected.

23. If an IPv6 address is given for -bh or -bhc, it is now converted to the
    canonical form (fully expanded) before being placed in
    $sender_host_address.

24. Updated eximstats to version 1.33

25. Include certificate and key file names in error message when GnuTLS fails
    to set them up, because the GnuTLS error message doesn't include the name
    of the failing file when there is a problem reading it.

26. Expand error message when OpenSSL has problems setting up cert/key files.
    As per change 25.

27. Reset the locale to "C" after calling embedded Perl, in case it was changed
    (this can affect the format of dates).

28. exim_tidydb, when checking for the continued existence of a message for
    which it has found a message-specific retry record, was not finding
    messages that were in split spool directories. Consequently, it was
    deleting retry records that should have stayed in existence.

29. eximstats updated to version 1.35
    1.34 - allow eximstats to parse syslog lines as well as mainlog lines
    1.35 - bugfix such that pie charts by volume are generated correctly

30. The SPA authentication driver was not abandoning authentication and moving
    on to the next authenticator when an expansion was forced to fail,
    contradicting the general specification for all authenticators. Instead it
    was generating a temporary error. It now behaves as specified.

31. The default ordering of permitted cipher suites for GnuTLS was pessimal
    (the order specifies the preference for clients). The order is now AES256,
    AES128, 3DES, ARCFOUR128.

31. Small patch to Sieve code - explicitly set From: when generating an
    autoreply.

32. Exim crashed if a remote delivery caused a very long error message to be
    recorded - for instance if somebody sent an entire SpamAssassin report back
    as a large number of 550 error lines. This bug was coincidentally fixed by
    increasing the size of one of Exim's internal buffers (big_buffer) that
    happened as part of the Exiscan merge. However, to be on the safe side, I
    have made the code more robust (and fixed the comments that describe what
    is going on).

33. Some experimental protocols are using DNS PTR records for new purposes. The
    keys for these records are domain names, not reversed IP addresses. The
    dnsdb PTR lookup now tests whether its key is an IP address. If not, it
    leaves it alone. Component reversal etc. now happens only for IP addresses.
    CAN-2005-0021

34. The host_aton() function is supposed to be passed a string that is known
    to be a valid IP address. However, in the case of IPv6 addresses, it was
    not checking this. This is a hostage to fortune. Exim now panics and dies
    if the condition is not met. A case was found where this could be provoked
    from a dnsdb PTR lookup with an IPv6 address that had more than 8
    components; fortuitously, this particular loophole had already been fixed
    by change 4.50/55 or 4.44/33 above.

    If there are any other similar loopholes, the new check in host_aton()
    itself should stop them being exploited. The report I received stated that
    data on the command line could provoke the exploit when Exim was running as
    exim, but did not say which command line option was involved. All I could
    find was the use of -be with a bad dnsdb PTR lookup, and in that case it is
    running as the user.
    CAN-2005-0021

35. There was a buffer overflow vulnerability in the SPA authentication code
    (which came originally from the Samba project). I have added a test to the
    spa_base64_to_bits() function which I hope fixes it.
    CAN-2005-0022

36. The daemon start-up calls getloadavg() while still root for those OS that
    need the first call to be done as root, but it missed one case: when
    deliver_queue_load_max is set with deliver_drop_privilege. This is
    necessary for the benefit of the queue runner, because there is no re-exec
    when deliver_drop_privilege is set.

37. Caching of lookup data for "hosts =" ACL conditions, when a named host list
    was in use, was not putting the data itself into the right store pool;
    consequently, it could be overwritten for a subsequent message in the same
    SMTP connection. (Fix 4.40/11 dealt with the non-cache case, but overlooked
    the caching.)

38. Sometimes the final signoff response after QUIT could fail to get
    transmitted in the non-TLS case. Testing !tls_active instead of tls_active
    < 0 before doing a fflush(). This bug looks as though it goes back to the
    introduction of TLS in release 3.20, but "sometimes" must have been rare
    because the tests only now provoked it.


Exim version 4.43
-----------------

 1. Fixed a longstanding but relatively impotent bug: a long time ago, before
    PIPELINING, the function smtp_write_command() used to return TRUE or FALSE.
    Now it returns an integer. A number of calls were still expecting a T/F
    return. Fortuitously, in all cases, the tests worked in OK situations,
    which is the norm. However, things would have gone wrong on any write
    failures on the smtp file descriptor. This function is used when sending
    messages over SMTP and also when doing verify callouts.

 2. When Exim is called to do synchronous delivery of a locally submitted
    message (the -odf or -odi options), it no longer closes stderr before doing
    the delivery.

 3. Implemented the mua_wrapper option.

 4. Implemented mx_fail_domains and srv_fail_domains for the dnslookup router.

 5. Implemented the functions header_remove(), header_testname(),
    header_add_at_position(), and receive_remove_recipient(), and exported them
    to local_scan().

 6. If an ACL "warn" statement specified the addition of headers, Exim already
    inserted X-ACL-Warn: at the start if there was no header name. However, it
    was not making this test for the second and subsequent header lines if
    there were newlines in the string. This meant that an invalid header could
    be inserted if Exim was badly configured.

 7. Allow an ACL "warn" statement to add header lines at the start or after all
    the Received: headers, as well as at the end.

 8. Added the rcpt_4xx retry error code.

 9. Added postmaster_mailfrom=xxx to callout verification option.

10. Added mailfrom=xxxx to the callout verification option, for verify=
    header_sender only.

11. ${substr_1_:xxxx} and ${substr__3:xxxx} are now diagnosed as syntax errors
    (they previously behaved as ${substr_1_0:xxxx} and ${substr:_0_3:xxxx}).

12. Inserted some casts to stop certain compilers warning when using pointer
    differences as field lengths or precisions in printf-type calls (mostly
    affecting debugging statements).

13. Added optional readline() support for -be (dynamically loaded).

14. Obscure bug fix: if a message error (e.g. 4xx to MAIL) happened within the
    same clock tick as a message's arrival, so that its received time was the
    same as the "first fail" time on the retry record, and that message
    remained on the queue past the ultimate address timeout, every queue runner
    would try a delivery (because it was past the ultimate address timeout) but
    after another failure, the ultimate address timeout, which should have then
    bounced the address, did not kick in. This was a "< instead of <=" error;
    in most cases the first failure would have been in the next clock tick
    after the received time, and all would be well.

15. The special items beginning with @ in domain lists (e.g. @mx_any) were not
    being recognized when the domain list was tested by the match_domain
    condition in an expansion string.

16. Added the ${str2b64: operator.

17. Exim was always calling setrlimit() to set a large limit for the number of
    processes, without checking whether the existing limit was already
    adequate. (It did check for the limit on file descriptors.) Furthermore,
    errors from getrlimit() and setrlimit() were being ignored. Now they are
    logged to the main and panic logs, but Exim does carry on, to try to do its
    job under whatever limits there are.

18. Imported PCRE 5.0.

19. Trivial typo in log message " temporarily refused connection" (the leading
    space).

20. If the log selector return_path_on_delivery was set and an address was
    redirected to /dev/null, the delivery process crashed because it assumed
    that a return path would always be set for a "successful" delivery. In this
    case, the whole delivery is bypassed as an optimization, and therefore no
    return path is set.

21. Internal re-arrangement: the function for sending a challenge and reading
    a response while authentication was assuming a zero-terminated challenge
    string. It's now changed to take a pointer and a length, to allow for
    binary data in such strings.

22. Added the cyrus_sasl authenticator (code supplied by MBM).

23. Exim was not respecting finduser_retries when seeking the login of the
    uid under which it was called; it was always trying 10 times. (The default
    setting of finduser_retries is zero.) Also, it was sleeping after the final
    failure, which is pointless.

24. Implemented tls_on_connect_ports.

25. Implemented acl_smtp_predata.

26. If the domain in control=submission is set empty, Exim assumes that the
    authenticated id is a complete email address when it generates From: or
    Sender: header lines.

27. Added "#define SOCKLEN_T int" to OS/os.h-SCO and OS/os.h-SCO_SV. Also added
    definitions to OS/Makefile-SCO and OS/Makefile-SCO_SV that put basename,
    chown and chgrp in /bin and hostname in /usr/bin.

28. Exim was keeping the "process log" file open after each use, just as it
    does for the main log. This opens the possibility of it remaining open for
    long periods when the USR1 signal hits a daemon. Occasional processlog
    errors were reported, that could have been caused by this. Anyway, it seems
    much more sensible not to leave this file open at all, so that is what now
    happens.

29. The long-running daemon process does not normally write to the log once it
    has entered its main loop, and it closes the log before doing so. This is
    so that log files can straightforwardly be renamed and moved. However,
    there are a couple of unusual error situations where the daemon does write
    log entries, and I had neglected to close the log afterwards.

30. The text of an SMTP error response that was received during a remote
    delivery was being truncated at 512 bytes. This is too short for some of
    the long messages that one sometimes sees. I've increased the limit to
    1024.

31. It is now possible to make retry rules that apply only when a message has a
    specific sender, in particular, an empty sender.

32. Added "control = enforce_sync" and "control = no_enforce_sync". This makes
    it possible to be selective about when SMTP synchronization is enforced.

33. Added "control = caseful_local_part" and "control = "caselower_local_part".

32. Implemented hosts_connection_nolog.

33. Added an ACL for QUIT.

34. Setting "delay_warning=" to disable warnings was not working; it gave a
    syntax error.

35. Added mailbox_size and mailbox_filecount to appendfile.

36. Added control = no_multiline_responses to ACLs.

37. There was a bug in the logic of the code that waits for the clock to tick
    in the case where the clock went backwards by a substantial amount such
    that the microsecond fraction of "now" was more than the microsecond
    fraction of "then" (but the whole seconds number was less).

38. Added support for the libradius Radius client library this is found on
    FreeBSD (previously only the radiusclient library was supported).


Exim version 4.42
-----------------

 1. When certain lookups returned multiple values in the form name=value, the
    quoting of the values was not always being done properly. Specifically:
    (a) If the value started with a double quote, but contained no whitespace,
        it was not quoted.
    (b) If the value contained whitespace other than a space character (i.e.
        tabs or newlines or carriage returns) it was not quoted.
    This fix has been applied to the mysql and pgsql lookups by writing a
    separate quoting function and calling it from the lookup code. The fix
    should probably also be applied to nisplus, ibase and oracle lookups, but
    since I cannot test any of those, I have not disturbed their existing code.

 2. A hit in the callout cache for a specific address caused a log line with no
    reason for rejecting RCPT. Now it says "Previous (cached) callout
    verification failure".

 3. There was an off-by-one bug in the queryprogram router. An over-long
    return line was truncated at 256 instead of 255 characters, thereby
    overflowing its buffer with the terminating zero. As well as fixing this, I
    have increased the buffer size to 1024 (and made a note to document this).

 4. If an interrupt, such as the USR1 signal that is send by exiwhat, arrives
    when Exim is waiting for an SMTP response from a remote server, Exim
    restarts its select() call on the socket, thereby resetting its timeout.
    This is not a problem when such interrupts are rare. Somebody set up a cron
    job to run exiwhat every 2 minutes, which is less than the normal select()
    timeout (5 or 10 minutes). This meant that the select() timeout never
    kicked in because it was always reset. I have fixed this by comparing the
    time when an interrupt arrives with the time at the start of the first call
    to select(). If more time than the timeout has elapsed, the interrupt is
    treated as a timeout.

 5. Some internal re-factoring in preparation for the addition of Sieve
    extensions (by MH). In particular, the "personal" test is moved to a
    separate function, and given an option for scanning Cc: and Bcc: (which is
    not set for Exim filters).

 6. When Exim created an email address using the login of the caller as the
    local part (e.g. when creating a From: or Sender: header line), it was not
    quoting the local part when it contained special characters such as @.

 7. Installed new OpenBSD configuration files.

 8. Reworded some messages for syntax errors in "and" and "or" conditions to
    try to make them clearer.

 9. Callout options, other than the timeout value, were being ignored when
    verifying sender addresses in header lines. For example, when using

      verify = header_sender/callout=no_cache

    the cache was (incorrectly) being used.

10. Added a missing instance of ${EXE} to the exim_install script; this affects
    only the Cygwin environment.

11. When return_path_on_delivery was set as a log selector, if different remote
    addresses in the same message used different return paths and parallel
    remote delivery occurred, the wrong values would sometimes be logged.
    (Whenever a remote delivery process finished, the return path value from
    the most recently started remote delivery process was logged.)

12. RFC 3848 specifies standard names for the "with" phrase in Received: header
    lines when AUTH and/or TLS are in use. This is the "received protocol"
    field. Exim used to use "asmtp" for authenticated SMTP, without any
    indication (in the protocol name) for TLS use. Now it follows the RFC and
    uses "esmtpa" if the connection is authenticated, "esmtps" if it is
    encrypted, and "esmtpsa" if it is both encrypted and authenticated. These
    names appear in log lines as well as in Received: header lines.

13. Installed MH's patches for Sieve to add the "copy" and "vacation"
    extensions, and comparison tests, and to fix some bugs.

14. Changes to the "personal" filter test:

    (1) The test was buggy in that it was just doing the equivalent of
    "contains" tests on header lines. For example, if a user's address was
    anne@some.where, the "personal" test would incorrectly be true for

      To: susanne@some.where

    This test is now done by extracting each address from the header in turn,
    and checking the entire address. Other tests that are part of "personal"
    are now done using regular expressions (for example, to check local parts
    of addresses in From: header lines).

    (2) The list of non-personal local parts in From: addresses has been
    extended to include "listserv", "majordomo", "*-request", and "owner-*",
    taken from the Sieve specification recommendations.

    (3) If the message contains any header line starting with "List-" it is
    treated as non-personal.

    (4) The test for "circular" in the Subject: header line has been removed
    because it now seems ill-conceived.

15. Minor typos in src/EDITME comments corrected.

16. Installed latest exipick from John Jetmore.

17. If headers_add on a router specified a text string that was too long for
    string_sprintf() - that is, longer than 8192 bytes - Exim panicked. The use
    of string_sprintf() is now avoided.

18. $message_body_size was not set (it was always zero) when running the DATA
    ACL and the local_scan() function.

19. For the "mail" command in an Exim filter, no default was being set for
    the once_repeat time, causing a random time value to be used if "once" was
    specified. (If the value happened to be <= 0, no repeat happened.) The
    default is now 0s, meaning "never repeat". The "vacation" command was OK
    (its default is 7d). It's somewhat surprising nobody ever noticed this bug
    (I found it when inspecting the code).

20. There is now an overall timeout for performing a callout verification. It
    defaults to 4 times the callout timeout, which applies to individual SMTP
    commands during the callout. The overall timeout applies when there is more
    than one host that can be tried. The timeout is checked before trying the
    next host. This prevents very long delays if there are a large number of
    hosts and all are timing out (e.g. when the network connections are timing
    out). The value of the overall timeout can be changed by specifying an
    additional sub-option for "callout", called "maxwait". For example:

      verify = sender/callout=5s,maxwait=20s

21. Add O_APPEND to the open() call for maildirsize files (Exim already seeks
    to the end before writing, but this should make it even safer).

22. Exim was forgetting that it had advertised PIPELINING for the second and
    subsequent messages on an SMTP connection. It was also not resetting its
    memory on STARTTLS and an internal HELO.

23. When Exim logs an SMTP synchronization error within a session, it now
    records whether PIPELINING has been advertised or not.

24. Added 3 instances of "(long int)" casts to time_t variables that were being
    formatted using %ld, because on OpenBSD (and perhaps others), time_t is int
    rather than long int.

25. Installed the latest Cygwin configuration files from the Cygwin maintainer.

26. Added the never_mail option to autoreply.


Exim version 4.41
-----------------

 1. A reorganization of the code in order to implement 4.40/8 caused a daemon
    crash if the getsockname() call failed; this can happen if a connection is
    closed very soon after it is established. The problem was simply in the
    order in which certain operations were done, causing Exim to try to write
    to the SMTP stream before it had set up the file descriptor. The bug has
    been fixed by making things happen in the correct order.


Exim version 4.40
-----------------

 1. If "drop" was used in a DATA ACL, the SMTP output buffer was not flushed
    before the connection was closed, thus losing the rejection response.

 2. Commented out the definition of SOCKLEN_T in os.h-SunOS5. It is needed for
    some early Solaris releases, but causes trouble in current releases where
    socklen_t is defined.

 3. When std{in,out,err} are closed, re-open them to /dev/null so that they
    always exist.

 4. Minor refactoring of os.c-Linux to avoid compiler warning when IPv6 is not
    configured.

 5. Refactoring in expand.c to improve memory usage. Pre-allocate a block so
    that releasing the top of it at the end releases what was used for sub-
    expansions (unless the block got too big). However, discard this block if
    the first thing is a variable or header, so that we can use its block when
    it is dynamic (useful for very large $message_headers, for example).

 6. Lookups now cache *every* query, not just the most recent. A new, separate
    store pool is used for this. It can be recovered when all lookup caches are
    flushed. Lookups now release memory at the end of their result strings.
    This has involved some general refactoring of the lookup sources.

 7. Some code has been added to the store_xxx() functions to reduce the amount
    of flapping under certain conditions.

 8. log_incoming_interface used to affect only the <= reception log lines. Now
    it causes the local interface and port to be added to several more SMTP log
    lines, for example "SMTP connection from", and rejection lines.

 9. The Sieve author supplied some patches for the doc/README.SIEVE file.

10. Added a conditional definition of _BSD_SOCKLEN_T to os.h-Darwin.

11. If $host_data was set by virtue of a hosts lookup in an ACL, its value
    could be overwritten at the end of the current message (or the start of a
    new message if it was set in a HELO ACL). The value is now preserved for
    the duration of the SMTP connection.

12. If a transport had a headers_rewrite setting, and a matching header line
    contained an unqualified address, that address was qualified, even if it
    did not match any rewriting rules. The underlying bug was that the values
    of the flags that permit the existence of unqualified sender and recipient
    addresses in header lines (set by {sender,recipient}_unqualified_hosts for
    non-local messages, and by -bnq for local messages) were not being
    preserved with the message after it was received.

13. When Exim was logging an SMTP synchronization error, it could sometimes log
    "next input=" as part of the text comprising the host identity instead of
    the correct text. The code was using the same buffer for two different
    strings. However, depending on which order the printing function evaluated
    its arguments, the bug did not always show up. Under Linux, for example, my
    test suite worked just fine.

14. Exigrep contained a use of Perl's "our" scoping after change 4.31/70. This
    doesn't work with some older versions of Perl. It has been changed to "my",
    which in any case is probably the better facility to use.

15. A really picky compiler found some instances of statements for creating
    error messages that either had too many or two few arguments for the format
    string.

16. The size of the buffer for calls to the DNS resolver has been increased
    from 1024 to 2048. A larger buffer is needed when performing PTR lookups
    for addresses that have a lot of PTR records. This alleviates a problem; it
    does not fully solve it.

17. A dnsdb lookup for PTR records that receives more data than will fit in the
    buffer now truncates the list and logs the incident, which is the same
    action as happens when Exim is looking up a host name and its aliases.
    Previously in this situation something unpredictable would happen;
    sometimes it was "internal error: store_reset failed".

18. If a server dropped the connection unexpectedly when an Exim client was
    using GnuTLS and trying to read a response, the client delivery process
    crashed while trying to generate an error log message.

19. If a "warn" verb in an ACL added multiple headers to a message in a single
    string, for example:

      warn message = H1: something\nH2: something

    the text was added as a single header line from Exim's point of view
    though it ended up OK in the delivered message. However, searching for the
    second and subsequent header lines using $h_h2: did not work. This has been
    fixed. Similarly, if a system filter added multiple headers in this way,
    the routers could not see them.

20. Expanded the error message when iplsearch is called with an invalid key to
    suggest using net-iplsearch in a host list.

21. When running tests using -bh, any delays imposed by "delay" modifiers in
    ACLs are no longer actually imposed (and a message to that effect is
    output).

22. If a "gecos" field in a passwd entry contained escaped characters, in
    particular, if it contained a \" sequence, Exim got it wrong when building
    a From: or a Sender: header from that name. A second bug also caused
    incorrect handling when an unquoted " was present following a character
    that needed quoting.

23. "{crypt}" as a password encryption mechanism for a "crypteq" expansion item
    was not being matched caselessly.

24. Arranged for all hyphens in the exim.8 source to be escaped with
    backslashes.

25. Change 16 of 4.32, which reversed 71 or 4.31 didn't quite do the job
    properly. Recipient callout cache records were still being keyed to include
    the sender, even when use_sender was set false. This led to far more
    callouts that were necessary. The sender is no longer included in the key
    when use_sender is false.

26. Added "control = submission" modifier to ACLs.

27. Added the ${base62d: operator to decode base 62 numbers.

28. dnsdb lookups can now access SRV records.

29. CONFIGURE_OWNER can be set at build time to define an alternative owner for
    the configuration file.

30. The debug message "delivering xxxxxx-xxxxxx-xx" is now output in verbose
    (-v) mode. This makes the output for a verbose queue run more intelligible.

31. Added a use_postmaster feature to recipient callouts.

32. Added the $body_zerocount variable, containing the number of binary zero
    bytes in the message body.

33. The time of last modification of the "new" subdirectory is now used as the
    "mailbox time last read" when there is a quota error for a maildir
    delivery.

34. Added string comparison operators lt, lti, le, lei, gt, gti, ge, gei.

35. Added +ignore_unknown as a special item in host lists.

36. Code for decoding IPv6 addresses in host lists is now included, even if
    IPv6 support is not being compiled. This fixes a bug in which an IPv6
    address was recognized as an IP address, but was then not correctly decoded
    into binary, causing unexpected and incorrect effects when compared with
    another IP address.


Exim version 4.34
-----------------

 1. Very minor rewording of debugging text in manualroute to say "list of
    hosts" instead of "hostlist".

 2. If verify=header_syntax was set, and a header line with an unqualified
    address (no domain) and a large number of spaces between the end of the
    name and the colon was received, the reception process suffered a buffer
    overflow, and (when I tested it) crashed. This was caused by some obsolete
    code that should have been removed. The fix is to remove it!

 3. When running in the test harness, delay a bit after writing a bounce
    message to get a bit more predictability in the log output.

 4. Added a call to search_tidyup() just before forking a reception process. In
    theory, someone could use a lookup in the expansion of smtp_accept_max_
    per_host which, without the tidyup, could leave open a database connection.

 5. Added the variables $recipient_data and $sender_data which get set from a
    lookup success in an ACL "recipients" or "senders" condition, or a router
    "senders" option, similar to $domain_data and $local_part_data.

 6. Moved the writing of debug_print from before to after the "senders" test
    for routers.

 7. Change 4.31/66 (moving the time when the Received: is generated) caused
    problems for message scanning, either using a data ACL, or using
    local_scan() because the Received: header was not generated till after they
    were called (in order to set the time as the time of reception completion).
    I have revised the way this works. The header is now generated after the
    body is received, but before the ACL or local_scan() are called. After they
    are run, the timestamp in the header is updated.


Exim version 4.33
-----------------

 1. Change 4.24/6 introduced a bug because the SIGALRM handler was disabled
    before starting a queue runner without re-exec. This happened only when
    deliver_drop_privilege was set or when the Exim user was set to root. The
    effect of the bug was that timeouts during subsequent deliveries caused
    crashes instead of being properly handled. The handler is now left at its
    default (and expected) setting.

 2. The other case in which a daemon avoids a re-exec is to deliver an incoming
    message, again when deliver_drop_privilege is set or Exim is run as root.
    The bug described in (1) was not present in this case, but the tidying up
    of the other signals was missing. I have made the two cases consistent.

 3. The ignore_target_hosts setting on a manualroute router was being ignored
    for hosts that were looked up using the /MX notation.

 4. Added /ignore=<ip list> feature to @mx_any, @mx_primary, and @mx_secondary
    in domain lists.

 5. Change 4.31/55 was buggy, and broke when there was a rewriting rule that
    operated on the sender address. After changing the $sender_address to <>
    for the sender address verify, Exim was re-instated it as the original
    (before rewriting) address, but remembering that it had rewritten it, so it
    wasn't rewriting it again. This bug also had the effect of breaking the
    sender address verification caching when the sender address was rewritten.

 6. The ignore_target_hosts option was being ignored by the ipliteral router.
    This has been changed so that if the ip literal address matches
    ignore_target_hosts, the router declines.

 7. Added expansion conditions match_domain, match_address, and match_local_
    part (NOT match_host).

 8. The placeholder for the Received: header didn't have a length field set.

 9. Added code to Exim itself and to exim_lock to test for a specific race
    condition that could lead to file corruption when using MBX delivery. The
    issue is with the lockfile that is created in /tmp. If this file is removed
    after a process has opened it but before that process has acquired a lock,
    there is the potential for a second process to recreate the file and also
    acquire a lock. This could lead to two Exim processes writing to the file
    at the same time. The added code performs the same test as UW imapd; it
    checks after acquiring the lock that its file descriptor still refers to
    the same named file.

10. The buffer for building added header lines was of fixed size, 8192 bytes.
    It is now parameterized by HEADER_ADD_BUFFER_SIZE and this can be adjusted
    when Exim is built.

11. Added the smtp_active_hostname option. If used, this will typically be made
    to depend on the incoming interface address. Because $interface_address is
    not set up until the daemon has forked a reception process, error responses
    that can happen earlier (such as "too many connections") no longer contain
    a host name.

12. If an expansion in a condition on a "warn" statement fails because a lookup
    defers, the "warn" statement is abandoned, and the next ACL statement is
    processed. Previously this caused the whole ACL to be aborted.

13. Added the iplsearch lookup type.

14. Added ident_timeout as a log selector.

15. Added tls_certificate_verified as a log selector.

16. Added a global option tls_require_ciphers (compare the smtp transport
    option of the same name). This controls incoming TLS connections.

17. I finally figured out how to make tls_require_ciphers do a similar thing
    in GNUtls to what it does in OpenSSL, that is, set up an appropriate list
    before starting the TLS session.

18. Tabs are now shown as \t in -bP output.

19. If the log selector return_path_on_delivery was set, Exim crashed when
    bouncing a message because it had too many Received: header lines.

20. If two routers both had headers_remove settings, and the first one included
    a superfluous trailing colon, the final name in the first list and the
    first name in the second list were incorrectly joined into one item (with a
    colon in the middle).


Exim version 4.32
-----------------

 1. Added -C and -D options to the exinext utility, mainly to make it easier
    to include in the automated testing, but these could be helpful when
    multiple configurations are in use.

 2. The exinext utility was not formatting the output nicely when there was
    an alternate port involved in the retry record key, nor when there was a
    message id as well (for retries that were specific to a specific message
    and a specific host). It was also confused by IPv6 addresses, because of
    the additional colons they contain. I have fixed the IPv4 problem, and
    patched it up to do a reasonable job for IPv6.

 3. When there is an error after a MAIL, RCPT, or DATA SMTP command during
    delivery, the log line now contains "pipelined" if PIPELINING was used.

 4. An SMTP transport process used to panic and die if the bind() call to set
    an explicit outgoing interface failed. This has been changed; it is now
    treated in the same way as a connect() failure.

 5. A reference to $sender_host_name in the part of a conditional expansion
    that was being skipped was still causing a DNS lookup. This no longer
    occurs.

 6. The def: expansion condition was not recognizing references to header lines
    that used bh_ and bheader_.

 7. Added the _cache feature to named lists.

 8. The code for checking quota_filecount in the appendfile transport was
    allowing one more file than it should have been.

 9. For compatibility with Sendmail, the command line option

      -prval:sval

    is equivalent to

      -oMr rval -oMs sval

    and sets the incoming protocol and host name (for trusted callers). The
    host name and its colon can be omitted when only the protocol is to be set.
    Note the Exim already has two private options, -pd and -ps, that refer to
    embedded Perl. It is therefore impossible to set a protocol value of "d" or
    "s", but I don't think that's a major issue.

10. A number of refactoring changes to the code, none of which should affect
    Exim's behaviour:

    (a) The number of logging options was getting close to filling up the
    32-bit word that was used as a bit map. I have split them into two classes:
    those that are passed in the argument to log_write(), and those that are
    only ever tested independently outside of that function. These are now in
    separate 32-bit words, so there is plenty of room for expansion again.
    There is no change in the user interface or the logging behaviour.

    (b) When building, for example, log lines, the code previously used a
    macro that called string_cat() twice, in order to add two strings. This is
    not really sufficiently general. Furthermore, there was one instance where
    it was actually wrong because one of the argument was used twice, and in
    one call a function was used. (As it happened, calling the function twice
    did not affect the overall behaviour.) The macro has been replaced by a
    function that can join an arbitrary number of extra strings onto a growing
    string.

    (c) The code for expansion conditions now uses a table and a binary chop
    instead of a serial search (which was left over from when there were very
    few conditions). Also, it now recognizes conditions like "pam" even when
    the relevant support is not compiled in: a suitably worded error message is
    given if an attempt is made to use such a condition.

11. Added ${time_interval:xxxxx}.

12. A bug was causing one of the ddress fields not to be passed back correctly
    from remote delivery subprocesses. The field in question was not being
    subsequently used, so this caused to problems in practice.

13. Added new log selectors queue_time and deliver_time.

14. Might have fixed a bug in maildirsizefile handling that threw up
    "unexpected character" debug warnings, and recalculated the data
    unnecessarily. In any case, I expanded the warning message to give more
    information.

15. Added the message "Restricted characters in address" to the statements in
    the default ACL that block characters like @ and % in local parts.

16. Change 71 for release 4.31 proved to be much less benign that I imagined.
    Three changes have been made:

    (a) There was a serious bug; a negative response to MAIL caused the whole
        recipient domain to be cached as invalid, thereby blocking all messages
        to all local parts at the same domain, from all senders. This bug has
        been fixed. The domain is no longer cached after a negative response to
        MAIL if the sender used is not empty.

    (b) The default behaviour of using MAIL FROM:<> for recipient callouts has
        been restored.

    (c) A new callout option, "use_sender" has been added for people who want
        the modified behaviour.


Exim version 4.31
-----------------

 1. Removed "EXTRALIBS=-lwrap" from OS/Makefile-Unixware7 on the advice of
    Larry Rosenman.

 2. Removed "LIBS = -lresolv" from OS/Makefile-Darwin as it is not needed, and
    indeed breaks things for older releases.

 3. Added additional logging to the case where there is a problem reading data
    from a filter that is running in a subprocess using a pipe, in order to
    try to track down a specific problem.

 4. Testing facility fudge: when running in the test harness and attempting
    to connect to 10.x.x.x (expecting a connection timeout) I'm now sometimes
    getting "No route to host". Convert this to a timeout.

 5. Define ICONV_ARG2_TYPE as "char **" for Unixware7 to avoid compiler
    warning.

 6. Some OS don't have socklen_t but use size_t instead. This affects the
    fifth argument of getsockopt() amongst other things. This is now
    configurable by a macro called SOCKLEN_T which defaults to socklen_t, but
    can be set for individual OS. I have set it for SunOS5, OSF1, and
    Unixware7. Current versions of SunOS5 (aka Solaris) do have socklen_t, but
    some earlier ones do not.

 7. Change 4.30/15 was not doing the test caselessly.

 8. The standard form for an IPv6 address literal was being rejected by address
    parsing in, for example, MAIL and RCPT commands. An example of this kind of
    address is [IPv6:2002:c1ed:8229:10:202:2dff:fe07:a42a]. Exim now accepts
    this, as well as the form without the "IPv6" on the front (but only when
    address literals are enabled, of course).

 9. Added some casts to avoid compiler warnings in OS/os.c-Linux.

10. Exim crashed if a message with an empty sender address specified by -f
    encountered a router with an errors_to setting. This could be provoked only
    by a command such as

      exim -f "" ...

    where an empty string was supplied; "<>" did not hit this bug.

11. Installed PCRE release 4.5.

12. If EHLO/HELO was rejected by an ACL, the value of $sender_helo_name
    remained set. It is now erased.

13. exiqgrep wasn't working on MacOS X because it didn't correctly compute
    times from message ids (which are base 36 rather than the normal 62).

14. "Expected" SMTP protocol errors that can arise when PIPELINING is in use
    were being counted as actual protocol errors, and logged if the log
    selector +smtp_protocol_error was set. One cannot be perfect in this test,
    but now, if PIPELINING has been advertised, RCPT following a rejected MAIL,
    and DATA following a set of rejected RCPTs do not count as protocol errors.
    In other words, Exim assumes they were pipelined, though this may not
    actually be the case. Of course, in all cases the client gets an
    appropriate error code.

15. If a lookup fails in an ACL condition, a message about the failure may
    be available; it is used if testing the ACL cannot continue, because most
    such messages specify what the cause of the deferral is. However, some
    messages (e.g. "MYSQL: no data found") do not cause a defer. There was bug
    that caused an old message to be retained and used if a later statement
    caused a defer, replacing the real cause of the deferral.

16. If an IP address had so many PTR records that the DNS lookup buffer
    was not large enough to hold them, Exim could crash while trying to process
    the truncated data. It now detects and logs this case.

17. Further to 4.21/58, another change has been made: if (and only if) the
    first line of a message (the first header line) ends with CRLF, a bare LF
    in a subsequent header line has a space inserted after it, so as not to
    terminate the header.

18. Refactoring: tidied an ugly bit of code in appendfile that copied data
    unnecessarily, used atoi() instead of strtol(), and didn't check the
    termination when getting file sizes from file names by regex.

19. Completely re-implemented the support for maildirsize files, in the light
    of a number of problems with the previous contributed implementation
    (4.30/29). In particular:

    . If the quota is zero, the maildirsize file is maintained, but no quota is
      imposed.

    . If the maildir directory does not exist, it is created before any attempt
      to write a maildirsize file.

    . The quota value in the file is just a cache; if the quota is changed in
      the transport, the new value overrides.

    . A regular expression is available for excluding directories from the
      count.

20. The autoreply transport checks the characters in options that define the
    message's headers; it allows continued headers, but it was checking with
    isspace() after an embedded newline instead of explicitly looking for a
    space or a tab.

21. If all the "regular" hosts to which an address was routed had passed their
    expiry times, and had not reached their retry times, the address was
    bounced, even if fallback hosts were defined. Now Exim should go on to try
    the fallback hosts.

22. Increased buffer sizes in the callout code from 1024 to 4096 to match the
    equivalent code in the SMTP transport. Some hosts send humungous responses
    to HELO/EHLO, more than 1024 it seems.

23. Refactoring: code in filter.c used (void *) for "any old type" but this
    gives compiler warnings in some environments. I've now done it "properly",
    using a union.

24. The replacement for inet_ntoa() that is used with gcc on IRIX systems
    (because of problems with the built-in one) was declared to return uschar *
    instead of char *, causing compiler failure.

25. Fixed a file descriptor leak when processing alias/forward files.

26. Fixed a minor format string issue in dbfn.c.

27. Typo in exim.c: ("dmbnz" for "dbmnz").

28. If a filter file refered to $h_xxx or $message_headers, and the headers
    contained RFC 2047 "words", Exim's memory could, under certain conditions,
    become corrupted.

29. When a sender address is verified, it is cached, to save repeating the test
    when there is more than one recipient in a message. However, when the
    verification involves a callout, it is possible for different callout
    options to be set for different recipients. It is too complicated to keep
    track of this in the cache, so now Exim always runs a verification when a
    callout is required, relying on the callout cache for the optimization.
    The overhead is duplication of the address routing, but this should not be
    too great.

30. Fixed a bug in callout caching. If a RCPT command caused the sender address
    to be verified with callout=postmaster, and the main callout worked but the
    postmaster check failed, the verification correctly failed. However, if a
    subsequent RCPT command asked for sender verification *without* the
    postmaster check, incorrect caching caused this verification also to fail,
    incorrectly.

31. Exim caches DNS lookup failures so as to avoid multiple timeouts; however,
    it was not caching the DNS options (qualify_single, search_parents) that
    were used when the lookup failed. A subsequent lookup with different
    options therefore always gave the same answer, though there were cases
    where it should not have. (Example: a "domains = !$mx_any" option on a
    dnslookup router: the "domains" option is always processed without any
    widening, but the router might have qualify_single set.) Now Exim uses the
    cached value only when the same options are set.

32. Added John Jetmore's "exipick" utility to the distribution.

33. GnuTLS: When an attempt to start a TLS session fails for any reason other
    than a timeout (e.g. a certificate is required, and is not provided), an
    Exim server now closes the connection immediately. Previously it waited for
    the client to close - but if the client is SSL, it seems that they each
    wait for each other, leading to a delay before one of them times out.

34: GnuTLS: Updated the code to use the new GnuTLS 1.0.0 API. I have not
    maintained 0.8.x compatibility because I don't think many are using it, and
    it is clearly obsolete.

35. Added TLS support for CRLs: a tls_crl global option and one for the smtp
    transport.

36. OpenSSL: $tls_certificate_verified was being set to 1 even if the
    client certificate was expired. A simple patch fixes this, though I don't
    understand the full logic of why the verify callback is called multiple
    times.

37. OpenSSL: a patch from Robert Roselius: "Enable client-bug workaround.
    Versions of OpenSSL as of 0.9.6d include a 'CBC countermeasure' feature,
    which causes problems with some clients (such as the Certicom SSL Plus
    library used by Eudora). This option, SSL_OP_DONT_INSERT_EMPTY_FRAGMENTS,
    disables the coutermeasure allowing Eudora to connect."

38. Exim was not checking that a write() to a log file succeeded. This could
    lead to Bad Things if a log got too big, in particular if it hit a file
    size limit. Exim now panics and dies if it cannot write to a log file, just
    as it does if it cannot open a log file.

39. Modified OS/Makefile-Linux so that it now contains

      CFLAGS=-O -D_FILE_OFFSET_BITS=64 -D_LARGEFILE_SOURCE

    The two -D definitions ensure that Exim is compiled with large file
    support, which makes it possible to handle log files that are bigger than
    2^31.

40. Fixed a subtle caching bug: if (in an ACL or a set of routers, for
    instance) a domain was checked against a named list that involved a lookup,
    causing $domain_data to be set, then another domain was checked against the
    same list, then the first domain was re-checked, the value of $domain_data
    after the final check could be wrong. In particular, if the second check
    failed, it could be set empty. This bug probably also applied to
    $localpart_data.

41. The strip_trailing_dot option was not being applied to the address given
    with the -f command-line option.

42. The code for reading a message's header from the spool was incrementing
    $received_count, but never initializing it. This meant that the value was
    incorrect (doubled) while delivering a message in the same process in which
    it was received. In the most common configuration of Exim, this never
    happens - a fresh exec is done - but it can happen when
    deliver_drop_privilege is set.

43. When Exim logs an SMTP synchronization error - client data sent too soon -
    it now includes up to 150 characters of the unexpected data in the log
    line.

44. The exim_dbmbuild utility uses fixed size buffers for reading input lines
    and building data strings. The size of both of these buffers was 10 000
    bytes - far larger than anybody would *ever* want, thought I. Needless to
    say, somebody hit the limit. I have increased the maximum line length to
    20 000 and the maximum data length of concatenated lines to 100 000. I have
    also fixed two bugs, because there was no checking on these buffers. Tsk,
    tsk. Now exim_dbmbuild gives a message and exits with an error code if a
    buffer is too small.

45. The exim_dbmbuild utility did not support quoted keys, as Exim does in
    lsearch lookups. Now it does.

46. When parsing a route_list item in a manualroute router, a fixed-length
    buffer was used for the list of hosts. I made this 1024 bytes long,
    thinking that nobody would ever have a list of hosts that long. Wrong.
    Somebody had a whole pile of complicated expansion conditions, and the
    string was silently truncated, leading to an expansion error. It turns out
    that it is easier to change to an unlimited length (owing to other changes
    that have happened since this code was originally written) than to build
    structure for giving a limitation error. The length of the item that
    expands into the list of hosts is now unlimited.

47. The lsearch lookup could not handle data where the length of text line was
    more than 4095 characters. Such lines were truncated, leading to shortened
    data being returned. It should now handle lines of any length.

48. Minor wording revision: "cannot test xxx in yyy ACL" becomes "cannot test
    xxx condition in yyy ACL" (e.g. "cannot test domains condition in DATA
    ACL").

49. Cosmetic tidy to scripts like exicyclog that are generated by globally
    replacing strings such as BIN_DIRECTORY in a source file: the replacement
    no longer happens in comment lines. A list of replacements is now placed
    at the head of all of the source files, except those whose only change is
    to replace PERL_COMMAND in the very first #! line.

50. Replaced the slow insertion sort in queue.c, for sorting the list of
    messages on the queue, with a bottom-up merge sort, using code contributed
    by Michael Haardt. This should make operations like -bp somewhat faster on
    large queues. It won't affect queue runners, except when queue_run_in_order
    is set.

51. Installed eximstats 1.31 in the distribution.

52. Added support for SRV lookups to the dnslookup router.

53. If an ACL referred to $message_body or $message_body_end, the value was not
    reset for any messages that followed in the same SMTP session.

54. The store-handling optimization for building very long strings was not
    differentiating between the different store pools. I don't think this
    actually made any difference in practice, but I've tidied it.

55. While running the routers to verify a sender address, $sender_address
    was still set to the sender address. This is wrong, because when routing to
    send a bounce to the sender, it would be empty. Therefore, I have changed
    it so that, while verifying a sender address, $sender_address is set to <>.
    (There is no change to what happens when verifying a recipient address.)

56. After finding MX (or SRV) records, Exim was doing a DNS lookup for the
    target A or AAAA records (if not already returned) without resetting the
    qualify_single or search_parents options of the DNS resolver. These are
    inappropriate in this case because the targets of MX and SRV records must
    be FQDNs. A broken DNS record could cause trouble if it happened to have a
    target that, when qualified, matched something in the local domain. These
    two options are now turned off when doing these lookups.

57. It seems that at least some releases of Reiserfs (which does not have the
    concept of a fixed number of inodes) returns zero and not -1 for the
    number of available inodes. This interacted badly with check_spool_inodes,
    which assumed that -1 was the "no such thing" setting. What I have done is
    to check that the total number of inodes is greater than zero before doing
    the test of how many are available.

58. When a "warn" ACL statement has a log_message modifier, the message is
    remembered, and not repeated. This is to avoid a lot of repetition when a
    message has many recipients that cause the same warning to be written.
    Howewer, Exim was preserving the list of already written lines for an
    entire SMTP session, which doesn't seem right. The memory is now reset if a
    new message is started.

59. The "rewrite" debugging flag was not showing the result of rewriting in the
    debugging output unless log_rewrite was also set.

60. Avoid a compiler warning on 64-bit systems in dsearch.c by avoiding the use
    of (int)(handle) when we know that handle contains (void *)(-1).

61. The Exim daemon panic-logs an error return when it closes the incoming
    connection. However "connection reset by peer" seems to be common, and
    isn't really an error worthy of noting specially, so that particular error
    is no long logged.

62. When Exim is trying to find all the local interfaces, it used to panic and
    die if the ioctl to get the interface flags failed. However, it seems that
    on at least one OS (Solaris 9) it is possible to have an interface that is
    included in the list of interfaces, but for which you get a failure error
    for this call. This happens when the interface is not "plumbed" into a
    protocol (i.e. neither IPv4 nor IPv6). I've changed the code so that a
    failure of the "get flags" call assumes that the interface is down.

63. Added a ${eval10: operator, which assumes all numbers are decimal. This
    makes life easier for people who are doing arithmetic on fields extracted
    from dates, where you often get leading zeros that should not be
    interpreted as octal.

64. Added qualify_domain to the redirect router, to override the global
    setting.

65. If a pathologically long header line contained very many addresses (the
    report of this problem mentioned 10 000) and each of them was rewritten,
    Exim could use up a very large amount of memory. (It kept on making new
    copies of the header line as it rewrote, and never released the old ones.)
    At the expense of a bit more processing, the header rewriting function has
    been changed so that it no longer eats memory in this way.

66. The generation of the Received: header has been moved from the time that a
    message starts to be received, to the time that it finishes. The timestamp
    in the Received: header should now be very close to that of the <= log
    line. There are two side-effects of this change:

    (a) If a message is rejected by a DATA or non-SMTP ACL or local_scan(), the
        logged header lines no longer include the local Received: line, because
        it has not yet been created. The same applies to a copy of the message
        that is returned to a non-SMTP sender when a message is rejected.

    (b) When a filter file is tested using -bf, no additional Received: header
        is added to the test message. After some thought, I decided that this
        is a bug fix.

    This change does not affect the value of $received_for. It is still set
    after address rewriting, but before local_scan() is called.

67. Installed the latest Cygwin-specific files from the Cygwin maintainer.

68. GnuTLS: If an empty file is specified for tls_verify_certificates, GnuTLS
    gave an unhelpful panic error message, and a defer error. I have managed to
    change this behaviour so that it now rejects any supplied certificate,
    which seems right, as the list of acceptable certificates is empty.

69. OpenSSL: If an empty file is specified for tls_verify_certificates, OpenSSL
    gave an unhelpful defer error. I have not managed to make this reject any
    supplied certificates, but the error message it gives is "no certificate
    supplied", which is not helpful.

70. exigrep's output now also includes lines that are not associated with any
    message, but which match the given pattern. Implemented by a patch from
    Martin Sluka, which also tidied up the Perl a bit.

71. Recipient callout verification, like sender verification, was using <> in
    the MAIL FROM command. This isn't really the right thing, since the actual
    sender may affect whether the remote host accepts the recipient or not. I
    have changed it to use the actual sender in the callout; this means that
    the cache record is now keyed on a recipient/sender pair, not just the
    recipient address. There doesn't seem to be a real danger of callout loops,
    since a callout by the remote host to check the sender would use <>.
    [SEE ABOVE: changed after hitting problems.]

72. Exim treats illegal SMTP error codes that do not begin with 4 or 5 as
    temporary errors. However, in the case of such a code being given after
    the end of a data transmission (i.e. after ".") Exim was failing to write
    a retry record for the message. (Yes, there was some broken host that was
    actually sending 8xx at this point.)

73. An unknown lookup type in a host list could cause Exim to panic-die when
    the list was checked. (An example that provoked this was putting <; in the
    middle of a list instead of at the start.) If this happened during a DATA
    ACL check, a -D file could be left lying around. This kind of configuration
    error no longer causes Exim to die; instead it causes a defer errror. The
    incident is still logged to the main and panic logs.

74. Buglet left over from Exim 3 conversion. The message "too many messages
    in one connection" was written to the rejectlog but not the mainlog, except
    when address rewriting (yes!) was being logged.

75. Added write_rejectlog option.

76. When a system filter was run not as root (that is, when system_filter_user
    was set), the values of the $n variables were not being returned to the
    main process; thus, they were not subsequently available in the $sn
    variables.

77. Added +return_path_on_delivery log selector.

78. A connection timeout was being treated differently from recipients deferred
    when testing hosts_max_try with a message that was older than the host's
    retry timeout. (The host should not be counted, thus allowing all hosts to
    be tried at least once before bouncing.) This may have been the cause of an
    occasionally reported bug whereby a message would remain on the queue
    longer than the retry timeout, but would be bounced if a delivery was
    forced. I say "may" because I never totally pinned down the problem;
    setting up timeout/retry tests is difficult. See also the next item.

79. The ultimate address timeout was not being applied to errors that involved
    a combination of host plus message (for example, a timeout on a MAIL
    command). When an address resolved to a number of possible hosts, and they
    were not all tried for each delivery (e.g. because of hosts_max_try), a
    message could remain on the queue longer than the retry timeout.

80. Sieve bug: "stop" inside "elsif" was broken. Applied a patch from Michael
    Haardt.

81. Fixed an obscure SMTP outgoing bug which required at least the following
    conditions: (a) there was another message waiting for the same server;
    (b) the server returned 5xx to all RCPT commands in the first message so
    that the message was not completed; (c) the server dropped the connection
    or gave a negative response to the RSET that Exim sends to abort the
    transaction. The observed case was a dropped connection after DATA that had
    been sent in pipelining mode. That is, the server had advertised PIPELINING
    but was not implementing it correctly. The effect of the bug was incorrect
    behaviour, such as trying another host, and this could lead to a crash.


Exim version 4.30
-----------------

 1. The 3rd arguments to getsockname(), getpeername(), and accept() in exim.c
    and daemon.c were passed as pointers to ints; they should have been
    pointers to socklen_t variables (which are typically unsigned ints).

 2. Some signed/unsigned type warnings in the os.c file for Linux have been
    fixed.

 3. Fixed a really odd bug that affected only the testing scheme; patching a
    certain fixed string in the binary changed the value of another string that
    happened to be identical to the end of the original first string.

 4. When gethostbyname() (or equivalent) is passed an IP address as a "host
    name", it returns that address as the IP address. On some operating
    systems (e.g. Solaris), it also passes back the IP address string as the
    "host name". However, on others (e.g. Linux), it passes back an empty
    string. Exim wasn't checking for this, and was changing the host name to an
    empty string, assuming it had been canonicized.

 5. Although rare, it is permitted to have more than one PTR record for a given
    IP address. I thought that gethostbyaddr() or getipnodebyaddr() always gave
    all the names associated with an address, because they do in Solaris.
    However, it seems that they do not in Linux for data that comes from the
    DNS. If an address in /etc/hosts has multiple names, they _are_ all given.
    I found this out when I moved to a new Linux workstation and tried to run
    the Exim test suite.

    To get round this problem I have changed the code so that it now does its
    own call to the DNS to look up PTR records when searching for a host name.
    If nothing can be found in the DNS, it tries gethostbyaddr(), so that
    addresses that are only in /etc/hosts are still found.

    This behaviour is, however, controlled by an option called host_lookup_
    order, which defaults to "bydns:byaddr". If people want to use the other
    order, or indeed, just use one or the other means of lookup, they can
    specify it in this variable.

 6. If a PTR record yields an empty name, Exim treats it as non-existent. In
    some operating systems, this comes back from gethostbyaddr() as an empty
    string, and this is what Exim used to test for. However, it seems that in
    other systems, "." is yielded. Exim now tests for this case too.

 7. The values of check_spool_space and check_log_space are now held internally
    as a number of kilobytes instead of an absolute number of bytes. If a
    numbers is specified without 'K' or 'M', it is rounded up to the nearest
    kilobyte. This means that much larger values can be stored.

 8. Exim monitor: an attempt to get the action menu when not actually pointing
    at a message produces an empty menu entitled "No message selected". This
    works on Solaris (OpenWindows). However, XFree86 does not like a menu with
    no entries in it ("Shell widget menu has zero width and/or height"). So I
    have added a single, blank menu entry in this case.

 9. Added ${quote_local_part.

10. MIME decoding is now applied to the contents of Subject: header lines when
    they are logged.

11. Now that a reference to $sender_host_address automatically causes a reverse
    lookup to occur if necessary (4.13/18), there is no need to arrange for a
    host lookup before query-style lookups in lists that might use this
    variable. This has therefore been abolished, and the "net-" prefix is no
    longer necessary for query-style lookups.

12. The Makefile for SCO_SV contained a setting of LDFLAGS. This appears to
    have been a typo for LFLAGS, so it has been changed.

13. The install script calls Exim with "-C /dev/null" in order to find the
    version number. If ALT_CONFIG_PREFIX was set, this caused an error message
    to be output. Howeve, since Exim outputs its version number before the
    error, it didn't break the script. It just looked ugly. I fixed this by
    always allowing "-C /dev/null" if the caller is root.

14. Ignore overlarge ACL variable number when reading spool file - insurance
    against a later release with more variables having written the file.

15. The standard form for an IPv6 address literal was being rejected by EHLO.
    Example: [IPv6:2002:c1ed:8229:10:202:2dff:fe07:a42a]. Exim now accepts
    this, as well as the form without the "IPv6" on the front.

16. Added CHOWN_COMMAND=/usr/sbin/chown and LIBS=-lresolv to the
    OS/Makefile-Darwin file.

17. Fixed typo in lookups/ldap.c: D_LOOKUP should be D_lookup. This applied
    only to LDAP libraries that do not have LDAP_OPT_DEREF.

18. After change 4.21/52, "%ld" was used to format the contents of the $inode
    variable. However, some OS use ints for inodes. I've added cast to long int
    to get rid of the compiler warning.

19. I had forgotten to lock out "/../" in configuration file names when
    ALT_CONFIG_PREFIX was set.

20. Routers used for verification do not need to specify transports. However,
    if such a router generated a host list, and callout was configured, Exim
    crashed, because it could not find a port number from the (non-existent)
    transport. It now assumes port 25 in this circumstance.

21. Added the -t option to exigrep.

22. If LOOKUP_LSEARCH is defined, all three linear search methods (lsearch,
    wildlsearch, nwildlsearch) are compiled. LOOKUP_WILDLSEARCH and LOOKUP_
    NWILDLSEARCH are now obsolete, but retained for compatibility. If either of
    them is set, LOOKUP_LSEARCH is forced.

23. "exim -bV" now outputs a list of lookups that are included in the binary.

24. Added sender and host information to the "rejected by local_scan()" log
    line; previously there was no indication of these.

25. Added .include_if_exists.

26. Change 3.952/11 added an explicit directory sync on top of a file sync for
    Linux. It turns out that not all file systems support this. Apparently some
    versions of NFS do not. (It's rare to put Exim's spool on NFS, but people
    do it.) To cope with this, the error EINVAL, which means that sync-ing is
    not supported on the file descriptor, is now ignored when Exim is trying to
    sync a directory. This applies only to Linux.

27. Added -DBIND_8_COMPAT to the CLFAGS setting for Darwin.

28. In Darwin (MacOS X), the PAM headers are in /usr/include/pam and not in
    /usr/include/security. There's now a flag in OS/os.h-Darwin to cope with
    this.

29. Added support for maildirsize files from supplied patch (modified a bit).

30. The use of :fail: followed by an empty string could lead Exim to respond to
    sender verification failures with (e.g.):

      550 Verification failed for <xxx>
      550 Sender verify failed

    where the first response line was missing the '-' that indicates it is not
    the final line of the response.

31. The loop for finding the name of the user that called Exim had a hardwired
    limit of 10; it now uses the value of finduser_retries, which is used for
    all other user lookups.

32. Added $received_count variable, available in data and not_smtp ACLs, and at
    delivery time.

33. Exim was neglecting to zero errno before one call of strtol() when
    expanding a string and expecting an integer value. On some systems this
    resulted in spurious "integer overflow" errors. Also, it was casting the
    result into an int without checking.

34. Testing for a connection timeout using "timeout_connect" in the retry rules
    did not work. The code looks as if it has *never* worked, though it appears
    to have been documented since at least releast 1.62. I have made it work.

35. The "timeout_DNS" error in retry rules, also documented since at least
    1.62, also never worked. As it isn't clear exactly what this means, and
    clearly it isn't a major issue, I have abolished the feature by treating it
    as "timeout", and writing a warning to the main and panic logs.

36. The display of retry rules for -brt wasn't always showing the error code
    correctly.

37. Added new error conditions to retry rules: timeout_A, timeout_MX,
    timeout_connect_A, timeout_connect_MX.

38. Rewriting the envelope sender at SMTP time did not allow it to be rewritten
    to the empty sender.

39. The daemon was not analysing the content of -oX till after it had closed
    stderr and disconnected from the controlling terminal. This meant that any
    syntax errors were only noted on the panic log, and the return code from
    the command was 0. By re-arranging the code a little, I've made the
    decoding happen first, so such errors now appear on stderr, and the return
    code is 1. However, the actual setting up of the sockets still happens in
    the disconnected process, so errors there are still only recorded on the
    panic log.

40. A daemon listener on a wildcard IPv6 socket that also accepts IPv4
    connections (as happens on some IP stacks) was logged at start up time as
    just listening for IPv6. It now logs "IPv6 with IPv4". This differentiates
    it from "IPv6 and IPv4", which means that two separate sockets are being
    used.

41. The debug output for gethostbyname2() or getipnodebyname() failures now
    says whether AF_INET or AF_INET6 was passed as an argument.

42. Exiwhat output was messed up when time zones were included in log
    timestamps.

43. Exiwhat now gives more information about the daemon's listening ports,
    and whether -tls-on-connect was used.

44. The "port" option of the smtp transport is now expanded.

45. A "message" modifier in a "warn" statement in a non-message ACL was being
    silently ignored. Now an error message is written to the main and panic
    logs.

46. There's a new ACL modifier called "logwrite" which writes to a log file
    as soon as it is encountered.

47. Added $local_user_uid and $local_user_gid at routing time.

48. Exim crashed when trying to verify a sender address that was being
    rewritten to "<>".

49. Exim was recognizing only a space character after ".include". It now also
    recognizes a tab character.

50. Fixed several bugs in the Perl script that creates the exim.8 man page by
    extracting the relevant information from the specification. The man page no
    longer contains scrambled data for the -d option, and I've added a section
    at the front about calling Exim under different names.

51. Added "extra_headers" argument to the "mail" command in filter files.

52. Redirecting mail to an unqualified address in a Sieve filter caused Exim to
    crash.

53. Installed eximstats 1.29.

54. Added transport_filter_timeout as a generic transport option.

55. Exim no longer adds an empty Bcc: header to messages that have no To: or
    Cc: header lines. This was required by RFC 822, but it not required by RFC
    2822.

56. Exim used to add From:, Date:, and Message-Id: header lines to any
    incoming messages that did not have them. Now it does so only if the
    message originates locally, that is, if there is no associated remote host
    address. When Resent- header lines are present, this applies to the Resent-
    lines rather than the non-Resent- lines.

57. Drop incoming SMTP connection after too many syntax or protocol errors. The
    limit is controlled by smtp_max_synprot_errors, defaulting to 3.

58. Messages for configuration errors now include the name of the main
    configuration file - useful now that there may be more than one file in a
    list (.included file names were always shown).

59. Change 4.21/82 (run initgroups() when starting the daemon) causes problems
    for those rare installations that do not start the daemon as root or run it
    setuid root. I've cut out the call to initgroups() if the daemon is not
    root at that time.

60. The Exim user and group can now be bound into the binary as text strings
    that are looked up at the start of Exim's processing.

61. Applied a small patch for the Interbase code, supplied by Ard Biesheuvel.

62. Added $mailstore_basename variable.

63. Installed patch to sieve.c from Michael Haardt.

64. When Exim failed to open the panic log after failing to open the main log,
    the original message it was trying to log was written to stderr and debug
    output, but if they were not available (the usual case in production), it
    was lost. Now it is written to syslog before the two lines that record the
    failures to open the logs.

65. Users' Exim filters run in subprocesses under the user's uid. It is
    possible for a "deliver" command or an alias in a "personal" command to
    provoke an address rewrite. If logging of address rewriting is configured,
    this fails because the process is not running as root or exim. There may be
    a better way of dealing with this, but for the moment (because 4.30 needs
    to be released), I have disabled address rewrite logging when running a
    filter in a non-root, non-exim process.


Exim version 4.24
-----------------

 1. The buildconfig auxiliary program wasn't quoting the value set for
    HEADERS_CHARSET. This caused a compilation error complaining that 'ISO' was
    not defined. This bug was masked in 4.22 by the effect that was fixed in
    change 4.23/1.

 2. Some messages that were rejected after a message id was allocated were
    shown as "incomplete" by exigrep. It no longer does this for messages that
    are rejected by local_scan() or the DATA or non-SMTP ACLs.

 3. If a Message-ID: header used a domain literal in the ID, and Exim did not
    have allow_domain_literals set, the ID did not get logged in the <= line.
    Domain literals are now always recognized in Message-ID: header lines.

 4. The first argument for a ${extract expansion item is the key name or field
    number. Leading and trailing spaces in this item were not being ignored,
    causing some misleading effects.

 5. When deliver_drop_privilege was set, single queue runner processes started
    manually (i.e. by the command "exim -q") or by the daemon (which uses the
    same command in the process it spins off) were not dropping privilege.

 6. When the daemon running as "exim" started a queue runner, it always
    re-executed Exim in the spun-off process. This is a waste of effort when
    deliver_drop_privilege is set. The new process now just calls the
    queue-runner function directly.


Exim version 4.23
-----------------

 1. Typo in the src/EDITME file: it referred to HEADERS_DECODE_TO instead of
    HEADERS_CHARSET.

 2. Change 4.21/73 introduced a bug. The pid file path set by -oP was being
    ignored. Though the use of -oP was forcing the writing of a pid file, it
    was always written to the default place.

 3. If the message "no IP address found for host xxxx" is generated during
    incoming verification, it is now followed by identification of the incoming
    connection (so you can more easily find what provoked it).

 4. Bug fix for Sieve filters: "stop" inside a block was not working properly.

 5. Added some features to "harden" Exim a bit more against certain attacks:

    (a) There is now a build-time option called FIXED_NEVER_USERS that can
        be put in Local/Makefile. This is like the never_users runtime option,
        but it cannot be overridden. The default setting is "root".

    (b) If ALT_CONFIG_PREFIX is defined in Local/Makefile, it specifies a
        prefix string with which any file named in a -C command line option
        must start.

    (c) If ALT_CONFIG_ROOT_ONLY is defined in Local/Makefile, root privilege
        is retained for -C and -D only if the caller of Exim is root. Without
        it, the exim user may also use -C and -D and retain privilege.

    (d) If DISABLE_D_OPTION is defined in Local/Makefile, the use of the -D
        command line option is disabled.

 6. Macro names set by the -D option must start with an upper case letter, just
    like macro names defined in the configuration file.

 7. Added "dereference=" facility to LDAP.

 8. Two instances of the typo "uknown" in the source files are fixed.

 9. If a PERL_COMMAND setting in Local/Makefile was not at the start of a line,
    the Configure-Makefile script screwed up while processing it.

10. Incorporated PCRE 4.4.

11. The SMTP synchronization check was not operating right at the start of an
    SMTP session. For example, it could not catch a HELO sent before the client
    waited for the greeting. There is now a check for outstanding input at the
    point when the greeting is written. Because of the duplex, asynchronous
    nature of TCP/IP, it cannot be perfect - the incorrect input may be on its
    way, but not yet received, when the check is performed.

12. Added tcp_nodelay to make it possible to turn of the setting of TCP_NODELAY
    on TCP/IP sockets, because this apparently causes some broken clients to
    timeout.

13. Installed revised OS/Makefile-CYGWIN and OS/os.c-cygwin (the .h file was
    unchanged) from the Cygwin maintainer.

14. The code for -bV that shows what is in the binary showed "mbx" when maildir
    was supported instead of testing for mbx. Effectively a typo.

15. The spa authenticator server code was not checking that the input it
    received was valid base64.

16. The debug output line for the "set" modifier in ACLs was not showing the
    name of the variable that was being set.

17. Code tidy: the variable type "vtype_string" was never used. Removed it.

18. Previously, a reference to $sender_host_name did not cause a DNS reverse
    lookup on its own. Something else was needed to trigger the lookup. For
    example, a match in host_lookup or the need for a host name in a host list.
    Now, if $sender_host_name is referenced and the host name has not yet been
    looked up, a lookup is performed. If the lookup fails, the variable remains
    empty, and $host_lookup_failed is set to "1".

19. Added "eqi" as a case-independent comparison operator.

20. The saslauthd authentication condition could segfault if neither service
    nor realm was specified.

21. If an overflowing value such as "2048M" was set for message_size_limit, the
    error message that was logged was misleading, and incoming SMTP
    connections were dropped. The message is now more accurate, and temporary
    errors are given to SMTP connections.

22. In some error situations (such as 21 above) Exim rejects all SMTP commands
    (except RSET) with a 421 error, until QUIT is received. However, it was
    failing to send a response to QUIT.

23. The HELO ACL was being run before the code for helo_try_verify_hosts,
    which made it impossible to use "verify = helo" in the HELO ACL. The HELO
    ACL is now run after the helo_try_verify_hosts code.

24. "{MD5}" and "{SHA1}" are now recognized as equivalent to "{md5"} and
    "{sha1}" in the "crypteq" expansion condition (in fact the comparison is
    case-independent, so other case variants are also recognized). Apparently
    some systems use these upper case variants.

25. If more than two messages were waiting for the same host, and a transport
    filter was specified for the transport, Exim sent two messages over the
    same TCP/IP connection, and then failed with "socket operation on non-
    socket" when it tried to send the third.

26. Added Exim::debug_write and Exim::log_write for embedded Perl use.

27. The extern definition of crypt16() in expand.c was not being excluded when
    the OS had its own crypt16() function.

28. Added bounce_return_body as a new option, and bounce_return_size_limit
    as a preferred synonym for return_size_limit, both as an option and as an
    expansion variable.

29. Added LIBS=-liconv to OS/Makefile-OSF1.

30. Changed the default configuration ACL to relax the local part checking rule
    for addresses that are not in any local domains. For these addresses,
    slashes and pipe symbols are allowed within local parts, but the sequence
    /../ is explicitly forbidden.

31. SPA server authentication was not clearing the challenge buffer before
    using it.

32. log_message in a "warn" ACL statement was writing to the reject log as
    well as to the main log, which contradicts the documentation and doesn't
    seem right (because no rejection is happening). So I have stopped it.

33. Added Ard Biesheuvel's lookup code for accessing an Interbase database.
    However, I am unable to do any testing of this.

34. Fixed an infelicity in the appendfile transport. When checking directories
    for a mailbox, to see if any needed to be created, it was accidentally
    using path names with one or more superfluous leading slashes; tracing
    would show up entries such as stat("///home/ph10", 0xFFBEEA48).

35. If log_message is set on a "discard" verb in a MAIL or RCPT ACL, its
    contents are added to the log line that is written for every discarded
    recipient. (Previously a log_message setting was ignored.)

36. The ${quote: operator now quotes the string if it is empty.

37. The install script runs exim in order to find its version number. If for
    some reason other than non-existence or emptiness, which it checks, it
    could not run './exim', it was installing it with an empty version number,
    i.e. as "exim-". This error state is now caught, and the installation is
    aborted.

38. An argument was missing from the function that creates an error message
    when Exim fails to connect to the socket for saslauthd authentication.
    This could cause Exim to crash, or give a corrupted message.

39. Added isip, isip4, and isip6 to ${if conditions.

40. The ACL variables $acl_xx are now saved with the message, and can be
    accessed later in routers, transports, and filters.

41. The new lookup type nwildlsearch is like wildlsearch, except that the key
    strings in the file are not string-expanded.

42. If a MAIL command specified a SIZE value that was too large to fit into an
    int variable, the check against message_size_limit failed. Such values are
    now forced to INT_MAX, which is around 2Gb for a 32-bit variable. Maybe one
    day this will have to be increased, but I don't think I want to be around
    when emails are that large.



Exim version 4.22
-----------------

 1. Removed HAVE_ICONV=yes from OS/Makefile-FreeBSD, since it seems that
    iconv() is not standard in FreeBSD.

 2. Change 4.21/17 was buggy and could cause stack overwriting on a system with
    IPv6 enabled. The observed symptom was a segmentation fault on return from
    the function os_common_find_running_interfaces() in src/os.c.

 3. In the check_special_case() function in daemon.c I had used "errno" as an
    argument name, which causes warnings on some systems. This was basically a
    typo, since it was named "eno" in the comments!

 4. The code that waits for the clock to tick (at a resolution of some fraction
    of a second) so as to ensure message-id uniqueness was always waiting for
    at least one whole tick, when it could have waited for less. [This is
    almost certainly not relevant at current processor speeds, where it is
    unlikely to ever wait at all. But we try to future-proof.]

 5. The function that sleeps for a time interval that includes fractions of a
    second contained a race. It did not block SIGALRM between setting the
    timer, and suspending (a couple of lines later). If the interval was short
    and the sigsuspend() was delayed until after it had expired, the suspension
    never ended. On busy systems this could lead to processes getting stuck for
    ever.

 6. Some uncommon configurations may cause a lookup to happen in a queue runner
    process, before it forks any delivery processes. The open lookup caching
    mechanism meant that the open file or database connection was passed into
    the delivery process. The problem was that delivery processes always tidy
    up cached lookup data. This could cause a problem for the next delivery
    process started by the queue runner, because the external queue runner
    process does not know about the closure. So the next delivery process
    still has data in the lookup cache. In the case of a file lookup, there was
    no problem because closing a file descriptor in a subprocess doesn't affect
    the parent. However, if the lookup was caching a connection to a database,
    the connection was closed, and the second delivery process was likely to
    see errors such as "PGSQL: query failed: server closed the connection
    unexpectedly". The problem has been fixed by closing all cached lookups
    in a queue runner before running a delivery process.

 7. Compiler warning on Linux for the second argument of iconv(), which doesn't
    seem to have the "const" qualifier which it has on other OS. I've
    parameterised it.

 8. Change 4.21/2 was too strict. It is only if there are two authenticators
    *of the same type* (client or server) with the same public name that an
    error should be diagnosed.

 9. When Exim looked up a host name for an IP address, but failed to find the
    original IP address when looking up the host name (a safety check), it
    output the message "<ip address> does not match any IP for NULL", which was
    confusing, to say the least. The bug was that the host name should have
    appeared instead of "NULL".

10. Since release 3.03, if Exim is called by a uid other than root or the Exim
    user that is built into the binary, and the -C or -D options is used, root
    privilege is dropped before the configuration file is read. In addition,
    logging is switched to stderr instead of the normal log files. If the
    configuration then re-defines the Exim user, the unprivileged environment
    is probably not what is expected, so Exim logs a panic warning message (but
    proceeds).

    However, if deliver_drop_privilege is set, the unprivileged state may well
    be exactly what is intended, so the warning has been cut out in that case,
    and Exim is allowed to try to write to its normal log files.


Exim version 4.21
-----------------

 1. smtp_return_error_details was not giving details for temporary sender
    or receiver verification errors.

 2. Diagnose a configuration error if two authenticators have the same public
    name.

 3. Exim used not to create the message log file for a message until the first
    delivery attempt. This could be confusing when incoming messages were held
    for policy or load reasons. The message log file is now created at the time
    the message is received, and an initial "Received" line is written to it.

 4. The automatically generated man page for command line options had a minor
    bug that caused no ill effects; however, a more serious problem was that
    the procedure for building the man page automatically didn't always
    operate. Consequently, release 4.20 contains an out-of-date version. This
    shouldn't happen again.

 5. When building Exim with embedded Perl support, the script that builds the
    Makefile was calling 'perl' to find its compile-time parameters, ignoring
    any setting of PERL_COMMAND in Local/Makefile. This is now fixed.

 6. The freeze_tell option was not being used for messages that were frozen on
    arrival, either by an ACL or by local_scan().

 7. Added the smtp_incomplete_transaction log selector.

 8. After STARTTLS, Exim was not forgetting that it had advertised AUTH, so it
    was accepting AUTH without a new EHLO.

 9. Added tls_remember_esmtp to cope with YAEB. This allows AUTH and other
    ESMTP extensions after STARTTLS without a new EHLO, in contravention of the
    RFC.

10. Logging of TCP/IP connections (when configured) now happens in the main
    daemon process instead of the child process, so that the TCP/IP connection
    count is more accurate (but it can never be perfect).

11. The use of "drop" in a nested ACL was not being handled correctly in the
    outer ACL. Now, if condition failure induced by the nested "drop" causes
    the outer ACL verb to deny access ("accept" or "discard" after "endpass",
    or "require"), the connection is dropped.

12. Similarly, "discard" in a nested ACL wasn't being handled. A nested ACL
    that yield "discard" can now be used with an "accept" or a "discard" verb,
    but an error is generated for any others (because I can't see a useful way
    to define what should happen).

13. When an ACL is read dynamically from a file (or anywhere else), the lines
    are now processed in the same way as lines in the Exim configuration file.
    In particular, continuation lines are supported.

14. Added the "dnslists = a.b.c!=n.n.n.n" feature.

15. Added -ti meaning -t -i.

16. Check for letters, digits, hyphens, and dots in the names of dnslist
    domains, and warn by logging if others are found.

17. At least on BSD, alignment is not guarenteed for the array of ifreq's
    returned from GIFCONF when Exim is trying to find the list of interfaces on
    a host. The code in os.c has been modified to copy each ifreq to an aligned
    structure in all cases.

    Also, in some cases, the returned ifreq's were being copied to a 'struct
    ifreq' on the stack, which was subsequently passed to host_ntoa(). That
    means the last couple of bytes of an IPv6 address could be chopped if the
    ifreq contained only a normal sockaddr (14 bytes storage).

18. Named domain lists were not supported in the hosts_treat_as_local option.
    An entry such as +xxxx was not recognized, and was treated as a literal
    domain name.

19. Ensure that header lines added by a DATA ACL are included in the reject log
    if the ACL subsequently rejects the message.

20. Upgrade the cramtest.pl utility script to use Digest::MD5 instead of just
    MD5 (which is deprecated).

21. When testing a filter file using -bf, Exim was writing a message when it
    took the sender from a "From " line in the message, but it was not doing so
    when it took $return_path from a Return-Path: header line. It now does.

22. If the contents of a "message" modifier for a "warn" ACL verb do not begin
    with a valid header line field name (a series of printing characters
    terminated by a colon, Exim now inserts X-ACL-Warn: at the beginning.

23. Changed "disc" in the source to "disk" to conform to the documentation and
    the book and for uniformity.

24. Ignore Sendmail's -Ooption=value command line item.

25. When execve() failed while trying to run a command in a pipe transport,
    Exim was returning EX_UNAVAILBLE (69) from the subprocess. However, this
    could be confused with a return value of 69 from the command itself. This
    has been changed to 127, the value the shell returns if it is asked to run
    a non-existent command. The wording for the related log line suggests a
    non-existent command as the problem.

26. If received_header_text expands to an empty string, do not add a Received:
    header line to the message. (Well, it adds a token one on the spool, but
    marks it "old" so that it doesn't get used or transmitted.)

27. Installed eximstats 1.28 (addition of -nt option).

28. There was no check for failure on the call to getsockname() in the daemon
    code. This can fail if there is a shortage of resources on the system, with
    ENOMEM, for example. A temporary error is now given on failure.

29. Contrary to the C standard, it seems that in some environments, the
    equivalent of setlocale(LC_ALL, "C") is not obeyed at the start of a C
    program. Exim now does this explicitly; it affects the formatting of
    timestamps using strftime().

30. If exiqsumm was given junk data, it threw up some uninitialized variable
    complaints. I've now initialized all the variables, to avoid this.

32. Header lines added by a system filter were not being "seen" during
    transport-time rewrites.

33. The info_callback() function passed to OpenSSL is set up with type void
    (*)(SSL *, int, int), as described somewhere. However, when calling the
    function (actually a macro) that sets it up, the type void(*)() is
    expected. I've put in a cast to prevent warnings from picky compilers.

34. If a DNS black list lookup found a CNAME record, but there were no A
    records associated with the domain it pointed at, Exim crashed.

35. If a DNS black list lookup returned more than one A record, Exim ignored
    all but the first. It now scans all returned addresses if a particular IP
    value is being sought. In this situation, the contents of the
    $dnslist_value variable are a list of all the addresses, separated by a
    comma and a space.

36. Tightened up the rules for host name lookups using reverse DNS. Exim used
    to accept a host name and all its aliases if the forward lookup for any of
    them yielded the IP address of the incoming connection. Now it accepts only
    those names whose forward lookup yields the correct IP address. Any other
    names are discarded. This closes a loophole whereby a rogue DNS
    administrator could create reverse DNS records to break through a
    wildcarded host restriction in an ACL.

37. If a user filter or a system filter that ran in a subprocess used any of
    the numerical variables ($1, $2 etc), or $thisaddress, in a pipe command,
    the wrong values were passed to the pipe command ($thisaddress had the
    value of $0, $0 had the value of $1, etc). This bug was introduced by
    change 4.11/101, and not discovered because I wrote an inadequate test. :-(

38. Improved the line breaking for long SMTP error messages from ACLs.
    Previously, if there was no break point between 40 and 75 characters, Exim
    left the rest of the message alone. Two changes have been made: (a) I've
    reduced the minimum length to 35 characters; (b) if it can't find a break
    point between 35 and 75 characters, it looks ahead and uses the first one
    that it finds. This may give the occasional overlong line, but at least the
    remaining text gets split now.

39. Change 82 of 4.11 was unimaginative. It assumed the limit on the number of
    file descriptors might be low, and that setting 1000 would always raise it.
    It turns out that in some environments, the limit is already over 1000 and
    that lowering it causes trouble. So now Exim takes care not to decrease it.

40. When delivering a message, the value of $return_path is set to $sender_
    address at the start of routing (routers may change the value). By an
    oversight, this default was not being set up when an address was tested by
    -bt or -bv, which affected the outcome if any router or filter referred to
    $return_path.

41. The idea of the "warn" ACL verb is that it adds a header or writes to the
    log only when "message" or "log_message" are set. However, if one of the
    conditions was an address verification, or a call to a nested ACL, the
    messages generated by the underlying test were being passed through. This
    no longer happens. The underlying message is available in $acl_verify_
    message for both "message" and "log_message" expansions, so it can be
    passed through if needed.

42. Added RFC 2047 interpretation of header lines for $h_ expansions, with a
    new expansion $bh_ to give the encoded byte string without charset
    translation. Translation happens only if iconv() is available; HAVE_ICONV
    indicates this at build time. HEADERS_CHARSET gives the charset to
    translate to; headers_charset can change it in the configuration, and
    "headers charset" can change it in an individual filter file.

43. Now that we have a default RFC 2047 charset (see above), the code in Exim
    that creates RFC 2047 encoded "words" labels them as that charset instead
    of always using iso-8859-1. The cases are (i) the explicit ${rfc2047:
    expansion operator; (ii) when Exim creates a From: line for a local
    message; (iii) when a header line is rewritten to include a "phrase" part.

44. Nasty bug in exiqsumm: the regex to skip already-delivered addresses was
    buggy, causing it to skip the first lines of messages whose message ID
    ended in 'D'. This would not have bitten before Exim release 4.14, because
    message IDs were unlikely to end in 'D' before then. The effect was to have
    incorrect size information for certain domains.

45. #include "config.h" was missing at the start of the crypt16.c module. This
    caused trouble on Tru64 (aka OSF1) systems, because HAVE_CRYPT16 was not
    noticed.

46. If there was a timeout during a "random" callout check, Exim treated it as
    a failure of the random address, and carried on sending RSET and the real
    address. If the delay was just some slowness somewhere, the response to the
    original RCPT would be taken as a response to RSET and so on, causing
    mayhem of various kinds.

47. Change 50 for 4.20 was a heap of junk. I don't know what I was thinking
    when I implemented it. It didn't allow for the fact that some option values
    may legitimatetly be negative (e.g. size_addition), and it didn't even do
    the right test for positive values.

48. Domain names in DNS records are case-independent. Exim always looks them up
    in lower case. Some resolvers return domain names in exactly the case they
    appear in the zone file, that is, they may contain uppercase letters. Not
    all resolvers do this - some return always lower case. Exim was treating a
    change of case by a resolver as a change of domain, similar to a widening
    of a domain abbreviation. This triggered its re-routing code and so it was
    trying to route what was effectively the same domain again. This normally
    caused routing to fail (because the router wouldn't handle the domain
    twice). Now Exim checks for this case specially, and just changes the
    casing of the domain that it ultimately uses when it transmits the message
    envelope.

49. Added Sieve (RFC 3028) support, courtesy of Michael Haardt's contributed
    module.

50. If a filter generated a file delivery with a non-absolute name (possible if
    no home directory exists for the router), the forbid_file option was not
    forbidding it.

51. Added '&' feature to dnslists, to provide bit mask matching in addition to
    the existing equality matching.

52. Exim was using ints instead of ino_t variables in some places where it was
    dealing with inode numbers.

53. If TMPDIR is defined in Local/Makefile (default in src/EDITME is
    TMPDIR="/tmp"), Exim checks for the presence of an environment variable
    called TMPDIR, and if it finds it is different, it changes its value.

54. The smtp_printf() function is now made available to local_scan() so
    additional output lines can be written before returning. There is also an
    smtp_fflush() function to enable the detection of a dropped connection.
    The variables smtp_input and smtp_batched_input are exported to
    local_scan().

55. Changed the default runtime configuration: the message "Unknown user"
    has been removed from the ACL, and instead placed on the localuser router,
    using the cannot_route_message feature. This means that any verification
    failures that generate their own messages won't get overridden. Similarly,
    the "Unrouteable address" message that was in the ACL for unverifiable
    relay addresses has also been removed.

56. Added hosts_avoid_esmtp to the smtp transport.

57. The exicyclog script was not checking for the esoteric option
    CONFIGURE_FILE_USE_EUID in the Local/Makefile. It now does this, but it
    will work only if exicyclog is run under the appropriate euid.

58. Following a discussion on the list, the rules by which Exim recognises line
    endings on incoming messages have been changed. The -dropcr and drop_cr
    options are now no-ops, retained only for backwards compatibility. The
    following line terminators are recognized: LF CRLF CR. However, special
    processing applies to CR:

    (i)  The sequence CR . CR does *not* terminate an incoming SMTP message,
         nor a local message in the state where . is a terminator.

    (ii) If a bare CR is encountered in a header line, an extra space is added
         after the line terminator so as not to end the header. The reasoning
         behind this is that bare CRs in header lines are most likely either
         to be mistakes, or people trying to play silly games.

59. The size of a message, as listed by "-bp" or in the Exim monitor window,
    was being incorrectly given as 18 bytes larger than it should have been.
    This is a VOB (very old bug).

60. This may never have affected anything current, but just in case it has:
    When the local host is found other than at the start of a list of hosts,
    the local host, those with the same MX, and any that follow, are discarded.
    When the list in question was part of a longer list of hosts, the following
    hosts (not currently being processed) were also being discarded. This no
    longer happens. I'm not sure if this situation could ever has previously
    arisen.

61. Added the "/MX" feature to lists of hosts in the manualroute and query
    program routers.

62. Whenever Exim generates a new message, it now adds an Auto-Submitted:
    header. This is something that is recommended in a new Internet Draft, and
    is something that is documented as being done by Sendmail. There are two
    possible values. For messages generated by the autoreply transport, Exim
    adds:

      Auto-Submitted: auto-replied

    whereas for all other generated messages (e.g. bounces) it adds

      Auto-Submitted: auto-generated

63. The "personal" condition in filters now includes a test for the
    Auto-Submitted: header. If it contains the string "auto-" the message it
    not considered personal.

64. Added rcpt_include_affixes as a generic transport option.

65. Added queue_only_override (default true).

66. Added the syslog_duplication option.

67. If what should have been the first header line of a message consisted of
    a space followed by a colon, Exim was mis-interpreting it as a header line.
    It isn't of course - it is syntactically invalid and should therefore be
    treated as the start of the message body. The misbehaviour could have
    caused a number of strange effects, including loss of data in subsequent
    header lines, and spool format errors.

68. Formerly, the AUTH parameter on a MAIL command was trusted only if the
    client host had authenticated. This control can now be exercised by an ACL
    for more flexibility.

69. By default, callouts do not happen when testing with -bh. There is now a
    variant, -bhc, which does actually run the callout code, including
    consulting and updating the callout cache.

70. Added support for saslauthd authentication, courtesy of Alexander
    Sabourenkov.

71. If statvfs() failed on the spool or log directories while checking their
    size for availability, Exim confusingly gave the error "space shortage".
    Furthermore, in debugging mode it crashed with a floating point exception.
    These checks are done if check_{spool,log}_{space,inodes} are set, and when
    an SMTP message arrives with SIZE= on the MAIL command. As this is a really
    serious problem, Exim now writes to the main and panic logs when this
    happens, with details of the failure. It then refuses to accept the
    incoming message, giving the message "spool directory problem" or "log
    directory problem" with a 421 code for SMTP messages.

72. When Exim is about to re-exec itself, it ensures that the file descriptors
    0, 1, and 2 exist, because some OS complain for execs without them (see
    ChangeLog 4.05/30). If necessary, Exim opens /dev/null to use for these
    descriptors. However, the code omitted to check that the open succeeded,
    causing mysterious errors if for some reason the permissions on /dev/null
    got screwed. Now Exim writes a message to the main and panic logs, and
    bombs out if it can't open /dev/null.

73. Re-vamped the way daemon_smtp_port, local_interfaces, and -oX work and
    interact so that it is all more flexible. It is supposed to remain
    backwards compatible. Also added extra_local_interfaces.

74. Invalid data sent to a SPA (NTLM) server authenticator could cause the code
    to bomb out with an assertion failure - to the client this appears as a
    connection drop. This problem occurs in the part of the code that was taken
    from the Samba project. Fortunately, the assertion is in a very simple
    function, so I have fixed this by reproducing the function inline in the
    one place where it is called, and arranging for authentication to fail
    instead of killing the process with assert().

75. The SPA client code was not working when the server requested OEM rather
    than Unicode encoding.

76. Added code to make require_files with a specific uid setting more usable in
    the case where statting the file as root fails - usually a non-root-mounted
    NFS file system. When this happens and the failure is EACCES, Exim now
    forks a subprocess and does the per-uid checking as the relevant uid.

77. Added process_log_path.

78. If log_file_path was not explicitly set, a setting of check_log_space or
    check_log_inodes was ignored.

79. If a space check for the spool or log partitions fails, the incident is now
    logged. Of course, in the latter case the data may get lost...

80. Added the %p formatting code to string_format() so that it can be used to
    print addresses in debug_print(). Adjusted all the address printing in the
    debugging in store.c to use %p rather than %d.

81. There was a concern that a line of code in smtp_in.c could overflow a
    buffer if a HELO/EHLO command was given followed by 500 or so spaces. As
    initially expressed, the concern was not well-founded, because trailing
    spaces are removed early. However, if the trailing spaces were followed by
    a NULL, they did not get removed, so the overflow was possible. Two fixes
    were applied:

    (a) I re-wrote the offending code in a cleaner fashion.
    (b) If an incoming SMTP command contains a NULL character, it is rejected
        as invalid.

82. When Exim changes uid/gid to the Exim user at daemon start time, it now
    runs initgroups(), so that if the Exim user is in any additional groups,
    they will be used during message reception.


Exim version 4.20
-----------------

The change log for 4.20 and earlier releases has been archived.

****<|MERGE_RESOLUTION|>--- conflicted
+++ resolved
@@ -112,16 +112,14 @@
 PP/09 Handle IPv6 addresses with SPF.
       Bugzilla 860.  Patch from Wolfgang Breyha.
 
-<<<<<<< HEAD
 PP/10 GnuTLS: support TLS 1.2 & 1.1.
       Bugzilla 1156.
       Use gnutls_certificate_verify_peers2() [patch from Andreas Metzler].
       Bugzilla 1095.
-=======
-PP/10 match_* no longer expand right-hand-side by default.
+
+PP/11 match_* no longer expand right-hand-side by default.
       New compile-time build option, EXPAND_LISTMATCH_RHS.
       New expansion conditions, "inlist", "inlisti".
->>>>>>> 82c6910a
 
 
 Exim version 4.76
