Change log file for Exim from version 4.21
-------------------------------------------

Exim version 4.82
-----------------

PP/01 Add -bI: framework, and -bI:sieve for querying sieve capabilities.

PP/02 Make -n do something, by making it not do something.
      When combined with -bP, the name of an option is not output.

PP/03 Added tls_dh_min_bits SMTP transport driver option, only honoured
      by GnuTLS.

PP/04 First step towards DNSSEC, provide $sender_host_dnssec for
      $sender_host_name and config options to manage this, and basic check
      routines.

PP/05 DSCP support for outbound connections and control modifier for inbound.

PP/06 Cyrus SASL: set local and remote IP;port properties for driver.
      (Only plugin which currently uses this is kerberos4, which nobody should
      be using, but we should make it available and other future plugins might
      conceivably use it, even though it would break NAT; stuff *should* be
      using channel bindings instead).

PP/07 Handle "exim -L <tag>" to indicate to use syslog with tag as the process
      name; added for Sendmail compatibility; requires admin caller.
      Handle -G as equivalent to "control = suppress_local_fixups" (we used to
      just ignore it); requires trusted caller.
      Also parse but ignore: -Ac -Am -X<logfile>
      Bugzilla 1117.

TL/01 Bugzilla 1258 - Refactor MAIL FROM optional args processing.

TL/02 Add +smtp_confirmation as a default logging option.

TL/03 Bugzilla 198 - Implement remove_header ACL modifier.
      Patch by Magnus Holmgren from 2007-02-20.

TL/04 Bugzilla 1281 - Spec typo.
      Bugzilla 1283 - Spec typo.
      Bugzilla 1290 - Spec grammar fixes.

TL/05 Bugzilla 1285 - Spec omission, fix docbook errors for spec.txt creation.

JH/01 Bugzilla 1201 & 304 - New cutthrough-delivery feature, with TLS support.

JH/02 Support "G" suffix to numbers in ${if comparisons.

PP/08 Handle smtp transport tls_sni option forced-fail for OpenSSL.

NM/01 Bugzilla 1197 - Spec typo
      Bugzilla 1196 - Spec examples corrections

JH/03 Add expansion operators ${listnamed:name} and ${listcount:string}

PP/09 Add gnutls_enable_pkcs11 option.

PP/10 Let Linux makefile inherit CFLAGS/CFLAGS_DYNAMIC.
      Pulled from Debian 30_dontoverridecflags.dpatch by Andreas Metzler.

JH/04 Add expansion item ${acl {name}{arg}...}, expansion condition
      "acl {{name}{arg}...}", and optional args on acl condition
      "acl = name arg..."

JH/05 Permit multiple router/transport headers_add/remove lines.

JH/06 Add dnsdb pseudo-lookup "a+" to do an "aaaa" + "a" combination.

JH/07 Avoid using a waiting database for a single-message-only transport.
      Performance patch from Paul Fisher.  Bugzilla 1262.

JH/08 Strip leading/trailing newlines from add_header ACL modifier data.
      Bugzilla 884.

JH/09 Add $headers_added variable, with content from use of ACL modifier
      add_header (but not yet added to the message).  Bugzilla 199.

JH/10 Add 8bitmime log_selector, for 8bitmime status on the received line.
      Pulled from Bugzilla 817 by Wolfgang Breyha.

PP/11 SECURITY: protect DKIM DNS decoding from remote exploit.
      CVE-2012-5671

JH/11 Add A= logging on delivery lines, and a client_set_id option on
      authenticators.

JH/12 Add optional authenticated_sender logging to A= and a log_selector
      for control.

PP/12 Unbreak server_set_id for NTLM/SPA auth, broken by 4.80 PP/29.

PP/13 Dovecot auth: log better reason to rejectlog if Dovecot did not
      advertise SMTP AUTH mechanism to us, instead of a generic
      protocol violation error.  Also, make Exim more robust to bad
      data from the Dovecot auth socket.

TF/01 Fix ultimate retry timeouts for intermittently deliverable recipients.

      When a queue runner is handling a message, Exim first routes the
      recipient addresses, during which it prunes them based on the retry
      hints database. After that it attempts to deliver the message to
      any remaining recipients. It then updates the hints database using
      the retry rules.

      So if a recipient address works intermittently, it can get repeatedly
      deferred at routing time. The retry hints record remains fresh so the
      address never reaches the final cutoff time.

      This is a fairly common occurrence when a user is bumping up against
      their storage quota. Exim had some logic in its local delivery code
      to deal with this. However it did not apply to per-recipient defers
      in remote deliveries, e.g. over LMTP to a separate IMAP message store.

      This change adds a proper retry rule check during routing so that the
      final cutoff time is checked against the message's age. We only do
      this check if there is an address retry record and there is not a
      domain retry record; this implies that previous attempts to handle
      the address had the retry_use_local_parts option turned on. We use
      this as an approximation for the destination being like a local
      delivery, as in LMTP.

      I suspect this new check makes the old local delivery cutoff check
      redundant, but I have not verified this so I left the code in place.

TF/02 Correct gecos expansion when From: is a prefix of the username.

      Test 0254 submits a message to Exim with the header

        Resent-From: f

      When I ran the test suite under the user fanf2, Exim expanded
      the header to contain my full name, whereas it should have added
      a Resent-Sender: header. It erroneously treats any prefix of the
      username as equal to the username.

      This change corrects that bug.

GF/01 DCC debug and logging tidyup
      Error conditions log to paniclog rather than rejectlog.
      Debug lines prefixed by "DCC: " to remove any ambiguity.

TF/03 Avoid unnecessary rebuilds of lookup-related code.

PP/14 Fix OCSP reinitialisation in SNI handling for Exim/TLS as server.
      Bug spotted by Jeremy Harris; was flawed since initial commit.
      Would have resulted in OCSP responses post-SNI triggering an Exim
      NULL dereference and crash.

JH/13 Add $router_name and $transport_name variables.  Bugzilla 308.

PP/15 Define SIOCGIFCONF_GIVES_ADDR for GNU Hurd.
      Bug detection, analysis and fix by Samuel Thibault.
      Bugzilla 1331, Debian bug #698092.

<<<<<<< HEAD
JH/14 SMTP PRDR (http://www.eric-a-hall.com/specs/draft-hall-prdr-00.txt).
      Server implementation by Todd Lyons, client by JH.
      Only enabled when compiled with EXPERIMENTAL_PRDR.  A new
      config variable "prdr_enable" controls whether the server
      advertises the facility.  If the client requests PRDR a new
      acl_data_smtp_prdr ACL is called once for each recipient, after
      the body content is received and before the acl_smtp_data ACL.
      The client is controlled by bolth of: a hosts_try_prdr option
      on the smtp transport, and the server advertisement.
      Default client logging of deliveries and rejections involving
      PRDR are flagged with the string "PRDR".
=======
SC/01 Update eximstats to watch out for senders sending 'HELO [IpAddr]'
>>>>>>> 514ee161


Exim version 4.80.1
-------------------

PP/01 SECURITY: protect DKIM DNS decoding from remote exploit.
      CVE-2012-5671
      This, or similar/improved, will also be change PP/11 of 4.82.


Exim version 4.80
-----------------

PP/01 Handle short writes when writing local log-files.
      In practice, only affects FreeBSD (8 onwards).
      Bugzilla 1053, with thanks to Dmitry Isaikin.

NM/01 Bugzilla 949 - Documentation tweak

NM/02 Bugzilla 1093 - eximstats DATA reject detection regexps
      improved.

NM/03 Bugzilla 1169 - primary_hostname spelling was incorrect in docs.

PP/02 Implemented gsasl authenticator.

PP/03 Implemented heimdal_gssapi authenticator with "server_keytab" option.

PP/04 Local/Makefile support for (AUTH|LOOKUP)_*_PC=foo to use
      `pkg-config foo` for cflags/libs.

PP/05 Swapped $auth1/$auth2 for gsasl GSSAPI mechanism, to be more consistent
      with rest of GSASL and with heimdal_gssapi.

PP/06 Local/Makefile support for USE_(GNUTLS|OPENSSL)_PC=foo to use
      `pkg-config foo` for cflags/libs for the TLS implementation.

PP/07 New expansion variable $tls_bits; Cyrus SASL server connection
      properties get this fed in as external SSF.  A number of robustness
      and debugging improvements to the cyrus_sasl authenticator.

PP/08 cyrus_sasl server now expands the server_realm option.

PP/09 Bugzilla 1214 - Log authentication information in reject log.
      Patch by Jeremy Harris.

PP/10 Added dbmjz lookup type.

PP/11 Let heimdal_gssapi authenticator take a SASL message without an authzid.

PP/12 MAIL args handles TAB as well as SP, for better interop with
      non-compliant senders.
      Analysis and variant patch by Todd Lyons.

NM/04 Bugzilla 1237 - fix cases where printf format usage not indicated
      Bug report from Lars Müller <lars@samba.org> (via SUSE), 
      Patch from Dirk Mueller <dmueller@suse.com>

PP/13 tls_peerdn now print-escaped for spool files.
      Observed some $tls_peerdn in wild which contained \n, which resulted
      in spool file corruption.

PP/14 TLS fixes for OpenSSL: support TLS 1.1 & 1.2; new "openssl_options"
      values; set SSL_MODE_AUTO_RETRY so that OpenSSL will retry a read
      or write after TLS renegotiation, which otherwise led to messages
      "Got SSL error 2".

TK/01 Bugzilla 1239 - fix DKIM verification when signature was not inserted
      as a tracking header (ie: a signed header comes before the signature).
      Patch from Wolfgang Breyha.

JH/01 Bugzilla 660 - Multi-valued attributes from ldap now parseable as a
      comma-sep list; embedded commas doubled.

JH/02 Refactored ACL "verify =" logic to table-driven dispatch.

PP/15 LDAP: Check for errors of TLS initialisation, to give correct
      diagnostics.
      Report and patch from Dmitry Banschikov.

PP/16 Removed "dont_insert_empty_fragments" fron "openssl_options".
      Removed SSL_clear() after SSL_new() which led to protocol negotiation
      failures.  We appear to now support TLS1.1+ with Exim.

PP/17 OpenSSL: new expansion var $tls_sni, which if used in tls_certificate
      lets Exim select keys and certificates based upon TLS SNI from client.
      Also option tls_sni on SMTP Transports.  Also clear $tls_bits correctly
      before an outbound SMTP session.  New log_selector, +tls_sni.

PP/18 Bugzilla 1122 - check localhost_number expansion for failure, avoid
      NULL dereference.  Report and patch from Alun Jones.

PP/19 DNS resolver init changes for NetBSD compatibility.  (Risk of breakage
      on less well tested platforms).  Obviates NetBSD pkgsrc patch-ac.
      Not seeing resolver debug output on NetBSD, but suspect this is a
      resolver implementation change.

PP/20 Revert part of NM/04, it broke log_path containing %D expansions.
      Left warnings.  Added "eximon gdb" invocation mode.

PP/21 Defaulting "accept_8bitmime" to true, not false.

PP/22 Added -bw for inetd wait mode support.

PP/23 Added PCRE_CONFIG=yes support to Makefile for using pcre-config to
      locate the relevant includes and libraries.  Made this the default.

PP/24 Fixed headers_only on smtp transports (was not sending trailing dot).
      Bugzilla 1246, report and most of solution from Tomasz Kusy.

JH/03 ${eval } now uses 64-bit and supports a "g" suffix (like to "k" and "m").
      This may cause build issues on older platforms.

PP/25 Revamped GnuTLS support, passing tls_require_ciphers to
      gnutls_priority_init, ignoring Exim options gnutls_require_kx,
      gnutls_require_mac & gnutls_require_protocols (no longer supported).
      Added SNI support via GnuTLS too.
      Made ${randint:..} supplier available, if using not-too-old GnuTLS.

PP/26 Added EXPERIMENTAL_OCSP for OpenSSL.

PP/27 Applied dnsdb SPF support patch from Janne Snabb.
      Applied second patch from Janne, implementing suggestion to default
      multiple-strings-in-record handling to match SPF spec.

JH/04 Added expansion variable $tod_epoch_l for a higher-precision time.

PP/28 Fix DCC dcc_header content corruption (stack memory referenced,
      read-only, out of scope).
      Patch from Wolfgang Breyha, report from Stuart Northfield.

PP/29 Fix three issues highlighted by clang analyser static analysis.
      Only crash-plausible issue would require the Cambridge-specific
      iplookup router and a misconfiguration.
      Report from Marcin Mirosław.

PP/30 Another attempt to deal with PCRE_PRERELEASE, this one less buggy.

PP/31 %D in printf continues to cause issues (-Wformat=security), so for
      now guard some of the printf checks behind WANT_DEEPER_PRINTF_CHECKS.
      As part of this, removing so much warning spew let me fix some minor
      real issues in debug logging.

PP/32 GnuTLS was always using default tls_require_ciphers, due to a missing
      assignment on my part.  Fixed.

PP/33 Added tls_dh_max_bits option, defaulting to current hard-coded limit
      of NSS, for GnuTLS/NSS interop.  Problem root cause diagnosis by
      Janne Snabb (who went above and beyond: thank you).

PP/34 Validate tls_require_ciphers on startup, since debugging an invalid
      string otherwise requires a connection and a bunch more work and it's
      relatively easy to get wrong.  Should also expose TLS library linkage
      problems.

PP/35 Pull in <features.h> on Linux, for some portability edge-cases of
      64-bit ${eval} (JH/03).

PP/36 Define _GNU_SOURCE in exim.h; it's needed for some releases of
      GNU libc to support some of the 64-bit stuff, should not lead to
      conflicts.  Defined before os.h is pulled in, so if a given platform
      needs to override this, it can.

PP/37 Unbreak Cyrus SASL auth: SSF retrieval was incorrect, Exim thought
      protection layer was required, which is not implemented.
      Bugzilla 1254, patch from Wolfgang Breyha.

PP/38 Overhaul DH prime handling, supply RFC-specified DH primes as built
      into Exim, default to IKE id 23 from RFC 5114 (2048 bit).  Make
      tls_dhparam take prime identifiers.  Also unbreak combination of
      OpenSSL+DH_params+TLSSNI.

PP/39 Disable SSLv2 by default in OpenSSL support.


Exim version 4.77
-----------------

PP/01 Solaris build fix for Oracle's LDAP libraries.
      Bugzilla 1109, patch from Stephen Usher.

TF/01 HP/UX build fix: avoid arithmetic on a void pointer.

TK/01 DKIM Verification: Fix relaxed canon for empty headers w/o
      whitespace trailer

TF/02 Fix a couple more cases where we did not log the error message
      when unlink() failed. See also change 4.74-TF/03.

TF/03 Make the exiwhat support code safe for signals. Previously Exim might
      lock up or crash if it happened to be inside a call to libc when it
      got a SIGUSR1 from exiwhat.

      The SIGUSR1 handler appends the current process status to the process
      log which is later printed by exiwhat. It used to use the general
      purpose logging code to do this, but several functions it calls are
      not safe for signals.

      The new output code in the SIGUSR1 handler is specific to the process
      log, and simple enough that it's easy to inspect for signal safety.
      Removing some special cases also simplifies the general logging code.
      Removing the spurious timestamps from the process log simplifies
      exiwhat.

TF/04 Improved ratelimit ACL condition.

      The /noupdate option has been deprecated in favour of /readonly which
      has clearer semantics. The /leaky, /strict, and /readonly update modes
      are mutually exclusive. The update mode is no longer included in the
      database key; it just determines when the database is updated. (This
      means that when you upgrde Exim will forget old rate measurements.)

      Exim now checks that the per_* options are used with an update mode that
      makes sense for the current ACL. For example, when Exim is processing a
      message (e.g. acl_smtp_rcpt or acl_smtp_data, etc.) you can specify
      per_mail/leaky or per_mail/strict; otherwise (e.g. in acl_smtp_helo) you
      must specify per_mail/readonly. If you omit the update mode it defaults to
      /leaky where that makes sense (as before) or /readonly where required.

      The /noupdate option is now undocumented but still supported for
      backwards compatibility. It is equivalent to /readonly except that in
      ACLs where /readonly is required you may specify /leaky/noupdate or
      /strict/noupdate which are treated the same as /readonly.

      A useful new feature is the /count= option. This is a generalization
      of the per_byte option, so that you can measure the throughput of other
      aggregate values. For example, the per_byte option is now equivalent
      to per_mail/count=${if >{0}{$message_size} {0} {$message_size} }.

      The per_rcpt option has been generalized using the /count= mechanism
      (though it's more complicated than the per_byte equivalence). When it is
      used in acl_smtp_rcpt, the per_rcpt option adds recipients to the
      measured rate one at a time; if it is used later (e.g. in acl_smtp_data)
      or in a non-SMTP ACL it adds all the recipients in one go. (The latter
      /count=$recipients_count behaviour used to work only in non-SMTP ACLs.)
      Note that using per_rcpt with a non-readonly update mode in more than
      one ACL will cause the recipients to be double-counted. (The per_mail
      and per_byte options don't have this problem.)

      The handling of very low rates has changed slightly. If the computed rate
      is less than the event's count (usually one) then this event is the first
      after a long gap. In this case the rate is set to the same as this event's
      count, so that the first message of a spam run is counted properly.

      The major new feature is a mechanism for counting the rate of unique
      events. The new per_addr option counts the number of different
      recipients that someone has sent messages to in the last time period. It
      behaves like per_rcpt if all the recipient addresses are different, but
      duplicate recipient addresses do not increase the measured rate. Like
      the /count= option this is a general mechanism, so the per_addr option
      is equivalent to per_rcpt/unique=$local_part@$domain. You can, for
      example, measure the rate that a client uses different sender addresses
      with the options per_mail/unique=$sender_address. There are further
      details in the main documentation.

TF/05 Removed obsolete $Cambridge$ CVS revision strings.

TF/06 Removed a few PCRE remnants.

TF/07 Automatically extract Exim's version number from tags in the git
      repository when doing development or release builds.

PP/02 Raise smtp_cmd_buffer_size to 16kB.
      Bugzilla 879.  Patch from Paul Fisher.

PP/03 Implement SSL-on-connect outbound with protocol=smtps on smtp transport.
      Heavily based on revision 40f9a89a from Simon Arlott's tree.
      Bugzilla 97.

PP/04 Use .dylib instead of .so for dynamic library loading on MacOS.

PP/05 Variable $av_failed, true if the AV scanner deferred.
      Bugzilla 1078.  Patch from John Horne.

PP/06 Stop make process more reliably on build failure.
      Bugzilla 1087.  Patch from Heiko Schlittermann.

PP/07 Make maildir_use_size_file an _expandable_ boolean.
      Bugzilla 1089.  Patch from Heiko Schlittermann.

PP/08 Handle ${run} returning more data than OS pipe buffer size.
      Bugzilla 1131.  Patch from Holger Weiß.

PP/09 Handle IPv6 addresses with SPF.
      Bugzilla 860.  Patch from Wolfgang Breyha.

PP/10 GnuTLS: support TLS 1.2 & 1.1.
      Bugzilla 1156.
      Use gnutls_certificate_verify_peers2() [patch from Andreas Metzler].
      Bugzilla 1095.

PP/11 match_* no longer expand right-hand-side by default.
      New compile-time build option, EXPAND_LISTMATCH_RHS.
      New expansion conditions, "inlist", "inlisti".

PP/12 fix uninitialised greeting string from PP/03 (smtps client support).

PP/13 shell and compiler warnings fixes for RC1-RC4 changes.

PP/14 fix log_write() format string regression from TF/03.
      Bugzilla 1152.  Patch from Dmitry Isaikin.


Exim version 4.76
-----------------

PP/01 The new ldap_require_cert option would segfault if used.  Fixed.

PP/02 Harmonised TLS library version reporting; only show if debugging.
      Layout now matches that introduced for other libraries in 4.74 PP/03.

PP/03 New openssl_options items: no_sslv2 no_sslv3 no_ticket no_tlsv1

PP/04 New "dns_use_edns0" global option.

PP/05 Don't segfault on misconfiguration of ref:name exim-user as uid.
      Bugzilla 1098.

PP/06 Extra paranoia around buffer usage at the STARTTLS transition.
      nb: Exim is not vulnerable to http://www.kb.cert.org/vuls/id/555316

TK/01 Updated PolarSSL code to 0.14.2.
      Bugzilla 1097. Patch from Andreas Metzler.

PP/07 Catch divide-by-zero in ${eval:...}.
      Fixes bugzilla 1102.

PP/08 Condition negation of bool{}/bool_lax{} did not negate.  Fixed.
      Bugzilla 1104.

TK/02 Bugzilla 1106: CVE-2011-1764 - DKIM log line was subject to a
      format-string attack -- SECURITY: remote arbitrary code execution.

TK/03 SECURITY - DKIM signature header parsing was double-expanded, second
      time unintentionally subject to list matching rules, letting the header
      cause arbitrary Exim lookups (of items which can occur in lists, *not*
      arbitrary string expansion). This allowed for information disclosure.

PP/09 Fix another SIGFPE (x86) in ${eval:...} expansion, this time related to
      INT_MIN/-1 -- value coerced to INT_MAX.


Exim version 4.75
-----------------

NM/01 Workround for PCRE version dependency in version reporting
      Bugzilla 1073

TF/01 Update valgrind.h and memcheck.h to copies from valgrind-3.6.0.
      This fixes portability to compilers other than gcc, notably
      Solaris CC and HP-UX CC. Fixes Bugzilla 1050.

TF/02 Bugzilla 139: Avoid using the += operator in the modular lookup
      makefiles for portability to HP-UX and POSIX correctness.

PP/01 Permit LOOKUP_foo enabling on the make command-line.
      Also via indented variable definition in the Makefile.
      (Debugging by Oliver Heesakkers).

PP/02 Restore caching of spamd results with expanded spamd_address.
      Patch from author of expandable spamd_address patch, Wolfgang Breyha.

PP/03 Build issue: lookups-Makefile now exports LC_ALL=C
      Improves build reliability.  Fix from: Frank Elsner

NM/02 Fix wide character breakage in the rfc2047 coding
      Fixes bug 1064. Patch from Andrey N. Oktyabrski

NM/03 Allow underscore in dnslist lookups
      Fixes bug 1026. Patch from Graeme Fowler

PP/04 Bugzilla 230: Support TLS-enabled LDAP (in addition to ldaps).
      Code patches from Adam Ciarcinski of NetBSD.

NM/04 Fixed exiqgrep to cope with mailq missing size issue
      Fixes bug 943.

PP/05 Bugzilla 1083: when lookup expansion defers, escape the output which
      is logged, to avoid truncation. Patch from John Horne.

PP/06 Bugzilla 1042: implement freeze_signal on pipe transports.
      Patch from Jakob Hirsch.

PP/07 Bugzilla 1061: restrict error messages sent over SMTP to not reveal
      SQL string expansion failure details.
      Patch from Andrey Oktyabrski.

PP/08 Bugzilla 486: implement %M datestamping in log filenames.
      Patch from Simon Arlott.

PP/09 New lookups functionality failed to compile on old gcc which rejects
      extern declarations in function scope.
      Patch from Oliver Fleischmann

PP/10 Use sig_atomic_t for flags set from signal handlers.
      Check getgroups() return and improve debugging.
      Fixed developed for diagnosis in bug 927 (which turned out to be
      a kernel bug).

PP/11 Bugzilla 1055: Update $message_linecount for maildir_tag.
      Patch from Mark Zealey.

PP/12 Bugzilla 1056: Improved spamd server selection.
      Patch from Mark Zealey.

PP/13 Bugzilla 1086: Deal with maildir quota file races.
      Based on patch from Heiko Schlittermann.

PP/14 Bugzilla 1019: DKIM multiple signature generation fix.
      Patch from Uwe Doering, sign-off by Michael Haardt.

NM/05 Fix to spam.c to accommodate older gcc versions which dislike
      variable declaration deep within a block.  Bug and patch from
      Dennis Davis.

PP/15 lookups-Makefile IRIX compatibilty coercion.

PP/16 Make DISABLE_DKIM build knob functional.

NM/06 Bugzilla 968: child_open_uid: restore default SIGPIPE handler
      Patch by Simon Arlott

TF/03 Fix valgrind.h portability to C89 compilers that do not support
      variable argument macros. Our copy now differs from upstream.


Exim version 4.74
-----------------

TF/01 Failure to get a lock on a hints database can have serious
      consequences so log it to the panic log.

TF/02 Log LMTP confirmation messages in the same way as SMTP,
      controlled using the smtp_confirmation log selector.

TF/03 Include the error message when we fail to unlink a spool file.

DW/01 Bugzilla 139: Support dynamically loaded lookups as modules.
      With thanks to Steve Haslam, Johannes Berg & Serge Demonchaux
      for maintaining out-of-tree patches for some time.

PP/01 Bugzilla 139: Documentation and portability issues.
      Avoid GNU Makefile-isms, let Exim continue to build on BSD.
      Handle per-OS dynamic-module compilation flags.

PP/02 Let /dev/null have normal permissions.
      The 4.73 fixes were a little too stringent and complained about the
      permissions on /dev/null.  Exempt it from some checks.
      Reported by Andreas M. Kirchwitz.

PP/03 Report version information for many libraries, including
      Exim version information for dynamically loaded libraries.  Created
      version.h, now support a version extension string for distributors
      who patch heavily. Dynamic module ABI change.

PP/04 CVE-2011-0017 - check return value of setuid/setgid. This is a
      privilege escalation vulnerability whereby the Exim run-time user
      can cause root to append content of the attacker's choosing to
      arbitrary files.

PP/05 Bugzilla 1041: merged DCC maintainer's fixes for return code.
      (Wolfgang Breyha)

PP/06 Bugzilla 1071: fix delivery logging with untrusted macros.
      If dropping privileges for untrusted macros, we disabled normal logging
      on the basis that it would fail; for the Exim run-time user, this is not
      the case, and it resulted in successful deliveries going unlogged.
      Fixed.  Reported by Andreas Metzler.


Exim version 4.73
-----------------

PP/01 Date: & Message-Id: revert to normally being appended to a message,
      only prepend for the Resent-* case.  Fixes regression introduced in
      Exim 4.70 by NM/22 for Bugzilla 607.

PP/02 Include check_rfc2047_length in configure.default because we're seeing
      increasing numbers of administrators be bitten by this.

JJ/01 Added DISABLE_DKIM and comment to src/EDITME

PP/03 Bugzilla 994: added openssl_options main configuration option.

PP/04 Bugzilla 995: provide better SSL diagnostics on failed reads.

PP/05 Bugzilla 834: provide a permit_coredump option for pipe transports.

PP/06 Adjust NTLM authentication to handle SASL Initial Response.

PP/07 If TLS negotiated an anonymous cipher, we could end up with SSL but
      without a peer certificate, leading to a segfault because of an
      assumption that peers always have certificates.  Be a little more
      paranoid.  Problem reported by Martin Tscholak.

PP/08 Bugzilla 926: switch ClamAV to use the new zINSTREAM API for content
      filtering; old API available if built with WITH_OLD_CLAMAV_STREAM=yes
      NB: ClamAV planning to remove STREAM in "middle of 2010".
      CL also introduces -bmalware, various -d+acl logging additions and
      more caution in buffer sizes.

PP/09 Implemented reverse_ip expansion operator.

PP/10 Bugzilla 937: provide a "debug" ACL control.

PP/11 Bugzilla 922: Documentation dusting, patch provided by John Horne.

PP/12 Bugzilla 973: Implement --version.

PP/13 Bugzilla 752: Refuse to build/run if Exim user is root/0.

PP/14 Build without WITH_CONTENT_SCAN. Path from Andreas Metzler.

PP/15 Bugzilla 816: support multiple condition rules on Routers.

PP/16 Add bool_lax{} expansion operator and use that for combining multiple
      condition rules, instead of bool{}.  Make both bool{} and bool_lax{}
      ignore trailing whitespace.

JJ/02 prevent non-panic DKIM error from being sent to paniclog

JJ/03 added tcp_wrappers_daemon_name to allow host entries other than
      "exim" to be used

PP/17 Fix malware regression for cmdline scanner introduced in PP/08.
      Notification from Dr Andrew Aitchison.

PP/18 Change ClamAV response parsing to be more robust and to handle ClamAV's
      ExtendedDetectionInfo response format.
      Notification from John Horne.

PP/19 OpenSSL 1.0.0a compatibility const-ness change, should be backwards
      compatible.

PP/20 Added a CONTRIBUTING file.  Fixed the documentation build to use http:
      XSL and documented dependency on system catalogs, with examples of how
      it normally works.

DW/21 Added Valgrind hooks in store.c to help it capture out-of-bounds store
      access.

DW/22 Bugzilla 1044: CVE-2010-4345 - partial fix: restrict default behaviour
      of CONFIGURE_OWNER and CONFIGURE_GROUP options to no longer allow a
      configuration file which is writeable by the Exim user or group.

DW/23 Bugzilla 1044: CVE-2010-4345 - part two: extend checks for writeability
      of configuration files to cover files specified with the -C option if
      they are going to be used with root privileges, not just the default
      configuration file.

DW/24 Bugzilla 1044: CVE-2010-4345 - part three: remove ALT_CONFIG_ROOT_ONLY
      option (effectively making it always true).

DW/25 Add TRUSTED_CONFIG_PREFIX_FILE option to allow alternative configuration
      files to be used while preserving root privileges.

DW/26 Set FD_CLOEXEC on SMTP sockets after forking in the daemon, to ensure
      that rogue child processes cannot use them.

PP/27 Bugzilla 1047: change the default for system_filter_user to be the Exim
      run-time user, instead of root.

PP/28 Add WHITELIST_D_MACROS option to let some macros be overridden by the
      Exim run-time user without dropping privileges.

DW/29 Remove use of va_copy() which breaks pre-C99 systems. Duplicate the
      result string, instead of calling string_vformat() twice with the same
      arguments.

DW/30 Allow TRUSTED_CONFIG_PREFIX_FILE only for Exim or CONFIGURE_OWNER, not
      for other users. Others should always drop root privileges if they use
      -C on the command line, even for a whitelisted configure file.

DW/31 Turn TRUSTED_CONFIG_PREFIX_FILE into TRUSTED_CONFIG_FILE. No prefixes.

NM/01 Fixed bug #1002 - Message loss when using multiple deliveries


Exim version 4.72
-----------------

JJ/01 installed exipick 20100104.1, adding $max_received_linelength,
      $data_path, and $header_path variables; fixed documentation bugs and
      typos

JJ/02 installed exipick 20100222.0, added --input-dir and --finput to allow
      exipick to access non-standard spools, including the "frozen" queue
      (Finput)

NM/01 Bugzilla 965: Support mysql stored procedures.
      Patch from Alain Williams

NM/02 Bugzilla 961: Spacing fix (syntax error) on Makefile directives for NetBSD

NM/03 Bugzilla 955: Documentation fix for max_rcpts.
      Patch from Andreas Metzler

NM/04 Bugzilla 954: Fix for unknown responses from Dovecot authenticator.
      Patch from Kirill Miazine

NM/05 Bugzilla 671: Added umask to procmail example.

JJ/03 installed exipick 20100323.0, fixing doc bug

NM/06 Bugzilla 988: CVE-2010-2023 - prevent hardlink attack on sticky mail
      directory.  Notification and patch from Dan Rosenberg.

TK/01 PDKIM: Upgrade PolarSSL files to upstream version 0.12.1.

TK/02 Improve log output when DKIM signing operation fails.

MH/01 Treat the transport option dkim_domain as a colon separated
      list, not as a single string, and sign the message with each element,
      omitting multiple occurences of the same signer.

NM/07 Null terminate DKIM strings, Null initialise DKIM variable
      Bugzilla 985, 986.  Patch by Simon Arlott

NM/08 Bugzilla 967. dnsdb DNS TXT record bug fix (DKIM-related)
      Patch by Simon Arlott

PP/01 Bugzilla 989: CVE-2010-2024 - work round race condition on
      MBX locking.  Notification from Dan Rosenberg.


Exim version 4.71
-----------------

TK/01 Bugzilla 912: Fix DKIM segfault on empty headers/body.

NM/01 Bugzilla 913: Documentation fix for gnutls_* options.

NM/02 Bugzilla 722: Documentation for randint.  Better randomness defaults.

NM/03 Bugzilla 847: Enable DNSDB lookup by default.

NM/04 Bugzilla 915: Flag broken perl installation during build.


Exim version 4.70
-----------------

TK/01 Added patch by Johannes Berg that expands the main option
      "spamd_address" if it starts with a dollar sign.

TK/02 Write list of recipients to X-Envelope-Sender header when building
      the mbox-format spool file for content scanning (suggested by Jakob
      Hirsch).

TK/03 Added patch by Wolfgang Breyha that adds experimental DCC
      (http://www.dcc-servers.net/) support via dccifd. Activated by
      setting EXPERIMENTAL_DCC=yes in Local/Makefile.

TK/04 Bugzilla 673: Add f-protd malware scanner support. Patch submitted
      by Mark Daniel Reidel <mr@df.eu>.

NM/01 Bugzilla 657: Embedded PCRE removed from the exim source tree.
      When building exim an external PCRE library is now needed -
      PCRE is a system library on the majority of modern systems.
      See entry on PCRE_LIBS in EDITME file.

NM/02 Bugzilla 646: Removed unwanted C/R in Dovecot authenticator
      conversation.  Added nologin parameter to request.
      Patch contributed by Kirill Miazine.

TF/01 Do not log submission mode rewrites if they do not change the address.

TF/02 Bugzilla 662: Fix stack corruption before exec() in daemon.c.

NM/03 Bugzilla 602: exicyclog now handles panic log, and creates empty
      log files in place.  Contributed by Roberto Lima.

NM/04 Bugzilla 667: Close socket used by dovecot authenticator.

TF/03 Bugzilla 615: When checking the local_parts router precondition
      after a local_part_suffix or local_part_prefix option, Exim now
      does not use the address's named list lookup cache, since this
      contains cached lookups for the whole local part.

NM/05 Bugzilla 521: Integrated SPF Best Guess support contributed by
      Robert Millan.  Documentation is in experimental-spec.txt.

TF/04 Bugzilla 668: Fix parallel build (make -j).

NM/05.2 Bugzilla 437: Prevent Maildir aux files being created with mode 000.

NM/05.3 Bugzilla 598: Improvement to Dovecot authenticator handling.
      Patch provided by Jan Srzednicki.

TF/05 Leading white space used to be stripped from $spam_report which
      wrecked the formatting. Now it is preserved.

TF/06 Save $spam_score, $spam_bar, and $spam_report in spool files, so
      that they are available at delivery time.

TF/07 Fix the way ${extract is skipped in the untaken branch of a conditional.

TF/08 TLS error reporting now respects the incoming_interface and
      incoming_port log selectors.

TF/09 Produce a more useful error message if an SMTP transport's hosts
      setting expands to an empty string.

NM/06 Bugzilla 744: EXPN did not work under TLS.
      Patch provided by Phil Pennock.

NM/07 Bugzilla 769: Extraneous comma in usage fprintf
      Patch provided by Richard Godbee.

NM/08 Fixed erroneous documentation references to smtp_notquit_acl to be
      acl_smtp_notquit, added index entry.

NM/09 Bugzilla 787: Potential buffer overflow in string_format.
      Patch provided by Eugene Bujak.

NM/10 Bugzilla 770: Problem on some platforms modifying the len parameter to
      accept(). Patch provided by Maxim Dounin.

NM/11 Bugzilla 749: Preserve old behaviour of blanks comparing equal to zero.
      Patch provided by Phil Pennock.

NM/12 Bugzilla 497: Correct behaviour of exiwhat when no config exists.

NM/13 Bugzilla 590: Correct handling of Resent-Date headers.
      Patch provided by Brad "anomie" Jorsch.

NM/14 Bugzilla 622: Added timeout setting to transport filter.
      Patch provided by Dean Brooks.

TK/05 Add native DKIM support (does not depend on external libraries).

NM/15 Bugzilla 854: Removed code that symlinks to pcre as its no longer useful.
      Patch provided by Graeme Fowler.

NM/16 Bugzilla 851: Documentation example syntax fix.

NM/17 Changed NOTICE file to remove references to embedded PCRE.

NM/18 Bugzilla 894: Fix issue with very long lines including comments in
      lsearch.

NM/19 Bugzilla 745: TLS version reporting.
      Patch provided by Phil Pennock.

NM/20 Bugzilla 167: bool: condition support.
      Patch provided by Phil Pennock.

NM/21 Bugzilla 665: gnutls_compat_mode to allow compatibility with broken
      clients. Patch provided by Phil Pennock.

NM/22 Bugzilla 607: prepend (not append) Resent-Message-ID and Resent-Date.
      Patch provided by Brad "anomie" Jorsch.

NM/23 Bugzilla 687: Fix misparses in eximstats.
      Patch provided by Heiko Schlittermann.

NM/24 Bugzilla 688: Fix exiwhat to handle log_selector = +pid.
      Patch provided by Heiko Schlittermann.

NM/25 Bugzilla 727: Use transport mode as default mode for maildirsize file.
      plus update to original patch.

NM/26 Bugzilla 799: Documentation correction for ratelimit.

NM/27 Bugzilla 802: Improvements to local interface IP addr detection.
      Patch provided by David Brownlee.

NM/28 Bugzilla 807: Improvements to LMTP delivery logging.

NM/29 Bugzilla 862, 866, 875: Documentation bugfixes.

NM/30 Bugzilla 888: TLS documentation bugfixes.

NM/31 Bugzilla 896: Dovecot buffer overrun fix.

NM/32 Bugzilla 889: Change all instances of "expr" in shell scripts to "expr --"
      Unlike the original bugzilla I have changed all shell scripts in src tree.

NM/33 Bugzilla 898: Transport filter timeout fix.
      Patch by Todd Rinaldo.

NM/34 Bugzilla 901: Fix sign/unsigned and UTF mismatches.
      Patch by Serge Demonchaux.

NM/35 Bugzilla 39: Base64 decode bug fixes.
      Patch by Jakob Hirsch.

NM/36 Bugzilla 909: Correct connect() call in dcc code.

NM/37 Bugzilla 910: Correct issue with relaxed/simple handling.

NM/38 Bugzilla 908: Removed NetBSD3 support as no longer needed.

NM/39 Bugzilla 911: Fixed MakeLinks build script.


Exim version 4.69
-----------------

TK/01 Add preliminary DKIM support. Currently requires a forked version of
      ALT-N's libdkim that I have put here:
      http://duncanthrax.net/exim-experimental/

      Note to Michael Haardt: I had to rename some vars in sieve.c. They
      were called 'true' and it seems that C99 defines that as a reserved
      keyword to be used with 'bool' variable types. That means you could
      not include C99-style headers which use bools without triggering
      build errors in sieve.c.

NM/01 Bugzilla 592: --help option is handled incorrectly if exim is invoked
      as mailq or other aliases.  Changed the --help handling significantly
      to do whats expected.  exim_usage() emits usage/help information.

SC/01 Added the -bylocaldomain option to eximstats.

NM/02 Bugzilla 619: Defended against bad data coming back from gethostbyaddr.

NM/03 Bugzilla 613: Documentation fix for acl_not_smtp.

NM/04 Bugzilla 628: PCRE update to 7.4 (work done by John Hall).


Exim version 4.68
-----------------

PH/01 Another patch from the Sieve maintainer.

PH/02 When an IPv6 address is converted to a string for single-key lookup
      in an address list (e.g. for an item such as "net24-dbm;/net/works"),
      dots are used instead of colons so that keys in lsearch files need not
      contain colons. This was done some time before quoting was made available
      in lsearch files. However, iplsearch files do require colons in IPv6 keys
      (notated using the quote facility) so as to distinguish them from IPv4
      keys. This meant that lookups for IP addresses in host lists did not work
      for iplsearch lookups.

      This has been fixed by arranging for IPv6 addresses to be expressed with
      colons if the lookup type is iplsearch. This is not incompatible, because
      previously such lookups could never work.

      The situation is now rather anomolous, since one *can* have colons in
      ordinary lsearch keys. However, making the change in all cases is
      incompatible and would probably break a number of configurations.

TK/01 Change PRVS address formatting scheme to reflect latests BATV draft
      version.

MH/01 The "spam" ACL condition code contained a sscanf() call with a %s
      conversion specification without a maximum field width, thereby enabling
      a rogue spamd server to cause a buffer overflow. While nobody in their
      right mind would setup Exim to query an untrusted spamd server, an
      attacker that gains access to a server running spamd could potentially
      exploit this vulnerability to run arbitrary code as the Exim user.

TK/02 Bugzilla 502: Apply patch to make the SPF-Received: header use
      $primary_hostname instead of what libspf2 thinks the hosts name is.

MH/02 The dsearch lookup now uses lstat(2) instead of stat(2) to look for
      a directory entry by the name of the lookup key. Previously, if a
      symlink pointed to a non-existing file or a file in a directory that
      Exim lacked permissions to read, a lookup for a key matching that
      symlink would fail. Now it is enough that a matching directory entry
      exists, symlink or not. (Bugzilla 503.)

PH/03 The body_linecount and body_zerocount variables are now exported in the
      local_scan API.

PH/04 Added the $dnslist_matched variable.

PH/05 Unset $tls_cipher and $tls_peerdn before making a connection as a client.
      This means they are set thereafter only if the connection becomes
      encrypted.

PH/06 Added the client_condition to authenticators so that some can be skipped
      by clients under certain conditions.

PH/07 The error message for a badly-placed control=no_multiline_responses left
      "_responses" off the end of the name.

PH/08 Added -Mvc to output a copy of a message in RFC 2822 format.

PH/09 Tidied the code for creating ratelimiting keys, creating them explicitly
      (without spaces) instead of just copying the configuration text.

PH/10 Added the /noupdate option to the ratelimit ACL condition.

PH/11 Added $max_received_linelength.

PH/12 Added +ignore_defer and +include_defer to host lists.

PH/13 Installed PCRE version 7.2. This needed some changes because of the new
      way in which PCRE > 7.0 is built.

PH/14 Implemented queue_only_load_latch.

PH/15 Removed an incorrect (int) cast when reading the value of SIZE in a
      MAIL command. The effect was to mangle the value on 64-bit systems.

PH/16 Another patch from the Sieve maintainer.

PH/17 Added the NOTQUIT ACL, based on a patch from Ted Cooper.

PH/18 If a system quota error occurred while trying to create the file for
      a maildir delivery, the message "Mailbox is full" was not appended to the
      bounce if the delivery eventually timed out. Change 4.67/27 below applied
      only to a quota excession during the actual writing of the file.

PH/19 It seems that peer DN values may contain newlines (and other non-printing
      characters?) which causes problems in log lines. The DN values are now
      passed through string_printing() before being added to log lines.

PH/20 Added the "servers=" facility to MySQL and PostgreSQL lookups. (Oracle
      and InterBase are left for another time.)

PH/21 Added message_body_newlines option.

PH/22 Guard against possible overflow in moan_check_errorcopy().

PH/23 POSIX allows open() to be a macro; guard against that.

PH/24 If the recipient of an error message contained an @ in the local part
      (suitably quoted, of course), incorrect values were put in $domain and
      $local_part during the evaluation of errors_copy.


Exim version 4.67
-----------------

MH/01 Fix for bug #448, segfault in Dovecot authenticator when interface_address
      is unset (happens when testing with -bh and -oMi isn't used). Thanks to
      Jan Srzednicki.

PH/01 Added a new log selector smtp_no_mail, to log SMTP sessions that do not
      issue a MAIL command.

PH/02 In an ACL statement such as

        deny dnslists = X!=127.0.0.2 : X=127.0.0.2

      if a client was not listed at all, or was listed with a value other than
      127.0.0.2, in the X list, but was listed with 127.0.0.2 in the Y list,
      the condition was not true (as it should be), so access was not denied.
      The bug was that the ! inversion was incorrectly passed on to the second
      item. This has been fixed.

PH/03 Added additional dnslists conditions == and =& which are different from
      = and & when the dns lookup returns more than one IP address.

PH/04 Added gnutls_require_{kx,mac,protocols} to give more control over the
      cipher suites used by GnuTLS. These options are ignored by OpenSSL.

PH/05 After discussion on the list, added a compile time option ENABLE_DISABLE_
      FSYNC, which compiles an option called disable_fsync that allows for
      bypassing fsync(). The documentation is heavily laced with warnings.

SC/01 Updated eximstats to collate all SpamAssassin rejects into one bucket.

PH/06 Some tidies to the infrastructure of the Test Suite that is concerned
      with the auxiliary C programs that it uses: (1) Arrange for BIND_8_COMPAT
      to be defined when compiling on OSX (Darwin); (2) Tidies to the Makefile,
      including adding "make clean"; (3) Added -fPIC when compiling the test
      dynamically loaded module, to get rid of a warning.

MH/02 Fix for bug #451, causing paniclog entries to be written if a bounce
      message fails, move_frozen_messages = true and ignore_bounce_errors_after
      = 0s. The bug is otherwise harmless.

PH/07 There was a bug in the dovecot authenticator such that the value of
      $auth1 could be overwritten, and so not correctly preserved, after a
      successful authentication. This usually meant that the value preserved by
      the server_setid option was incorrect.

PH/08 Added $smtp_count_at_connection_start, deliberately with a long name.

PH/09 Installed PCRE release 7.0.

PH/10 The acl_not_smtp_start ACL was, contrary to the documentation, not being
      run for batched SMTP input. It is now run at the start of every message
      in the batch. While fixing this I discovered that the process information
      (output by running exiwhat) was not always getting set for -bs and -bS
      input. This is fixed, and it now also says "batched" for BSMTP.

PH/11 Added control=no_pipelining.

PH/12 Added $sending_ip_address and $sending_port (mostly Magnus Holmgren's
      patch, slightly modified), and move the expansion of helo_data till after
      the connection is made in the smtp transport (so it can use these
      values).

PH/13 Added ${rfc2047d: to decoded RFC 2047 strings.

PH/14 Added log_selector = +pid.

PH/15 Flush SMTP output before delaying, unless control=no_delay_flush is set.

PH/16 Add ${if forany and ${if forall.

PH/17 Added dsn_from option to vary the From: line in DSNs.

PH/18 Flush SMTP output before performing a callout, unless control =
      no_callout_flush is set.

PH/19 Change 4.64/PH/36 introduced a bug: when address_retry_include_sender
      was true (the default) a successful delivery failed to delete the retry
      item, thus causing premature timeout of the address. The bug is now
      fixed.

PH/20 Added hosts_avoid_pipelining to the smtp transport.

PH/21 Long custom messages for fakedefer and fakereject are now split up
      into multiline reponses in the same way that messages for "deny" and
      other ACL rejections are.

PH/22 Applied Jori Hamalainen's speed-up changes and typo fixes to exigrep,
      with slight modification.

PH/23 Applied sieve patches from the maintainer "tracking the latest notify
      draft, changing the syntax and factoring some duplicate code".

PH/24 When the log selector "outgoing_port" was set, the port was shown as -1
      for deliveries of the second and subsequent messages over the same SMTP
      connection.

PH/25 Applied Magnus Holmgren's patch for ${addresses, ${map, ${filter, and
      ${reduce, with only minor "tidies".

SC/02 Applied Daniel Tiefnig's patch to improve the '($parent) =' pattern match.

PH/26 Added a "continue" ACL modifier that does nothing, for the benefit of its
      expansion side effects.

PH/27 When a message times out after an over-quota error from an Exim-imposed
      quota, the bounce message says "mailbox is full". This message was not
      being given when it was a system quota that was exceeded. It now should
      be the same.

MH/03 Made $recipients available in local_scan(). local_scan() already has
      better access to the recipient list through recipients_list[], but
      $recipients can be useful in postmaster-provided expansion strings.

PH/28 The $smtp_command and $smtp_command_argument variables were not correct
      in the case of a MAIL command with additional options following the
      address, for example: MAIL FROM:<foo@bar> SIZE=1234. The option settings
      were accidentally chopped off.

PH/29 SMTP synchronization checks are implemented when a command is read -
      there is a check that no more input is waiting when there shouldn't be
      any. However, for some commands, a delay in an ACL can mean that it is
      some time before the response is written. In this time, more input might
      arrive, invalidly. So now there are extra checks after an ACL has run for
      HELO/EHLO and after the predata ACL, and likewise for MAIL and RCPT when
      pipelining has not been advertised.

PH/30 MH's patch to allow iscntrl() characters to be list separators.

PH/31 Unlike :fail:, a custom message specified with :defer: was not being
      returned in the SMTP response when smtp_return_error_details was false.
      This has been fixed.

PH/32 Change the Dovecot authenticator to use read() and write() on the socket
      instead of the C I/O that was originally supplied, because problems were
      reported on Solaris.

PH/33 Compile failed with OpenSSL 0.9.8e. This was due to a coding error in
      Exim which did not show up earlier: it was assuming that a call to
      SSL_CTX_set_info_callback() might give an error value. In fact, there is
      no error. In previous releases of OpenSSL, SSL_CTX_set_info_callback()
      was a macro that became an assignment, so it seemed to work. This has
      changed to a proper function call with a void return, hence the compile
      error. Exim's code has been fixed.

PH/34 Change HDA_SIZE in oracle.c from 256 to 512. This is needed for 64-bit
      cpus.

PH/35 Applied a patch from the Sieve maintainer which fixes a bug in "notify".

PH/36 Applied John Jetmore's patch to add -v functionality to exigrep.

PH/37 If a message is not accepted after it has had an id assigned (e.g.
      because it turns out to be too big or there is a timeout) there is no
      "Completed" line in the log. When some messages of this type were
      selected by exigrep, they were listed as "not completed". Others were
      picked up by some special patterns. I have improved the selection
      criteria to be more general.

PH/38 The host_find_failed option in the manualroute router can now be set
      to "ignore", to completely ignore a host whose IP address cannot be
      found. If all hosts are ignored, the behaviour is controlled by the new
      host_all_ignored option.

PH/39 In a list of hosts for manualroute, if one item (either because of multi-
      homing or because of multiple MX records with /mx) generated more than
      one IP address, and the following item turned out to be the local host,
      all the secondary addresses of the first item were incorrectly removed
      from the list, along with the local host and any following hosts (which
      is what is supposed to happen).

PH/40 When Exim receives a message, it writes the login name, uid, and gid of
      whoever called Exim into the -H file. In the case of the daemon it was
      behaving confusingly. When first started, it used values for whoever
      started the daemon, but after a SIGHUP it used the Exim user (because it
      calls itself on a restart). I have changed the code so that it now always
      uses the Exim user.

PH/41 (Following a suggestion from Tony Finch) If all the RCPT commands in a
      message are rejected with the same error (e.g. no authentication or bad
      sender address), and a DATA command is nevertheless sent (as can happen
      with PIPELINING or a stupid MUA), the error message that was given to the
      RCPT commands is included in the rejection of the DATA command. This is
      intended to be helpful for MUAs that show only the final error to their
      users.

PH/42 Another patch from the Sieve maintainer.

SC/02 Eximstats - Differentiate between permanent and temporary rejects.
      Eximstats - Fixed some broken HTML links and added missing column headers
                  (Jez Hancock).
      Eximstats - Fixed Grand Total Summary Domains, Edomains, and Email
                  columns for Rejects, Temp Rejects, Ham, and Spam rows.

SC/03 Eximstats - V1.58 Fix to get <> and blackhole to show in edomain tables.

PH/43 Yet another patch from the Sieve maintainer.

PH/44 I found a way to check for a TCP/IP connection going away before sending
      the response to the final '.' that terminates a message, but only in the
      case where the client has not sent further data following the '.'
      (unfortunately, this is allowed). However, in many cases there won't be
      any further data because there won't be any more messages to send. A call
      to select() can be used: if it shows that the input is "ready", there is
      either input waiting, or the socket has been closed. An attempt to read
      the next input character can distinguish the two cases. Previously, Exim
      would have sent an OK response which the client would never have see.
      This could lead to message repetition. This fix should cure that, at
      least in a lot of common cases.

PH/45 Do not advertise STARTTLS in response to HELP unless it would be
      advertised in response to EHLO.


Exim version 4.66
-----------------

PH/01 Two more bugs that were introduced by 4.64/PH/07, in addition to the one
      fixed by 4.65/MH/01 (is this a record?) are fixed:

      (i)  An empty string was always treated as zero by the numeric comparison
           operators. This behaviour has been restored.

      (ii) It is documented that the numeric comparison operators always treat
           their arguments as decimal numbers. This was broken in that numbers
           starting with 0 were being interpreted as octal.

      While fixing these problems I realized that there was another issue that
      hadn't been noticed. Values of message_size_limit (both the global option
      and the transport option) were treated as octal if they started with 0.
      The documentation was vague. These values are now always treated as
      decimal, and I will make that clear in the documentation.


Exim version 4.65
-----------------

TK/01 Disable default definition of HAVE_LINUX_SENDFILE. Clashes with
      Linux large file support (_FILE_OFFSET_BITS=64) on older glibc
      versions. (#438)

MH/01 Don't check that the operands of numeric comparison operators are
      integers when their expansion is in "skipping" mode (fixes bug
      introduced by 4.64-PH/07).

PH/01 If a system filter or a router generates more than SHRT_MAX (32767)
      child addresses, Exim now panics and dies. Previously, because the count
      is held in a short int, deliveries were likely to be lost. As such a
      large number of recipients for a single message is ridiculous
      (performance will be very, very poor), I have chosen to impose a limit
      rather than extend the field.


Exim version 4.64
-----------------

TK/01 Bugzilla #401. Fix DK spooling code so that it can overwrite a
      leftover -K file (the existence of which was triggered by #402).
      While we were at it, introduced process PID as part of the -K
      filename. This should rule out race conditions when creating
      these files.

TK/02 Bugzilla #402. Apply patch from Simon Arlott, speeding up DK signing
      processing considerably. Previous code took too long for large mails,
      triggering a timeout which in turn triggers #401.

TK/03 Introduced HAVE_LINUX_SENDFILE to os.h-Linux. Currently only used
      in the DK code in transports.c. sendfile() is not really portable,
      hence the _LINUX specificness.

TF/01 In the add_headers option to the mail command in an Exim filter,
      there was a bug that Exim would claim a syntax error in any
      header after the first one which had an odd number of characters
      in the field name.

PH/01 If a server that rejects MAIL FROM:<> was the target of a sender
      callout verification, Exim cached a "reject" for the entire domain. This
      is correct for most verifications, but it is not correct for a recipient
      verification with use_sender or use_postmaster set, because in that case
      the callout does not use MAIL FROM:<>. Exim now distinguishes the special
      case of MAIL FROM:<> rejection from other early rejections (e.g.
      rejection of HELO). When verifying a recipient using a non-null MAIL
      address, the cache is ignored if it shows MAIL FROM:<> rejection.
      Whatever the result of the callout, the value of the domain cache is
      left unchanged (for any other kind of callout, getting as far as trying
      RCPT means that the domain itself is ok).

PH/02 Tidied a number of unused variable and signed/unsigned warnings that
      gcc 4.1.1 threw up.

PH/03 On Solaris, an unexpectedly close socket (dropped connection) can
      manifest itself as EPIPE rather than ECONNECT. When tidying away a
      session, the daemon ignores ECONNECT errors and logs others; it now
      ignores EPIPE as well.

PH/04 Applied Nico Erfurth's refactoring patch to tidy up mime.c
      (quoted-printable decoding).

PH/05 Applied Nico Erfurth's refactoring patch to tidy up spool_mbox.c, and
      later the small subsequent patch to fix an introduced bug.

PH/06 Installed the latest Cygwin Makefile from the Cygwin maintainer.

PH/07 There was no check for overflow in expansions such as ${if >{1}{4096M}}.

PH/08 An error is now given if message_size_limit is specified negative.

PH/09 Applied and tidied up Jakob Hirsch's patch for allowing ACL variables
      to be given (somewhat) arbitrary names.

JJ/01 exipick 20060919.0, allow for arbitrary acl_ variables introduced
      in 4.64-PH/09.

JJ/02 exipick 20060919.0, --show-vars args can now be regular expressions,
      miscellaneous code fixes

PH/10 Added the log_reject_target ACL modifier to specify where to log
      rejections.

PH/11 Callouts were setting the name used for EHLO/HELO from $smtp_active_
      hostname. This is wrong, because it relates to the incoming message (and
      probably the interface on which it is arriving) and not to the outgoing
      callout (which could be using a different interface). This has been
      changed to use the value of the helo_data option from the smtp transport
      instead - this is what is used when a message is actually being sent. If
      there is no remote transport (possible with a router that sets up host
      addresses), $smtp_active_hostname is used.

PH/12 Installed Andrey Panin's patch to add a dovecot authenticator. Various
      tweaks were necessary in order to get it to work (see also 21 below):
      (a) The code assumed that strncpy() returns a negative number on buffer
          overflow, which isn't the case. Replaced with Exim's string_format()
          function.
      (b) There were several signed/unsigned issues. I just did the minimum
          hacking in of casts. There is scope for a larger refactoring.
      (c) The code used strcasecmp() which is not a standard C function.
          Replaced with Exim's strcmpic() function.
      (d) The code set only $1; it now sets $auth1 as well.
      (e) A simple test gave the error "authentication client didn't specify
          service in request". It would seem that Dovecot has changed its
          interface. Fortunately there's a specification; I followed it and
          changed what the client sends and it appears to be working now.

PH/13 Added $message_headers_raw to provide the headers without RFC 2047
      decoding.

PH/14 Corrected misleading output from -bv when -v was also used. Suppose the
      address A is aliased to B and C, where B exists and C does not. Without
      -v the output is "A verified" because verification stops after a
      successful redirection if more than one address is generated. However,
      with -v the child addresses are also verified. Exim was outputting "A
      failed to verify" and then showing the successful verification for C,
      with its parentage. It now outputs "B failed to verify", showing B's
      parentage before showing the successful verification of C.

PH/15 Applied Michael Deutschmann's patch to allow DNS black list processing to
      look up a TXT record in a specific list after matching in a combined
      list.

PH/16 It seems that the options setting for the resolver (RES_DEFNAMES and
      RES_DNSRCH) can affect the behaviour of gethostbyname() and friends when
      they consult the DNS. I had assumed they would set it the way they
      wanted; and indeed my experiments on Linux seem to show that in some
      cases they do (I could influence IPv6 lookups but not IPv4 lookups).
      To be on the safe side, however, I have now made the interface to
      host_find_byname() similar to host_find_bydns(), with an argument
      containing the DNS resolver options. The host_find_byname() function now
      sets these options at its start, just as host_find_bydns() does. The smtp
      transport options dns_qualify_single and dns_search_parents are passed to
      host_find_byname() when gethostbyname=TRUE in this transport. Other uses
      of host_find_byname() use the default settings of RES_DEFNAMES
      (qualify_single) but not RES_DNSRCH (search_parents).

PH/17 Applied (a modified version of) Nico Erfurth's patch to make
      spool_read_header() do less string testing, by means of a preliminary
      switch on the second character of optional "-foo" lines. (This is
      overdue, caused by the large number of possibilities that now exist.
      Originally there were few.) While I was there, I also converted the
      str(n)cmp tests so they don't re-test the leading "-" and the first
      character, in the hope this might squeeze out yet more improvement.

PH/18 Two problems with "group" syntax in header lines when verifying: (1) The
      flag allowing group syntax was set by the header_syntax check but not
      turned off, possible causing trouble later; (2) The flag was not being
      set at all for the header_verify test, causing "group"-style headers to
      be rejected. I have now set it in this case, and also caused header_
      verify to ignore an empty address taken from a group. While doing this, I
      came across some other cases where the code for allowing group syntax
      while scanning a header line wasn't quite right (mostly, not resetting
      the flag correctly in the right place). These bugs could have caused
      trouble for malformed header lines. I hope it is now all correct.

PH/19 The functions {pwcheck,saslauthd}_verify_password() are always called
      with the "reply" argument non-NULL. The code, however (which originally
      came from elsewhere) had *some* tests for NULL when it wrote to *reply,
      but it didn't always do it. This confused somebody who was copying the
      code for some other use. I have removed all the tests.

PH/20 It was discovered that the GnuTLS code had support for RSA_EXPORT, a
      feature that was used to support insecure browsers during the U.S. crypto
      embargo. It requires special client support, and Exim is probably the
      only MTA that supported it -- and would never use it because real RSA is
      always available. This code has been removed, because it had the bad
      effect of slowing Exim down by computing (never used) parameters for the
      RSA_EXPORT functionality.

PH/21 On the advice of Timo Sirainen, added a check to the dovecot
      authenticator to fail if there's a tab character in the incoming data
      (there should never be unless someone is messing about, as it's supposed
      to be base64-encoded). Also added, on Timo's advice, the "secured" option
      if the connection is using TLS or if the remote IP is the same as the
      local IP, and the "valid-client-cert option" if a client certificate has
      been verified.

PH/22 As suggested by Dennis Davis, added a server_condition option to *all*
      authenticators. This can be used for authorization after authentication
      succeeds. (In the case of plaintext, it servers for both authentication
      and authorization.)

PH/23 Testing for tls_required and lost_connection in a retry rule didn't work
      if any retry times were supplied.

PH/24 Exim crashed if verify=helo was activated during an incoming -bs
      connection, where there is no client IP address to check. In this
      situation, the verify now always succeeds.

PH/25 Applied John Jetmore's -Mset patch.

PH/26 Added -bem to be like -Mset, but loading a message from a file.

PH/27 In a string expansion for a processed (not raw) header when multiple
      headers of the same name were present, leading whitespace was being
      removed from all of them, but trailing whitespace was being removed only
      from the last one. Now trailing whitespace is removed from each header
      before concatenation. Completely empty headers in a concatenation (as
      before) are ignored.

PH/28 Fixed bug in backwards-compatibility feature of PH/09 (thanks to John
      Jetmore). It would have mis-read ACL variables from pre-4.61 spool files.

PH/29 [Removed. This was a change that I later backed out, and forgot to
      correct the ChangeLog entry (that I had efficiently created) before
      committing the later change.]

PH/30 Exim was sometimes attempting to deliver messages that had suffered
      address errors (4xx response to RCPT) over the same connection as other
      messages routed to the same hosts. Such deliveries are always "forced",
      so retry times are not inspected. This resulted in far too many retries
      for the affected addresses. The effect occurred only when there were more
      hosts than the hosts_max_try setting in the smtp transport when it had
      the 4xx errors. Those hosts that it had tried were not added to the list
      of hosts for which the message was waiting, so if all were tried, there
      was no problem. Two fixes have been applied:

      (i)  If there are any address or message errors in an SMTP delivery, none
           of the hosts (tried or untried) are now added to the list of hosts
           for which the message is waiting, so the message should not be a
           candidate for sending over the same connection that was used for a
           successful delivery of some other message. This seems entirely
           reasonable: after all the message is NOT "waiting for some host".
           This is so "obvious" that I'm not sure why it wasn't done
           previously. Hope I haven't missed anything, but it can't do any
           harm, as the worst effect is to miss an optimization.

      (ii) If, despite (i), such a delivery is accidentally attempted, the
           routing retry time is respected, so at least it doesn't keep
           hammering the server.

PH/31 Installed Andrew Findlay's patch to close the writing end of the socket
      in ${readsocket because some servers need this prod.

PH/32 Added some extra debug output when updating a wait-xxx database.

PH/33 The hint "could be header name not terminated by colon", which has been
      given for certain expansion errors for a long time, was not being given
      for the ${if def:h_colon_omitted{...  case.

PH/34 The spec says: "With one important exception, whenever a domain list is
      being scanned, $domain contains the subject domain." There was at least
      one case where this was not true.

PH/35 The error "getsockname() failed: connection reset by peer" was being
      written to the panic log as well as the main log, but it isn't really
      panic-worthy as it just means the connection died rather early on. I have
      removed the panic log writing for the ECONNRESET error when getsockname()
      fails.

PH/36 After a 4xx response to a RCPT error, that address was delayed (in queue
      runs only) independently of the message's sender address. This meant
      that, if the 4xx error was in fact related to the sender, a different
      message to the same recipient with a different sender could confuse
      things. In particualar, this can happen when sending to a greylisting
      server, but other circumstances could also provoke similar problems.
      I have changed the default so that the retry time for these errors is now
      based a combination of the sender and recipient addresses. This change
      can be overridden by setting address_retry_include_sender=false in the
      smtp transport.

PH/37 For LMTP over TCP/IP (the smtp transport), error responses from the
      remote server are returned as part of bounce messages. This was not
      happening for LMTP over a pipe (the lmtp transport), but now it is the
      same for both kinds of LMTP.

PH/38 Despite being documented as not happening, Exim was rewriting addresses
      in header lines that were in fact CNAMEs. This is no longer the case.

PH/39 If -R or -S was given with -q<time>, the effect of -R or -S was ignored,
      and queue runs started by the daemon processed all messages. This has
      been fixed so that -R and -S can now usefully be given with -q<time>.

PH/40 Import PCRE release 6.7 (fixes some bugs).

PH/41 Add bitwise logical operations to eval (courtesy Brad Jorsch).

PH/42 Give an error if -q is specified more than once.

PH/43 Renamed the variables $interface_address and $interface_port as
      $received_ip_address and $received_port, to make it clear that these
      values apply to message reception, and not to the outgoing interface when
      a message is delivered. (The old names remain recognized, of course.)

PH/44 There was no timeout on the connect() call when using a Unix domain
      socket in the ${readsocket expansion. There now is.

PH/45 Applied a modified version of Brad Jorsch's patch to allow "message" to
      be meaningful with "accept".

SC/01 Eximstats V1.43
     Bug fix for V1.42 with -h0 specified. Spotted by Chris Lear.

SC/02 Eximstats V1.44
      Use a glob alias rather than an array ref in the generated
      parser. This improves both readability and performance.

SC/03 Eximstats V1.45 (Marco Gaiarin / Steve Campbell)
      Collect SpamAssassin and rejection statistics.
      Don't display local sender or destination tables unless
      there is data to show.
      Added average volumes into the top table text output.

SC/04 Eximstats V1.46
      Collect data on the number of addresses (recipients)
      as well as the number of messages.

SC/05 Eximstats V1.47
      Added 'Message too big' to the list of mail rejection
      reasons (thanks to Marco Gaiarin).

SC/06 Eximstats V1.48
      Mainlog lines which have GMT offsets and are too short to
      have a flag are now skipped.

SC/07 Eximstats V1.49 (Alain Williams)
      Added the -emptyok flag.

SC/08 Eximstats V1.50
      Fixes for obtaining the IP address from reject messages.

JJ/03 exipick.20061117.2, made header handling as similar to exim as possible
      (added [br]h_ prefixes, implemented RFC2047 decoding.  Fixed
      whitesspace changes from 4.64-PH/27

JJ/04 exipick.20061117.2, fixed format and added $message_headers_raw to
      match 4.64-PH/13

JJ/05 exipick.20061117.2, bug fixes (error out sooner when invalid criteria
      are found, allow negative numbers in numeric criteria)

JJ/06 exipick.20061117.2, added new $message_body_missing variable

JJ/07 exipick.20061117.2, added $received_ip_address and $received_port
      to match changes made in 4.64-PH/43

PH/46 Applied Jori Hamalainen's patch to add features to exiqsumm.

PH/47 Put in an explicit test for a DNS lookup of an address record where the
      "domain" is actually an IP address, and force a failure. This locks out
      those revolvers/nameservers that support "A-for-A" lookups, in
      contravention of the specifications.

PH/48 When a host name was looked up from an IP address, and the subsequent
      forward lookup of the name timed out, the host name was left in
      $sender_host_name, contrary to the specification.

PH/49 Although default lookup types such as lsearch* or cdb*@ have always been
      restricted to single-key lookups, Exim was not diagnosing an error if
      * or *@ was used with a query-style lookup.

PH/50 Increased the value of DH_BITS in tls-gnu.c from 768 to 1024.

MH/01 local_scan ABI version incremented to 1.1. It should have been updated
      long ago, but noone interested enough thought of it. Let's just say that
      the "1.1" means that there are some new functions that weren't there at
      some point in the past.

PH/51 Error processing for expansion failure of helo_data from an smtp
      transport during callout processing was broken.

PH/52 Applied John Jetmore's patch to allow tls-on-connect and STARTTLS to be
      tested/used via the -bh/-bhc/-bs options.

PH/53 Added missing "#include <time.h>" to pcre/pcretest.c (this was a PCRE
      bug, fixed in subsequent PCRE releases).

PH/54 Applied Robert Bannocks' patch to avoid a problem with references that
      arises when using the Solaris LDAP libraries (but not with OpenLDAP).

PH/55 Check for a ridiculously long file name in exim_dbmbuild.


Exim version 4.63
-----------------

SC/01 Use a glob alias rather than an array ref in eximstats generated
      parser. This improves both readability and performance.

SC/02 Collect SpamAssassin and rejection statistics in eximstats.
      Don't display local sender or destination tables in eximstats unless
      there is data to show.
      Added average volumes into the eximstats top table text output.

SC/03 Collect data on the number of addresses (recipients) as well
      as the number of messages in eximstats.

TF/01 Correct an error in the documentation for the redirect router. Exim
      does (usually) call initgroups() when daemonizing.

TF/02 Call initgroups() when dropping privilege in exim.c, so that Exim runs
      with consistent privilege compared to when running as a daemon.

TF/03 Note in the spec that $authenticated_id is not set for local
      submissions from trusted users.

TF/04 The ratelimit per_rcpt option now works correctly in acl_not_smtp.
      Thanks to Dean Brooks <dean@iglou.com> for the patch.

TF/05 Make it easier to get SMTP authentication and TLS/SSL support working
      by adding some example configuration directives to the default
      configuration file. A little bit of work is required to uncomment the
      directives and define how usernames and passwords are checked, but
      there is now a framework to start from.

PH/01 Added #define LDAP_DEPRECATED 1 to ldap.c because some of the "old"
      functions that Exim currently uses aren't defined in ldap.h for OpenLDAP
      without this. I don't know how relevant this is to other LDAP libraries.

PH/02 Add the verb name to the "unknown ACL verb" error.

PH/03 Magnus Holmgren's patch for filter_prepend_home.

PH/03 Fixed Bugzilla #101: macro definition between ACLs doesn't work.

PH/04 Applied Magnus Holmgren's patch to fix Bugzilla #98: transport's home
      directory not expanded when it should be if an expanded home directory
      was set for the address (which is overridden by the transport).

PH/05 Applied Alex Kiernan's patch to fix Bugzilla #99: a problem with
      libradius.

PH/06 Added acl_not_smtp_start, based on Johannes Berg's patch, and set the
      bit to forbid control=suppress_local_fixups in the acl_not_smtp ACL,
      because it is too late at that time, and has no effect.

PH/07 Changed ${quote_pgsql to quote ' as '' instead of \' because of a
      security issue with \' (bugzilla #107). I could not use the
      PQescapeStringConn() function, because it needs a PGconn value as one of
      its arguments.

PH/08 When testing addresses using -bt, indicate those final addresses that
      are duplicates that would not cause an additional delivery. At least one
      person was confused, thinking that -bt output corresponded to deliveries.
      (Suppressing duplicates isn't a good idea as you lose the information
      about possibly different redirections that led to the duplicates.)

PH/09 Applied patch from Erik to use select() instead of poll() in spam.c on
      systems where poll() doesn't work, in particular OS X.

PH/10 Added more information to debugging output for retry time not reached.

PH/11 Applied patch from Arkadiusz Miskiewicz to apply a timeout to read
      operations in malware.c.

PH/12 Applied patch from Magnus Holmgren to include the "h" tag in Domain Keys
      signatures.

PH/13 If write_rejectlog was set false when logging was sent to syslog with
      syslog_duplication set false, log lines that would normally be written
      both the the main log and to the reject log were not written to syslog at
      all.

PH/14 In the default configuration, change the use of "message" in ACL warn
      statements to "add_header".

PH/15 Diagnose a filter syntax error for "seen", "unseen", or "noerror" if not
      not followed by a command (e.g. "seen endif").

PH/16 Recognize SMTP codes at the start of "message" in ACLs and after :fail:
      and :defer: in a redirect router. Add forbid_smtp_code to suppress the
      latter.

PH/17 Added extra conditions to the default value of delay_warning_condition
      so that it is now:

        ${if or { \
            { !eq{$h_list-id:$h_list-post:$h_list-subscribe:}{} } \
            { match{$h_precedence:}{(?i)bulk|list|junk} } \
            { match{$h_auto-submitted:}{(?i)auto-generated|auto-replied} } \
            }{no}{yes}}

      The Auto-Submitted: and various List- headers are standardised, whereas I
      don't think Precedence: ever was.

PH/18 Refactored debugging code in route_finduser() to show more information,
      in particular, the error code if getpwnam() issues one.

PH/19 Added PQsetClientEncoding(conn, "SQL_ASCII") to the pgsql code module.
      This is apparently needed in addition to the PH/07 change above to avoid
      any possible encoding problems.

PH/20 Perl can change the locale. Exim was resetting it after a ${perl call,
      but not after initializing Perl.

PH/21 Added a call to PQsetNoticeProcessor() to catch pgsql "notices" and
      output them only if debugging. By default they are written stderr,
      apparently, which is not desirable.

PH/22 Added Alain Williams' LDAP patch to support setting REFERRALS=off on
      queries.

JJ/01 exipick: added --reverse (and -R synonym), --random, --size, --sort and
      --not options

JJ/02 exipick: rewrote --help documentation to hopefully make more clear.

PH/23 Made -oMaa and -oMt work with -bh and -bs to pretend the connection is
      authenticated or an ident call has been made. Suppress the default
      values for $authenticated_id and $authenticated_sender (but permit -oMai
      and -oMas) when testing with -bh.

PH/24 Re-jigged the order of the tests in the default configuration so that the
      tests for valid domains and recipients precede the DNS black list and CSA
      tests, on the grounds that those ones are more expensive.

PH/25 Exim was not testing for a space following SMTP commands such as EHLO
      that require one. Thus, EHLORHUBARB was interpreted as a valid command.
      This bug exists in every version of Exim that I still have, right back to
      0.12.

PH/26 (n)wildlsearch lookups are documented as being done case-insensitively.
      However, an attempt to turn on case-sensitivity in a regex key by
      including (?-i) didn't work because the subject string was already
      lowercased, and the effects were non-intuitive. It turns out that a
      one-line patch can be used to allow (?-i) to work as expected.


Exim version 4.62
-----------------

TF/01 Fix the add_header change below (4.61 PH/55) which had a bug that (amongst
      other effects) broke the use of negated acl sub-conditions.

PH/01 ${readsocket now supports Internet domain sockets (modified John Jetmore
      patch).

PH/02 When tcp-wrappers is called from Exim, it returns only "deny" or "allow".
      "Deny" causes Exim to reject the incoming connection with a 554 error.
      Unfortunately, if there is a major crisis, such as a disk failure,
      tcp-wrappers gives "deny", whereas what one would like would be some
      kind of temporary error. A kludge has been added to help with this.
      Before calling hosts_ctl(), errno is set zero. If the result is "deny", a
      554 error is used if errno is still zero or contains ENOENT (which occurs
      if either of the /etc/hosts.{allow,deny} files is missing). Otherwise, a
      451 error is used.

PH/03 Add -lutil to the default FreeBSD LIBS setting.

PH/04 Change PH/19 for 4.61 was too wide. It should not be applied to host
      errors. Otherwise a message that provokes a temporary error (when other
      messages do not) can cause a whole host to time out.

PH/05 Batch deliveries by appendfile and pipe transports did not work when the
      addresses were routed directly to files or pipes from a redirect router.
      File deliveries just didn't batch; pipe deliveries might have suffered
      odd errors.

PH/06 A failure to get a lock for a hints database would erroneously always say
      "Failed to get write lock", even when it was really a read lock.

PH/07 The appendfile transport was creating MBX lock files with a fixed mode
      of 0600. This has been changed to use the value of the lockfile_mode
      option (which defaults to 0600).

PH/08 Applied small patch from the Sieve maintainer.

PH/09 If maildir_quota_directory_regex was set to exclude (say) the .Trash
      folder from quota calculations, a direct delivery into this folder messed
      up the contents of the maildirsize file. This was because the regex was
      used only to exclude .Trash (or whatever) when the size of the mailbox
      was calculated. There was no check that a delivery was happening into an
      excluded directory. This bug has been fixed by ignoring all quota
      processing for deliveries into excluded directories.

PH/10 Added the maildirfolder_create_regex option to appendfile.


Exim version 4.61
-----------------

PH/01 The code for finding all the local interface addresses on a FreeBSD
      system running IPv6 was broken. This may well have applied to all BSD
      systems, as well as to others that have similar system calls. The broken
      code found IPv4 interfaces correctly, but gave incorrect values for the
      IPv6 interfaces. In particular, ::1 was not found. The effect in Exim was
      that it would not match correctly against @[] and not recognize the IPv6
      addresses as local.

PH/02 The ipliteral router was not recognizing addresses of the form user@
      [ipv6:....] because it didn't know about the "ipv6:" prefix.

PH/03 Added disable_ipv6.

PH/04 Changed $reply_address to use the raw form of the headers instead of the
      decoded form, because it is most often used to construct To: headers
      lines in autoreplies, and the decoded form may well be syntactically
      invalid. However, $reply_address has leading white space removed, and all
      newlines turned into spaces so that the autoreply transport does not
      grumble.

PH/05 If group was specified without a user on a router, and no group or user
      was specified on a transport, the group from the router was ignored.

PH/06 Increased the number of ACL variables to 20 of each type, and arranged
      for visible compile-time settings that can be used to change these
      numbers, for those that want even more. Backwards compatibility with old
      spool files has been maintained. However, going back to a previous Exim
      release will lost any variables that are in spool files.

PH/07 Two small changes when running in the test harness: increase delay when
      passing a TCP/IP connection to a new process, in case the original
      process has to generate a bounce, and remove special handling of
      127.0.0.2 (sic), which is no longer necessary.

PH/08 Changed debug output of dbfn_open() flags from numbers to names, so as to
      be the same on different OS.

PH/09 Moved a debug statement in filter processing to avoid a race problem when
      testing.

JJ/01 exipick: fixed bug where -b (brief) output option showed "Vars:"
      whether --show-vars was specified or not

JJ/02 exipick: Added support for new ACL variable spool format introduced
      in 4.61-PH/06

PH/10 Fixed another bug related to PH/04 above: if an incoming message had a
      syntactically invalid From: or Reply-to: line, and a filter used this to
      generate an autoreply, and therefore failed to obtain an address for the
      autoreply, Exim could try to deliver to a non-existent relative file
      name, causing unrelated and misleading errors. What now happens is that
      it logs this as a hard delivery error, but does not attempt to create a
      bounce message.

PH/11 The exinext utility has a -C option for testing purposes, but although
      the given file was scanned by exinext itself; it wasn't being passed on
      when Exim was called.

PH/12 In the smtp transport, treat an explicit ECONNRESET error the same as
      an end-of-file indication when reading a command response.

PH/13 Domain literals for IPv6 were not recognized unless IPv6 support was
      compiled. In many other places in Exim, IPv6 addresses are always
      recognized, so I have changed this. It also means that IPv4 domain
      literals of the form [IPV4:n.n.n.n] are now always recognized.

PH/14 When a uid/gid is specified for the queryprogram router, it cannot be
      used if the router is not running as root, for example, when verifying at
      ACL time, or when using -bh. The debugging output from this situation was
      non-existent - all you got was a failure to exec. I have made two
      changes:

      (a) Failures to set uid/gid, the current directory, or a process leader
          in a subprocess such as that created by queryprogram now generate
          suitable debugging ouput when -d is set.

      (b) The queryprogram router detects when it is not running as root,
          outputs suitable debugging information if -d is set, and then runs
          the subprocess without attempting to change uid/gid.

PH/15 Minor change to Makefile for building test_host (undocumented testing
      feature).

PH/16 As discussed on the list in Nov/Dec: Exim no longer looks at the
      additional section of a DNS packet that returns MX or SRV records.
      Instead, it always explicitly searches for A/AAAA records. This avoids
      major problems that occur when a DNS server includes only records of one
      type (A or AAAA) in an MX/SRV packet. A byproduct of this change has
      fixed another bug: if SRV records were looked up and the corresponding
      address records were *not* found in the additional section, the port
      values from the SRV records were lost.

PH/17 If a delivery to a pipe, file, or autoreply was deferred, Exim was not
      using the correct key (the original address) when searching the retry
      rules in order to find which one to use for generating the retry hint.

PH/18 If quota_warn_message contains a From: header, Exim now refrains from
      adding the default one. Similarly, if it contains a Reply-To: header, the
      errors_reply_to option, if set, is not used.

PH/19 When calculating a retry time, Exim used to measure the "time since
      failure" by looking at the "first failed" field in the retry record. Now
      it does not use this if it is later than than the arrival time of the
      message. Instead it uses the arrival time. This makes for better
      behaviour in cases where some deliveries succeed, thus re-setting the
      "first failed" field. An example is a quota failure for a huge message
      when small messages continue to be delivered. Without this change, the
      "time since failure" will always be short, possible causing more frequent
      delivery attempts for the huge message than are intended.
      [Note: This change was subsequently modified - see PH/04 for 4.62.]

PH/20 Added $auth1, $auth2, $auth3 to contain authentication data (as well as
      $1, $2, $3) because the numerical variables can be reset during some
      expansion items (e.g. "match"), thereby losing the authentication data.

PH/21 Make -bV show the size of off_t variables so that the test suite can
      decide whether to run tests for quotas > 2G.

PH/22 Test the values given for quota, quota_filecount, quota_warn_threshold,
      mailbox_size, and mailbox_filecount in the appendfile transport. If a
      filecount value is greater than 2G or if a quota value is greater than 2G
      on a system where the size of off_t is not greater than 4, a panic error
      is given.

PH/23 When a malformed item such as 1.2.3/24 appears in a host list, it can
      never match. The debug and -bh output now contains an explicit error
      message indicating a malformed IPv4 address or mask.

PH/24 An host item such as 1.2.3.4/abc was being treated as the IP address
      1.2.3.4 without a mask. Now it is not recognized as an IP address, and
      PH/23 above applies.

PH/25 Do not write to syslog when running in the test harness. The only
      occasion when this arises is a failure to open the main or panic logs
      (for which there is an explicit test).

PH/26 Added the /no_tell option to "control=freeze".

PH/27 If a host name lookup failed very early in a connection, for example, if
      the IP address matched host_lookup and the reverse lookup yielded a name
      that did not have a forward lookup, an error message of the form "no IP
      address found for host xxx.xxx.xxx (during SMTP connection from NULL)"
      could be logged. Now it outputs the IP address instead of "NULL".

PH/28 An enabling patch from MH: add new function child_open_exim2() which
      allows the sender and the authenticated sender to be set when
      submitting a message from within Exim. Since child_open_exim() is
      documented for local_scan(), the new function should be too.

PH/29 In GnuTLS, a forced expansion failure for tls_privatekey was not being
      ignored. In both GnuTLS and OpenSSL, an expansion of tls_privatekey that
      results in an empty string is now treated as unset.

PH/30 Fix eximon buffer overflow bug (Bugzilla #73).

PH/31 Added sender_verify_fail logging option.

PH/32 In November 2003, the code in Exim that added an empty Bcc: header when
      needed by RFC 822 but not by RFC 2822 was commented out. I have now
      tidied the source and removed it altogether.

PH/33 When a queue run was abandoned because the load average was too high, a
      log line was always written; now it is written only if the queue_run log
      selector is set. In addition, the log line for abandonment now contains
      information about the queue run such as the pid. This is always present
      in "start" and "stop" lines but was omitted from the "abandon" line.

PH/34 Omit spaces between a header name and the colon in the error message that
      is given when verify = headers_syntax fails (if there are lots of them,
      the message gets confusing).

PH/35 Change the default for dns_check_names_pattern to allow slashes within
      names, as there are now some PTR records that contain slashes. This check
      is only to protect against broken name servers that fall over on strange
      characters, so the fact that it applies to all lookups doesn't matter.

PH/36 Now that the new test suite is complete, we can remove some of the
      special code in Exim that was needed for the old test suite. For example,
      sorting DNS records because real resolvers return them in an arbitrary
      order. The new test suite's fake resolver always returns records in the
      same order.

PH/37 When running in the test harness, use -odi for submitted messages (e.g.
      bounces) except when queue_only is set, to avoid logging races between
      the different processes.

PH/38 Panic-die if .include specifies a non-absolute path.

PH/39 A tweak to the "H" retry rule from its user.

JJ/03 exipick: Removed parentheses from 'next' and 'last' calls that specified
      a label.  They prevented compilation on older perls.

JJ/04 exipick: Refactored code to prevent implicit split to @_ which caused
      a warning to be raised on newish perls.

JJ/05 exipick: Fixed bug where -bpc always showed a count of all messages
      on queue.  Changes to match documented behaviour of showing count of
      messages matching specified criteria.

PH/40 Changed the default ident timeout from 30s to 5s.

PH/41 Added support for the use of login_cap features, on those BSD systems
      that have them, for controlling the resources used by pipe deliveries.

PH/42 The content-scanning code uses fopen() to create files in which to put
      message data. Previously it was not paying any attention to the mode of
      the files. Exim runs with umask(0) because the rest of the code creates
      files with open(), and sets the required mode explicitly. Thus, these
      files were ending up world-writeable. This was not a big issue, because,
      being within the spool directory, they were not world-accessible. I have
      created a function called modefopen, which takes an additional mode
      argument. It sets umask(777), creates the file, chmods it to the required
      mode, then resets the umask. All the relevant calls to fopen() in the
      content scanning code have been changed to use this function.

PH/43 If retry_interval_max is set greater than 24 hours, it is quietly reset
      to 24 hours. This avoids potential overflow problems when processing G
      and H retry rules. I suspect nobody ever tinkers with this value.

PH/44 Added STRIP_COMMAND=/usr/bin/strip to the FreeBSD Makefile.

PH/45 When the plaintext authenticator is running as a client, the server's
      challenges are checked to ensure they are valid base64 strings. By
      default, the authentication attempt is cancelled if an invalid string is
      received. Setting client_ignore_invalid_base64 true ignores these errors.
      The decoded challenge strings are now placed in $auth1, $auth2, etc. as
      they are received. Thus, the responses can be made to depend on the
      challenges. If an invalid string is ignored, an empty string is placed in
      the variable.

PH/46 Messages that are created by the autoreply transport now contains a
      References: header, in accordance with RFCs 2822 and 3834.

PH/47 Added authenticated_sender_force to the smtp transport.

PH/48 The ${prvs expansion was broken on systems where time_t was long long.

PH/49 Installed latest patch from the Sieve maintainer.

PH/50 When an Exim quota was set without a file count quota, and mailbox_size
      was also set, the appendfile transport was unnecessarily scanning a
      directory of message files (e.g. for maildir delivery) to find the count
      of files (along with the size), even though it did not need this
      information. It now does the scan only if it needs to find either the
      size of the count of files.

PH/51 Added ${time_eval: to convert Exim time strings into seconds.

PH/52 Two bugs concerned with error handling when the smtp transport is
      used in LMTP mode:

      (i) Exim was not creating retry information for temporary errors given
      for individual recipients after the DATA command when the smtp transport
      was used in LMTP mode. This meant that they could be retried too
      frequently, and not timed out correctly.

      (ii) Exim was setting the flag that allows error details to be returned
      for LMTP errors on RCPT commands, but not for LMTP errors for individual
      recipients that were returned after the DATA command.

PH/53 This is related to PH/52, but is more general: for any failing address,
      when detailed error information was permitted to be returned to the
      sender, but the error was temporary, then after the final timeout, only
      "retry timeout exceeded" was returned. Now it returns the full error as
      well as "retry timeout exceeded".

PH/54 Added control=allow_auth_unadvertised, as it seems there are clients that
      do this, and (what is worse) MTAs that accept it.

PH/55 Added the add_header modified to ACLs. The use of "message" with "warn"
      will now be deprecated.

PH/56 New os.c-cygwin from the Cygwin maintainer.

JJ/06 exipick: added --unsorted option to allow unsorted output in all output
      formats (previously only available in exim formats via -bpr, -bpru,
      and -bpra.  Now also available in native and exiqgrep formats)

JJ/07 exipick: added --freeze and --thaw options to allow faster interaction
      with very large, slow to parse queues

JJ/08 exipick: added ! as generic prefix to negate any criteria format

JJ/09 exipick: miscellaneous performance enhancements (~24% improvements)

PH/57 Tidies in SMTP dialogue display in debug output: (i) It was not showing
      responses to authentication challenges, though it was showing the
      challenges; (ii) I've removed the CR characters from the debug output for
      SMTP output lines.

PH/58 Allow for the insertion of a newline as well as a space when a string
      is turned into more than one encoded-word during RFC 2047 encoding. The
      Sieve code now uses this.

PH/59 Added the following errors that can be detected in retry rules: mail_4xx,
      data_4xx, lost_connection, tls_required.

PH/60 When a VRFY deferred or FAILED, the log message rather than the user
      message was being sent as an SMTP response.

PH/61 Add -l and -k options to exicyclog.

PH/62 When verifying, if an address was redirected to one new address, so that
      verification continued, and the new address failed or deferred after
      having set something in $address_data, the value of $address_data was not
      passed back to the ACL. This was different to the case when no
      redirection occurred. The value is now passed back in both cases.

PH/63 Changed the macro HAVE_LOGIN_CAP (see PH/41 for this release above) to
      HAVE_SETCLASSRESOURCES because there are different APIs in use that all
      use login_cap.h, so on its own it isn't the distinguishing feature. The
      new name refers directly to the setclassresources() function.

PH/65 Added configuration files for NetBSD3.

PH/66 Updated OS/Makefile-HP-UX for gcc 4.1.0 with HP-UX 11.

PH/67 Fixed minor infelicity in the sorting of addresses to ensure that IPv6
      is preferred over IPv4.

PH/68 The bounce_return_message and bounce_return_body options were not being
      honoured for bounces generated during the reception of non-SMTP messages.
      In particular, this applied to messages rejected by the ACL. This bug has
      been fixed. However, if bounce_return_message is true and bounce_return_
      body is false, the headers that are returned for a non-SMTP message
      include only those that have been read before the error was detected.
      (In the case of an ACL rejection, they have all been read.)

PH/69 The HTML version of the specification is now built in a directory called
      spec_html instead of spec.html, because the latter looks like a path with
      a MIME-type, and this confuses some software.

PH/70 Catch two compiler warnings in sieve.c.

PH/71 Fixed an obscure and subtle bug (thanks Alexander & Matthias). The
      function verify_get_ident() calls ip_connect() to connect a socket, but
      if the "connect()" function timed out, ip_connect() used to close the
      socket. However, verify_get_ident() also closes the socket later, and in
      between Exim writes to the log, which may get opened at this point. When
      the socket was closed in ip_connect(), the log could get the same file
      descriptor number as the socket. This naturally causes chaos. The fix is
      not to close the socket in ip_connect(); the socket should be closed by
      the function that creates it. There was only one place in the code where
      this was missing, in the iplookup router, which I don't think anybody now
      uses, but I've fixed it anyway.

PH/72 Make dns_again_means_nonexist apply to lookups using gethostbyname() as
      well as to direct DNS lookups. Otherwise the handling of names in host
      lists is inconsistent and therefore confusing.


Exim version 4.60
-----------------

PH/01 Two changes to the default runtime configuration:

      (1) Move the checks for relay_from_hosts and authenticated clients from
          after to before the (commented out) DNS black list checks.

      (2) Add control=submission to the relay_from_hosts and authenticated
          clients checks, on the grounds that messages accepted by these
          statements are most likely to be submissions.

PH/02 Several tidies to the handling of ${prvs and ${prvscheck:

      (1) Generate an error if the third argument for the ${prvs expansion is
          not a single digit.

      (2) Treat a missing third argument of ${prvscheck as if it were an empty
          string.

      (3) Reset the variables that are obtained from the first argument of
          ${prvscheck and used in the second argument before leaving the code,
          because their memory is reclaimed, so using them afterwards may do
          silly things.

      (4) Tidy up the code for expanding the arguments of ${prvscheck one by
          one (it's much easier than Tom thought :-).

      (5) Because of (4), we can now allow for the use of $prvscheck_result
          inside the third argument.

PH/03 For some reason, the default setting of PATH when running a command from
      a pipe transport was just "/usr/bin". I have changed it to
      "/bin:/usr/bin".

PH/04 SUPPORT_TRANSLATE_IP_ADDRESS and MOVE_FROZEN_MESSAGES did not cause
      anything to be listed in the output from -bV.

PH/05 When a filter generated an autoreply, the entire To: header line was
      quoted in the delivery log line, like this:

        => >A.N.Other <ano@some.domain> <original@ddress> ...

      This has been changed so that it extracts the operative address. There
      may be more than one such address. If so, they are comma-separated, like
      this:

        => >ano@some.domain,ona@other.domain <original@ddress> ...

PH/06 When a client host used a correct literal IP address in a HELO or EHLO
      command, (for example, EHLO [1.2.3.4]) and the client's IP address was
      not being looked up in the rDNS to get a host name, Exim was showing the
      IP address twice in Received: lines, even though the IP addresses were
      identical. For example:

        Received: from [1.2.3.4] (helo=[1.2.3.4])

      However, if the real host name was known, it was omitting the HELO data
      if it matched the actual IP address. This has been tidied up so that it
      doesn't show the same IP address twice.

PH/07 When both +timestamp and +memory debugging was on, the value given by
      $tod_xxx expansions could be wrong, because the tod_stamp() function was
      called by the debug printing, thereby overwriting the timestamp buffer.
      Debugging no longer uses the tod_stamp() function when +timestamp is set.

PH/08 When the original message was included in an autoreply transport, it
      always said "this is a copy of the message, including all the headers",
      even if body_only or headers_only was set. It now gives an appropriate
      message.

PH/09 Applied a patch from the Sieve maintainer which:

      o  fixes some comments
      o  adds the (disabled) notify extension core
      o  adds some debug output for the result of if/elsif tests
      o  points to the current vacation draft in the documentation
         and documents the missing references header update

      and most important:

      o  fixes a bug in processing the envelope test (when testing
         multiple envelope elements, the last element determinted the
         result)

PH/10 Exim was violating RFC 3834 ("Recommendations for Automatic Responses to
      Electronic Mail") by including:

        Auto-submitted: auto-generated

      in the messages that it generates (bounce messages and others, such as
      warnings). In the case of bounce messages for non-SMTP mesages, there was
      also a typo: it was using "Auto_submitted" (underscore instead of
      hyphen). Since every message generated by Exim is necessarily in response
      to another message, thes have all been changed to:

        Auto-Submitted: auto-replied

      in accordance with these statements in the RFC:

        The auto-replied keyword:

        -  SHOULD be used on messages sent in direct response to another
           message by an automatic process,

        -  MUST NOT be used on manually-generated messages,

        -  MAY be used on Delivery Status Notifications (DSNs) and Message
           Disposition Notifications (MDNs),

        -  MUST NOT be used on messages generated by automatic or periodic
           processes, except for messages which are automatic responses to
           other messages.

PH/11 Added "${if def:sender_address {(envelope-from <$sender_address>)\n\t}}"
      to the default Received: header definition.

PH/12 Added log selector acl_warn_skipped (default on).

PH/13 After a successful wildlsearch lookup, discard the values of numeric
      variables because (a) they are in the wrong storage pool and (b) even if
      they were copied, it wouldn't work properly because of the caching.

PH/14 Add check_rfc2047_length to disable enforcement of RFC 2047 length
      checking when decoding. Apparently there are clients that generate
      overlong encoded strings. Why am I not surprised?

PH/15 If the first argument of "${if match_address" was not empty, but did not
      contain an "@" character, Exim crashed. Now it writes a panic log message
      and treats the condition as false.

PH/16 In autoreply, treat an empty string for "once" the same as unset.

PH/17 A further patch from the Sieve maintainer: "Introduce the new Sieve
      extension "envelope-auth".  The code is finished and in agreement with
      other implementations, but there is no documentation so far and in fact,
      nobody wrote the draft yet.  This extension is currently #undef'ed, thus
      not changing the active code.

      Print executed "if" and "elsif" statements when debugging is used. This
      helps a great deal to understand what a filter does.

      Document more things not specified clearly in RFC3028.  I had all this
      sorted out, when out of a sudden new issues came to my mind.  Oops."

PH/18 Exim was not recognizing the "net-" search type prefix in match_ip lists
      (Bugzilla #53).

PH/19 Exim expands the IPv6 address given to -bh to its full non-abbreviated
      canonical form (as documented). However, after a host name lookup from
      the IP address, check_host() was doing a simple string comparison with
      addresses acquired from the DNS when checking that the found name did
      have the original IP as one of its addresses. Since any found IPv6
      addresses are likely to be in abbreviated form, the comparison could
      fail. Luckily, there already exists a function for doing the comparison
      by converting both addresses to binary, so now that is used instead of
      the text comparison.

PH/20 There was another similar case to PH/19, when a complete host name was
      given in a host list; looking up its IP address could give an abbreviated
      form, whereas the current host's name might or might not be abbreviated.
      The same fix has been applied.


Exim version 4.54
-----------------

PH/01 The ${base62: operator adjusted itself to base 36 when BASE_62 was
      set to 36 (for Darwin and Cygwin), but the ${base62d: operator did not.
      It now does.

PH/02 Two minor problems detected in Cygwin: the os.{c,h} files had lost */ on
      the CVS lines, and there was a missing #if HAVE_IPV6 in host.c.

PH/03 Typo: missing ".o" in src/pcre/Makefile.

PH/04 Tighten up "personal" tests: Instead of testing for any "List-"
      header line, restrict the check to what is listed in RFCs 2369 and 2929.
      Also, for "Auto-Submitted", treat anything other than "no" as
      non-personal, in accordance with RFC 3834. (Previously it treated
      anything starting "auto-" as non-personal.)

TF/01 The control=submission/name=... option had a problem with syntax
      errors if the name included a slash character. The /name= option
      now slurps the rest of the string, so it can include any characters
      but it must come last in the list of options (after /sender_retain
      or /domain=).

PH/05 Some modifications to the interface to the fake nameserver for the new
      testing suite.



Exim version 4.53
-----------------

TK/01 Added the "success_on_redirect" address verification option. See
      NewStuff for rationale and an example.

PH/01 Added support for SQLite, basic code supplied by David Woodhouse.

PH/02 Patch to exigrep to allow it to work on syslog lines.

PH/03 When creating an mbox file for a virus/spam scan, use fseek() instead of
      fread() to skip over the body file's header line, because in Cygwin the
      header line is locked and is inaccessible.

PH/04 Added $message_exim_id, ultimately to replace $message_id (they will both
      co-exist for some time) to make it clear that it is the Exim ID that is
      referenced, not the Message-ID: header line.

PH/05 Replaced all Tom's calls to snprintf() with calls to the internal
      string_format() function, because snprintf() does not exist on all
      operating systems.

PH/06 The use of forbid_filter_existstest now also locks out the use of the
      ${stat: expansion item.

PH/07 Changed "SMTP protocol violation: synchronization error" into "SMTP
      protocol synchronization error", to keep the pedants happy.

PH/08 Arrange for USE_INET_NTOA_FIX to be set in config.h for AIX systems as
      well as for IRIX systems, when gcc is being used. See the host.c source
      file for comments.

PH/09 Installed latest Cygwin configuration files from the Cygwin maintainer.

PH/10 Named domain lists were not working if used in a queue_smtp_domains
      setting.

PH/11 Added support for the IGNOREQUOTA extension to LMTP, both to the lmtp
      transport and to the smtp transport in LMTP mode.

TK/02 Remove one case of BASE64 error detection FTTB (undocumented anyway).

PH/12 There was a missing call to search_tidyup() before the fork() in rda.c to
      run a filter in a subprocess. This could lead to confusion in subsequent
      lookups in the parent process. There should also be a search_tidyup() at
      the end of the subprocess.

PH/13 Previously, if "verify = helo" was set in an ACL, the condition was true
      only if the host matched helo_try_verify_hosts, which caused the
      verification to occur when the EHLO/HELO command was issued. The ACL just
      tested the remembered result. Now, if a previous verification attempt has
      not happened, "verify = helo" does it there and then.

JJ/01 exipick: added $message_exim_id variable (see 4.53-PH/04)

TK/03 Fix log output including CR from clamd.

PH/14 A reference to $reply_address when Reply-to: was empty and From: did not
      exist provoked a memory error which could cause a segfault.

PH/15 Installed PCRE 6.2

PH/17 Defined BIND_8_COMPAT in the Darwin os.h file.

PH/18 Reversed 4.52/PH/17 because the HP-UX user found it wasn't the cause
      of the problem. Specifically, suggested +O2 rather than +O1 for the
      HP-UX compiler.

PH/19 Added sqlite_lock_timeout option (David Woodhouse's patch).

PH/20 If a delivery was routed to a non-standard port by means of an SRV
      record, the port was not correctly logged when the outgoing_port log
      selector was set (it logged the transort's default port).

PH/21 Added support for host-specific ports to manualroute, queryprogram,
      fallback_hosts, and "hosts" in the smtp transport.

PH/22 If the log selector "outgoing_port" is set, the port is now also given on
      host errors such as "Connection refused".

PH/23 Applied a patch to fix problems with exim-4.52 while doing radius
      authentication with radiusclient 0.4.9:

      - Error returned from rc_read_config was caught wrongly
      - Username/password not passed on to radius server due to wrong length.

      The presumption is that some radiusclient API changes for 4.51/PH/17
      were not taken care of correctly. The code is still untested by me (my
      Linux distribution still has 0.3.2 of radiusclient), but it was
      contributed by a Radius user.

PH/24 When doing a callout, the value of $domain wasn't set correctly when
      expanding the "port" option of the smtp transport.

TK/04 MIME ACL: Fix buffer underrun that occurs when EOF condition is met
      while reading a MIME header. Thanks to Tom Hughes for a patch.

PH/24 Include config.h inside local_scan.h so that configuration settings are
      available.

PH/25 Make $smtp_command_argument available after all SMTP commands. This means
      that in an ACL for RCPT (for example), you can examine exactly what was
      received.

PH/26 Exim was recognizing IPv6 addresses of the form [IPv6:....] in EHLO
      commands, but it was not correctly comparing the address with the actual
      client host address. Thus, it would show the EHLO address in Received:
      header lines when this was not necessary.

PH/27 Added the % operator to ${eval:}.

PH/28 Exim tries to create and chdir to its spool directory when it starts;
      it should be ignoring failures (because with -C, for example, it has lost
      privilege). It wasn't ignoring creation failures other than "already
      exists".

PH/29 Added "crypteq" to the list of supported features that Exim outputs when
      -bV or -d is used.

PH/30 Fixed (presumably very longstanding) bug in exim_dbmbuild: if it failed
      because an input line was too long, either on its own, or by virtue of
      too many continuations, the temporary file was not being removed, and the
      return code was incorrect.

PH/31 Missing "BOOL" in function definition in filtertest.c.

PH/32 Applied Sieve patches from the maintainer.

TK/05 Domainkeys: Accomodate for a minor API change in libdomainkeys 0.67.

PH/33 Added "verify = not_blind".

PH/34 There are settings for CHOWN_COMMAND and MV_COMMAND that can be used in
      Local/Makefile (with some defaults set). These are used in built scripts
      such as exicyclog, but they have never been used in the exim_install
      script (though there are many overriding facilities there). I have
      arranged that the exim_install script now takes note of these two
      settings.

PH/35 Installed configuration files for Dragonfly.

PH/36 When a locally submitted message by a trusted user did not contain a
      From: header, and the sender address was obtained from -f or from an SMTP
      MAIL command, and the trusted user did not use -F to supply a sender
      name, $originator_name was incorrectly used when constructing a From:
      header. Furthermore, $originator_name was used for submission mode
      messages from external hosts without From: headers in a similar way,
      which is clearly wrong.

PH/37 Added control=suppress_local_fixups.

PH/38 When log_selector = +received_sender was set, and the addition of the
      sender made the log line's construction buffer exactly full, or one byte
      less than full, an overflow happened when the terminating "\n" was
      subsequently added.

PH/39 Added a new log selector, "unknown_in_list", which provokes a log entry
      when the result of a list match is failure because a DNS lookup failed.

PH/40 RM_COMMAND is now used in the building process.

PH/41 Added a "distclean" target to the top-level Makefile; it deletes all
      the "build-* directories that it finds.

PH/42 (But a TF fix): In a domain list, Exim incorrectly matched @[] if the IP
      address in a domain literal was a prefix of an interface address.

PH/43 (Again a TF fix): In the dnslookup router, do not apply widen_domains
      when verifying a sender address, unless rewrite_headers is false.

PH/44 Wrote a long comment about why errors_to addresses are verified as
      recipients, not senders.

TF/01 Add missing LIBS=-lm to OS/Makefile-OpenBSD which was overlooked when
      the ratelimit ACL was added.

PH/45 Added $smtp_command for the full command (cf $smtp_command_argument).

PH/46 Added extra information about PostgreSQL errors to the error string.

PH/47 Added an interface to a fake DNS resolver for use by the new test suite,
      avoiding the need to install special zones in a real server. This is
      backwards compatible; if it can't find the fake resolver, it drops back.
      Thus, both old and new test suites can be run.

TF/02 Added util/ratelimit.pl

TF/03 Minor fix to the ratelimit code to improve its behaviour in case the
      clock is set back in time.

TF/04 Fix the ratelimit support in exim_fixdb. Patch provided by Brian
      Candler <B.Candler@pobox.com>.

TF/05 The fix for PH/43 was not completely correct; widen_domains is always
      OK for addresses that are the result of redirections.

PH/48 A number of further additions for the benefit of the new test suite,
      including a fake gethostbyname() that interfaces to the fake DNS resolver
      (see PH/47 above).

TF/06 The fix for widen_domains has also been applied to qualify_single and
      search_parents which are the other dnslookup options that can cause
      header rewrites.

PH/49 Michael Haardt's randomized retrying, but as a separate retry parameter
      type ("H").

PH/50 Make never_users, trusted_users, admin_groups, trusted_groups expandable.

TF/07 Exim produced the error message "an SRV record indicated no SMTP
      service" if it encountered an MX record with an empty target hostname.
      The message is now "an MX or SRV record indicated no SMTP service".

TF/08 Change PH/13 introduced the possibility that verify=helo may defer,
      if the DNS of the sending site is misconfigured. This is quite a
      common situation. This change restores the behaviour of treating a
      helo verification defer as a failure.

PH/51 If self=fail was set on a router, the bounce message did not include the
      actual error message.


Exim version 4.52
-----------------

TF/01 Added support for Client SMTP Authorization. See NewStuff for details.

PH/01 When a transport filter timed out in a pipe delivery, and the pipe
      command itself ended in error, the underlying message about the transport
      filter timeout was being overwritten with the pipe command error. Now the
      underlying error message should be appended to the second error message.

TK/01 Fix poll() being unavailable on Mac OSX 10.2.

PH/02 Reduce the amount of output that "make" produces by default. Full output
      can still be requested.

PH/03 The warning log line about a condition test deferring for a "warn" verb
      was being output only once per connection, rather than after each
      occurrence (because it was using the same function as for successful
      "warn" verbs). This seems wrong, so I have changed it.

TF/02 Two buglets in acl.c which caused Exim to read a few bytes of memory that
      it should not have, which might have caused a crash in the right
      circumstances, but probably never did.

PH/04 Installed a modified version of Tony Finch's patch to make submission
      mode fix the return path as well as the Sender: header line, and to
      add a /name= option so that you can make the user's friendly name appear
      in the header line.

TF/03 Added the control = fakedefer ACL modifier.

TF/04 Added the ratelimit ACL condition. See NewStuff for details. Thanks to
      Mark Lowes for thorough testing.

TK/02 Rewrote SPF support to work with libspf2 versions >1.2.0.

TK/03 Merged latest SRS patch from Miles Wilton.

PH/05 There's a shambles in IRIX6 - it defines EX_OK in unistd.h which conflicts
      with the definition in sysexits.h (which is #included earlier).
      Fortunately, Exim does not actually use EX_OK. The code used to try to
      preserve the sysexits.h value, by assumimg that macro definitions were
      scanned for macro replacements. I have been disabused of this notion,
      so now the code just undefines EX_OK before #including unistd.h.

PH/06 There is a timeout for writing blocks of data, set by, e.g. data_timeout
      in the smtp transport. When a block could not be written in a single
      write() function, the timeout was being re-applied to each part-write.
      This seems wrong - if the receiver was accepting one byte at a time it
      would take for ever. The timeout is now adjusted when this happens. It
      doesn't have to be particularly precise.

TK/04 Added simple SPF lookup method in EXPERIMENTAL_SPF. See NewStuff for
      details. Thanks to Chris Webb <chris@arachsys.com> for the patch!

PH/07 Added "fullpostmaster" verify option, which does a check to <postmaster>
      without a domain if the check to <postmaster@domain> fails.

SC/01 Eximstats: added -xls and the ability to specify output files
     (patch written by Frank Heydlauf).

SC/02 Eximstats: use FileHandles for outputing results.

SC/03 Eximstats: allow any combination of xls, txt, and html output.

SC/04 Eximstats: fixed display of large numbers with -nvr option

SC/05 Eximstats: fixed merging of reports with empty tables.

SC/06 Eximstats: added the -include_original_destination flag

SC/07 Eximstats: removed tabs and trailing whitespace.

TK/05 Malware: Improve on aveserver error handling. Patch from Alex Miller.

TK/06 MBOX spool code: Add real "From " MBOX separator line
      so the .eml file is really in mbox format (even though
      most programs do not really care). Patch from Alex Miller.

TK/07 MBOX spool code: Add X-Envelope-From: and X-Envelope-To: headers.
      The latter is generated from $received_to and is only set if the
      message has one envelope recipient. SA can use these headers,
      obviously out-of-the-box. Patch from Alex Miller.

PH/08 The ${def test on a variable was returning false if the variable's
      value was "0", contrary to what the specification has always said!
      The result should be true unless the variable is empty.

PH/09 The syntax error of a character other than { following "${if
      def:variable_name" (after optional whitespace) was not being diagnosed.
      An expansion such as ${if def:sender_ident:{xxx}{yyy}} in which an
      accidental colon was present, for example, could give incorrect results.

PH/10 Tidied the code in a number of places where the st_size field of a stat()
      result is used (not including appendfile, where other changes are about
      to be made).

PH/11 Upgraded appendfile so that quotas larger than 2G are now supported.
      This involved changing a lot of size variables from int to off_t. It
      should work with maildirs and everything.

TK/08 Apply fix provided by Michael Haardt to prevent deadlock in case of
      spamd dying while we are connected to it.

TF/05 Fixed a ${extract error message typo reported by Jeremy Harris
      <jgh@wizmail.org>

PH/12 Applied Alex Kiernan's patch for the API change for the error callback
      function for BDB 4.3.

PH/13 Changed auto_thaw such that it does not apply to bounce messages.

PH/14 Imported PCRE 6.0; this was more than just a trivial operation because
      the sources for PCRE have been re-arranged and more files are now
      involved.

PH/15 The code I had for printing potentially long long variables in PH/11
      above was not the best (it lost precision). The length of off_t variables
      is now inspected at build time, and an appropriate printing format (%ld
      or %lld) is chosen and #defined by OFF_T_FMT. We also define LONGLONG_T
      to be "long long int" or "long int". This is needed for the internal
      formatting function string_vformat().

PH/16 Applied Matthew Newton's patch to exicyclog: "If log_file_path is set in
      the configuration file to be ":syslog", then the script "guesses" where
      the logs files are, rather than using the compiled in default. In our
      case the guess is not the same as the compiled default, so the script
      suddenly stopped working when I started to use syslog. The patch checks
      to see if log_file_path is "". If so, it attempts to read it from exim
      with no configuration file to get the compiled in version, before it
      falls back to the previous guessing code."

TK/09 Added "prvs" and "prvscheck" expansion items. These help a lot with
      implementing BATV in an Exim configuration. See NewStuff for the gory
      details.

PH/17 Applied Michael Haardt's patch for HP-UX, affecting only the os.h and
      Makefile that are specific to HP-UX.

PH/18 If the "use_postmaster" option was set for a recipient callout together
      with the "random" option, the postmaster address was used as the MAIL
      FROM address for the random test, but not for the subsequent recipient
      test. It is now used for both.

PH/19 Applied Michael Haardt's patch to update Sieve to RFC3028bis. "The
      patch removes a few documentation additions to RFC 3028, because the
      latest draft now contains them. It adds the new en;ascii-case comparator
      and a new error check for 8bit text in MIME parts. Comparator and
      require names are now matched exactly. I enabled the subaddress
      extension, but it is not well tested yet (read: it works for me)."

PH/20 Added macros for time_t as for off_t (see PH/15 above) and used them to
      rework some of the code of TK/09 above to avoid the hardwired use of
      "%lld" and "long long". Replaced the call to snprintf() with a call to
      string_vformat().

PH/21 Added some other messages to those in 4.51/PH/42, namely "All relevant MX
      records point to non-existent hosts", "retry timeout exceeded", and
      "retry time not reached for any host after a long failure period".

PH/22 Fixed some oversights/typos causing bugs when Exim is compiled with
      experimental DomainKeys support:

      (1) The filter variables $n0-$n9 and $sn0-$sn9 were broken.
      (2) On an error such as an illegally used "control", the wrong name for
          the control was given.

      These problems did NOT occur unless DomainKeys support was compiled.

PH/23 Added daemon_startup_retries and daemon_startup_sleep.

PH/24 Added ${if match_ip condition.

PH/25 Put debug statements on either side of calls to EXIM_DBOPEN() for hints
      databases so that it will be absolutely obvious if a crash occurs in the
      DB library. This is a regular occurrence (often caused by mis-matched
      db.h files).

PH/26 Insert a lot of missing (void) casts for functions such as chown(),
      chmod(), fcntl(), sscanf(), and other functions from stdio.h. These were
      picked up on a user's system that detects such things. There doesn't seem
      to be a gcc warning option for this - only an attribute that has to be
      put on the function's prototype. It seems that in Fedora Core 4 they have
      set this on a number of new functions. No doubt there will be more in due
      course.

PH/27 If a dnslookup or manualroute router is set with verify=only, it need not
      specify a transport. However, if an address that was verified by such a
      router was the subject of a callout, Exim crashed because it tried to
      read the rcpt_include_affixes from the non-existent transport. Now it
      just assumes that the setting of that option is false. This bug was
      introduced by 4.51/PH/31.

PH/28 Changed -d+all to exclude +memory, because that information is very
      rarely of interest, but it makes the output a lot bigger. People tend to
      do -d+all out of habit.

PH/29 Removed support for the Linux-libc5 build, as it is obsolete and the
      code in os-type was giving problems when libc.so lives in lib64, like on
      x86_64 Fedora Core.

PH/30 Exim's DNS code uses the original T_xxx names for DNS record times. These
      aren't the modern standard, and it seems that some systems' include files
      don't always have them. Exim was already checking for some of the newer
      ones like T_AAAA, and defining it itself. I've added checks for all the
      record types that Exim uses.

PH/31 When using GnuTLS, if the parameters cache file did not exist, Exim was
      not automatically generating a new one, as it is supposed to. This
      prevented TLS from working. If the file did exist, but contained invalid
      data, a new version was generated, as expected. It was only the case of a
      non-existent file that was broken.

TK/10 Domainkeys: Fix a bug in verification that caused a crash in conjunction
      with a change in libdomainkeys > 0.64.

TK/11 Domainkeys: Change the logic how the "testing" policy flag is retrieved
      from DNS. If the selector record carries the flag, it now has
      precedence over the domain-wide flag.

TK/12 Cleared some compiler warnings related to SPF, SRS and DK code.

PH/32 In mua_wrapper mode, if an smtp transport configuration error (such as
      the use of a port name that isn't defined in /etc/services) occurred, the
      message was deferred as in a normal delivery, and thus remained on the
      spool, instead of being failed because of the mua_wrapper setting. This
      is now fixed, and I tidied up some of the mua_wrapper messages at the
      same time.

SC/08 Eximstats: whilst parsing the mainlog(s), store information about
      the messages in a hash of arrays rather than using individual hashes.
      This is a bit cleaner and results in dramatic memory savings, albeit
      at a slight CPU cost.

SC/09 Eximstats: added the -show_rt<list> and the -show_dt<list> flags
      as requested by Marc Sherman.

SC/10 Eximstats: added histograms for user specified patterns as requested
      by Marc Sherman.

SC/11 Eximstats: v1.43 - bugfix for pattern histograms with -h0 specified.

PH/33 Patch from the Cygwin maintainer to add "b" to all occurences of
      fopen() in the content-scanning modules that did not already have it.


Exim version 4.51
-----------------

TK/01 Added Yahoo DomainKeys support via libdomainkeys. See
      doc/experimental-spec.txt for details. (http://domainkeys.sf.net)

TK/02 Fix ACL "control" statement not being available in MIME ACL.

TK/03 Fix ACL "regex" condition not being available in MIME ACL.

PH/01 Installed a patch from the Sieve maintainer that allows -bf to be used
      to test Sieve filters that use "vacation".

PH/02 Installed a slightly modified version of Nikos Mavrogiannopoulos' patch
      that changes the way the GnuTLS parameters are stored in the cache file.
      The new format can be generated externally. For backward compatibility,
      if the data in the cache doesn't make sense, Exim assumes it has read an
      old-format file, and it generates new data and writes a new file. This
      means that you can't go back to an older release without removing the
      file.

PH/03 A redirect router that has both "unseen" and "one_time" set does not
      work if there are any delivery delays because "one_time" forces the
      parent to be marked "delivered", so its unseen clone is never tried
      again. For this reason, Exim now forbids the simultaneous setting of
      these two options.

PH/04 Change 4.11/85 fixed an obscure bug concerned with addresses that are
      redirected to themselves ("homonym" addresses). Read the long ChangeLog
      entry if you want to know the details. The fix, however, neglected to
      consider the case when local delivery batching is involved. The test for
      "previously delivered" was not happening when checking to see if an
      address could be batched with a previous (undelivered) one; under
      certain circumstances this could lead to multiple deliveries to the same
      address.

PH/05 Renamed the macro SOCKLEN_T as EXIM_SOCKLEN_T because AIX uses SOCKLEN_T
      in its include files, and this causes problems building Exim.

PH/06 A number of "verify =" ACL conditions have no options (e.g. verify =
      header_syntax) but Exim was just ignoring anything given after a slash.
      In particular, this caused confusion with an attempt to use "verify =
      reverse_host_lookup/defer_ok". An error is now given when options are
      supplied for verify items that do not have them. (Maybe reverse_host_
      lookup should have a defer_ok option, but that's a different point.)

PH/07 Increase the size of the buffer for incoming SMTP commands from 512 (as
      defined by RFC 821) to 2048, because there were problems with some AUTH
      commands, and RFC 1869 says the size should be increased for extended
      SMTP commands that take arguments.

PH/08 Added ${dlfunc dynamically loaded function for expansion (code from Tony
      Finch).

PH/09 Previously, an attempt to use ${perl when it wasn't compiled gave an
      "unknown" error; now it says that the functionality isn't in the binary.

PH/10 Added a nasty fudge to try to recognize and flatten LDAP passwords in
      an address' error message when a string expansion fails (syntax or
      whatever). Otherwise the password may appear in the log. Following change
      PH/42 below, there is no longer a chance of it appearing in a bounce
      message.

PH/11 Installed exipick version 20050225.0 from John Jetmore.

PH/12 If the last host in a fallback_hosts list was multihomed, only the first
      of its addresses was ever tried. (Bugzilla bug #2.)

PH/13 If "headers_add" in a transport didn't end in a newline, Exim printed
      the result incorrectly in the debug output. (It correctly added a newline
      to what was transported.)

TF/01 Added $received_time.

PH/14 Modified the default configuration to add an acl_smtp_data ACL, with
      commented out examples of how to interface to a virus scanner and to
      SpamAssassin. Also added commented examples of av_scanner and
      spamd_address settings.

PH/15 Further to TK/02 and TK/03 above, tidied up the tables of what conditions
      and controls are allowed in which ACLs. There were a couple of minor
      errors. Some of the entries in the conditions table (which is a table of
      where they are NOT allowed) were getting very unwieldy; rewrote them as a
      negation of where the condition IS allowed.

PH/16 Installed updated OS/os.c-cygwin from the Cygwin maintainer.

PH/17 The API for radiusclient changed at release 0.4.0. Unfortunately, the
      header file does not have a version number, so I've had to invent a new
      value for RADIUS_LIB_TYPE, namely "RADIUSCLIENTNEW" to request the new
      API. The code is untested by me (my Linux distribution still has 0.3.2 of
      radiusclient), but it was contributed by a Radius user.

PH/18 Installed Lars Mainka's patch for the support of CRL collections in
      files or directories, for OpenSSL.

PH/19 When an Exim process that is running as root has to create an Exim log
      file, it does so in a subprocess that runs as exim:exim so as to get the
      ownership right at creation (otherwise, other Exim processes might see
      the file with the wrong ownership). There was no test for failure of this
      fork() call, which would lead to the process getting stuck as it waited
      for a non-existent subprocess. Forks do occasionally fail when resources
      run out. I reviewed all the other calls to fork(); they all seem to check
      for failure.

PH/20 When checking for unexpected SMTP input at connect time (before writing
      the banner), Exim was not dealing correctly with a non-positive return
      from the read() function. If the client had disconnected by this time,
      the result was a log entry for a synchronization error with an empty
      string after "input=" when read() returned zero. If read() returned -1
      (an event I could not check), uninitialized data bytes were printed.
      There were reports of junk text (parts of files, etc) appearing after
      "input=".

PH/21 Added acl_not_smtp_mime to allow for MIME scanning for non-SMTP messages.

PH/22 Added support for macro redefinition, and (re)definition in between
      driver and ACL definitions.

PH/23 The cyrus_sasl authenticator was expanding server_hostname, but then
      forgetting to use the resulting value; it was using the unexpanded value.

PH/24 The cyrus_sasl authenticator was advertising mechanisms for which it
      hadn't been configured. The fix is from Juergen Kreileder, who
      understands it better than I do:

      "Here's what I see happening with three configured cyrus_sasl
      authenticators configured (plain, login, cram-md5):

      On startup auth_cyrus_sasl_init() gets called for each of these.
      This means three calls to sasl_listmech() without a specified mech_list.
      => SASL tests which mechs of all available mechs actually work
      => three warnings about OTP not working
      => the returned list contains: plain, login, cram-md5, digest-md5, ...

      With the patch, sasl_listmech() also gets called three times.  But now
      SASL's mech_list option is set to the server_mech specified in the the
      authenticator.  Or in other words, the answer from sasl_listmech()
      gets limited to just the mech you're testing for (which is different
      for each call.)
      => the return list contains just 'plain' or 'login', 'cram-md5' or
      nothing depending on the value of ob->server_mech.

      I've just tested the patch: Authentication still works fine,
      unavailable mechs specified in the exim configuration are still
      caught, and the auth.log warnings about OTP are gone."

PH/25 When debugging is enabled, the contents of the command line are added
      to the debugging output, even when log_selector=+arguments is not
      specified.

PH/26 Change scripts/os-type so that when "uname -s" returns just "GNU", the
      answer is "GNU", and only if the return is "GNU/something" is the answer
      "Linux".

PH/27 $acl_verify_message is now set immediately after the failure of a
      verification in an ACL, and so is available in subsequent modifiers. In
      particular, the message can be preserved by coding like this:

         warn  !verify = sender
               set acl_m0 = $acl_verify_message

      Previously, $acl_verify_message was set only while expanding "message"
      and "log_message" when a very denied access.

PH/28 Modified OS/os.c-Linux with

        -#ifndef OS_LOAD_AVERAGE
        +#if !defined(OS_LOAD_AVERAGE) && defined(__linux__)

      to make Exim compile on kfreebsd-gnu. (I'm totally confused about the
      nomenclature these days.)

PH/29 Installed patch from the Sieve maintainer that adds the options
      sieve_useraddress and sieve_subaddress to the redirect router.

PH/30 In these circumstances:
        . Two addresses routed to the same list of hosts;
        . First host does not offer TLS;
        . First host accepts first address;
        . First host gives temporary error to second address;
        . Second host offers TLS and a TLS session is established;
        . Second host accepts second address.
      Exim incorrectly logged both deliveries with the TLS parameters (cipher
      and peerdn, if requested) that were in fact used only for the second
      address.

PH/31 When doing a callout as part of verifying an address, Exim was not paying
      attention to any local part prefix or suffix that was matched by the
      router that accepted the address. It now behaves in the same way as it
      does for delivery: the affixes are removed from the local part unless
      rcpt_include_affixes is set on the transport.

PH/32 Add the sender address, as F=<...>, to the log line when logging a
      timeout during the DATA phase of an incoming message.

PH/33 Sieve envelope tests were broken for match types other than :is. I have
      applied a patch sanctioned by the Sieve maintainer.

PH/34 Change 4.50/80 broke Exim in that it could no longer handle cases where
      the uid or gid is negative. A case of a negative gid caused this to be
      noticed. The fix allows for either to be negative.

PH/35 ACL_WHERE_MIME is now declared unconditionally, to avoid too much code
      clutter, but the tables that are indexed by ACL_WHERE_xxx values had been
      overlooked.

PH/36 The change PH/12 above was broken. Fixed it.

PH/37 Exim used to check for duplicate addresses in the middle of routing, on
      the grounds that routing the same address twice would always produce the
      same answer. This might have been true once, but it is certainly no
      longer true now. Routing a child address may depend on the previous
      routing that produced that child. Some complicated redirection strategies
      went wrong when messages had multiple recipients, and made Exim's
      behaviour dependent on the order in which the addresses were given.

      I have moved the duplicate checking until after the routing is complete.
      Exim scans the addresses that are assigned to local and remote
      transports, and removes any duplicates. This means that more work will be
      done, as duplicates will always all be routed, but duplicates are
      presumably rare, so I don't expect this is of any significance.

      For deliveries to pipes, files, and autoreplies, the duplicate checking
      still happens during the routing process, since they are not going to be
      routed further.

PH/38 Installed a patch from Ian Freislich, with the agreement of Tom Kistner.
      It corrects a timeout issue with spamd. This is Ian's comment: "The
      background is that sometimes spamd either never reads data from a
      connection it has accepted, or it never writes response data. The exiscan
      spam.[ch] uses a 3600 second timeout on spamd socket reads, further, it
      blindly assumes that writes won't block so it may never time out."

PH/39 Allow G after quota size as well as K and M.

PH/40 The value set for $authenticated_id in an authenticator may not contain
      binary zeroes or newlines because the value is written to log lines and
      to spool files. There was no check on this. Now the value is run through
      the string_printing() function so that such characters are converted to
      printable escape sequences.

PH/41 $message_linecount is a new variable that contains the total number of
      lines in the message. Compare $body_linecount, which is the count for the
      body only.

PH/42 Exim no longer gives details of delivery errors for specific addresses in
      bounce and delay warning messages, except in certain special cases, which
      are as follows:

      (a) An SMTP error message from a remote host;
      (b) A message specified in a :fail: redirection;
      (c) A message specified in a "fail" command in a system filter;
      (d) A message specified in a FAIL return from the queryprogram router;
      (e) A message specified by the cannot_route_message router option.

      In these cases only, Exim does include the error details in bounce and
      warning messages. There are also a few cases where bland messages such
      as "unrouteable address" or "local delivery error" are given.

PH/43 $value is now also set for the "else" part of a ${run expansion.

PH/44 Applied patch from the Sieve maintainer: "The vacation draft is still
      being worked on, but at least Exim now implements the latest version to
      play with."

PH/45 In a pipe transport, although a timeout while waiting for the pipe
      process to complete was treated as a delivery failure, a timeout while
      writing the message to the pipe was logged, but erroneously treated as a
      successful delivery. Such timeouts include transport filter timeouts. For
      consistency with the overall process timeout, these timeouts are now
      treated as errors, giving rise to delivery failures by default. However,
      there is now a new Boolean option for the pipe transport called
      timeout_defer, which, if set TRUE, converts the failures into defers for
      both kinds of timeout. A transport filter timeout is now identified in
      the log output.

PH/46 The "scripts/Configure-config.h" script calls "make" at one point. On
      systems where "make" and "gmake" are different, calling "gmake" at top
      level broke things. I've arranged for the value of $(MAKE) to be passed
      from the Makefile to this script so that it can call the same version of
      "make".


A note about Exim versions 4.44 and 4.50
----------------------------------------

Exim 4.50 was meant to be the next release after 4.43. It contains a lot of
changes of various kinds. As a consequence, a big documentation update was
needed. This delayed the release for rather longer than seemed good, especially
in the light of a couple of (minor) security issues. Therefore, the changes
that fixed bugs were backported into 4.43, to create a 4.44 maintenance
release. So 4.44 and 4.50 are in effect two different branches that both start
from 4.43.

I have left the 4.50 change log unchanged; it contains all the changes since
4.43. The change log for 4.44 is below; many of its items are identical to
those for 4.50. This seems to be the most sensible way to preserve the
historical information.


Exim version 4.50
-----------------

 1. Minor wording change to the doc/README.SIEVE file.

 2. Change 4.43/35 introduced a bug: if quota_filecount was set, the
    computation of the current number of files was incorrect.

 3. Closing a stable door: arrange to panic-die if setitimer() ever fails. The
    bug fixed in 4.43/37 would have been diagnosed quickly if this had been in
    place.

 4. Give more explanation in the error message when the command for a transport
    filter fails to execute.

 5. There are several places where Exim runs a non-Exim command in a
    subprocess. The SIGUSR1 signal should be disabled for these processes. This
    was being done only for the command run by the queryprogram router. It is
    now done for all such subprocesses. The other cases are: ${run, transport
    filters, and the commands run by the lmtp and pipe transports.

 6. Added CONFIGURE_GROUP build-time option.

 7. Some older OS have a limit of 256 on the maximum number of file
    descriptors. Exim was using setrlimit() to set 1000 as a large value
    unlikely to be exceeded. Change 4.43/17 caused a lot of logging on these
    systems. I've change it so that if it can't get 1000, it tries for 256.

 8. "control=submission" was allowed, but had no effect, in a DATA ACL. This
    was an oversight, and furthermore, ever since the addition of extra
    controls (e.g. 4.43/32), the checks on when to allow different forms of
    "control" were broken. There should now be diagnostics for all cases when a
    control that does not make sense is encountered.

 9. Added the /retain_sender option to "control=submission".

10. $recipients is now available in the predata ACL (oversight).

11. Tidy the search cache before the fork to do a delivery from a message
    received from the command line. Otherwise the child will trigger a lookup
    failure and thereby defer the delivery if it tries to use (for example) a
    cached ldap connection that the parent has called unbind on.

12. If verify=recipient was followed by verify=sender in a RCPT ACL, the value
    of $address_data from the recipient verification was clobbered by the
    sender verification.

13. The value of address_data from a sender verification is now available in
    $sender_address_data in subsequent conditions in the ACL statement.

14. Added forbid_sieve_filter and forbid_exim_filter to the redirect router.

15. Added a new option "connect=<time>" to callout options, to set a different
    connection timeout.

16. If FIXED_NEVER_USERS was defined, but empty, Exim was assuming the uid 0
    was its contents. (It was OK if the option was not defined at all.)

17. A "Completed" log line is now written for messages that are removed from
    the spool by the -Mrm option.

18. New variables $sender_verify_failure and $recipient_verify_failure contain
    information about exactly what failed.

19. Added -dd to debug only the daemon process.

20. Incorporated Michael Haardt's patch to ldap.c for improving the way it
    handles timeouts, both on the server side and network timeouts. Renamed the
    CONNECT parameter as NETTIMEOUT (but kept the old name for compatibility).

21. The rare case of EHLO->STARTTLS->HELO was setting the protocol to "smtp".
    It is now set to "smtps".

22. $host_address is now set to the target address during the checking of
    ignore_target_hosts.

23. When checking ignore_target_hosts for an ipliteral router, no host name was
    being passed; this would have caused $sender_host_name to have been used if
    matching the list had actually called for a host name (not very likely,
    since this list is usually IP addresses). A host name is now passed as
    "[x.x.x.x]".

24. Changed the calls that set up the SIGCHLD handler in the daemon to use the
    code that specifies a non-restarting handler (typically sigaction() in
    modern systems) in an attempt to fix a rare and obscure crash bug.

25. Narrowed the window for a race in the daemon that could cause it to ignore
    SIGCHLD signals. This is not a major problem, because they are used only to
    wake it up if nothing else does.

26. A malformed maildirsize file could cause Exim to calculate negative values
    for the mailbox size or file count. Odd effects could occur as a result.
    The maildirsize information is now recalculated if the size or filecount
    end up negative.

27. Added HAVE_SYS_STATVFS_H to the os.h file for Linux, as it has had this
    support for a long time. Removed HAVE_SYS_VFS_H.

28. Installed the latest version of exipick from John Jetmore.

29. In an address list, if the pattern was not a regular expression, an empty
    subject address (from a bounce message) matched only if the pattern was an
    empty string. Non-empty patterns were not even tested. This was the wrong
    because it is perfectly reasonable to use an empty address as part of a
    database query. An empty address is now tested by patterns that are
    lookups. However, all the other forms of pattern expect the subject to
    contain a local part and a domain, and therefore, for them, an empty
    address still always fails if the pattern is not itself empty.

30. Exim went into a mad DNS loop when attempting to do a callout where the
    host was specified on an smtp transport, and looking it up yielded more
    than one IP address.

31. Re-factored the code for checking spool and log partition space into a
    function that finds that data and another that does the check. The former
    is then used to implement four new variables: $spool_space, $log_space,
    $spool_inodes, and $log_inodes.

32. The RFC2047 encoding function was originally intended for short strings
    such as real names; it was not keeping to the 75-character limit for
    encoded words that the RFC imposes. It now respects the limit, and
    generates multiple encoded words if necessary. To be on the safe side, I
    have increased the buffer size for the ${rfc2047: expansion operator from
    1024 to 2048 bytes.

33. It is now permitted to omit both strings after an "if" condition; if the
    condition is true, the result is "true". As before, when the second string
    is omitted, a false condition yields an empty string. This makes it less
    cumbersome to write custom ACL and router conditions.

34. Failure to deliver a bounce message always caused it to be frozen, even if
    there was an errors_to setting on the router. The errors_to setting is now
    respected.

35. If an IPv6 address is given for -bh or -bhc, it is now converted to the
    canonical form (fully expanded) before being placed in
    $sender_host_address.

36. The table in the code that translates DNS record types into text (T_A to
    "A" for instance) was missing entries for NS and CNAME. It is just possible
    that this could have caused confusion if both these types were looked up
    for the same domain, because the text type is used as part of Exim's
    per-process caching. But the chance of anyone hitting this buglet seems
    very small.

37. The dnsdb lookup has been extended in a number of ways.

    (1) There is a new type, "zns", which walks up the domain tree until it
        finds some nameserver records. It should be used with care.

    (2) There is a new type, "mxh", which is like "mx" except that it returns
        just the host names, not the priorities.

    (3) It is now possible to give a list of domains (or IP addresses) to be
        looked up. The behaviour when one of the lookups defers can be
        controlled by a keyword.

    (4) It is now possible to specify the separator character for use when
        multiple records are returned.

38. The dnslists ACL condition has been extended: it is now possible to supply
    a list of IP addresses and/or domains to be looked up in a particular DNS
    domain.

39. Added log_selector=+queue_time_overall.

40. When running the queue in the test harness, wait just a tad after forking a
    delivery process, to get repeatability of debugging output.

41. Include certificate and key file names in error message when GnuTLS fails
    to set them up, because the GnuTLS error message doesn't include the name
    of the failing file when there is a problem reading it.

42. Allow both -bf and -bF in the same test run.

43. Did the same fix as 41 above for OpenSSL, which had the same infelicity.

44. The "Exiscan patch" is now merged into the mainline Exim source.

45. Sometimes the final signoff response after QUIT could fail to get
    transmitted in the non-TLS case. Testing !tls_active instead of tls_active
    < 0 before doing a fflush(). This bug looks as though it goes back to the
    introduction of TLS in release 3.20, but "sometimes" must have been rare
    because the tests only now provoked it.

46. Reset the locale to "C" after calling embedded Perl, in case it was changed
    (this can affect the format of dates).

47. exim_tidydb, when checking for the continued existence of a message for
    which it has found a message-specific retry record, was not finding
    messages that were in split spool directories. Consequently, it was
    deleting retry records that should have stayed in existence.

48. Steve fixed some bugs in eximstats.

49. The SPA authentication driver was not abandoning authentication and moving
    on to the next authenticator when an expansion was forced to fail,
    contradicting the general specification for all authenticators. Instead it
    was generating a temporary error. It now behaves as specified.

50. The default ordering of permitted cipher suites for GnuTLS was pessimal
    (the order specifies the preference for clients). The order is now AES256,
    AES128, 3DES, ARCFOUR128.

51. Small patch to Sieve code - explicitly set From: when generating an
    autoreply.

52. Exim crashed if a remote delivery caused a very long error message to be
    recorded - for instance if somebody sent an entire SpamAssassin report back
    as a large number of 550 error lines. This bug was coincidentally fixed by
    increasing the size of one of Exim's internal buffers (big_buffer) that
    happened as part of the Exiscan merge. However, to be on the safe side, I
    have made the code more robust (and fixed the comments that describe what
    is going on).

53. Now that there can be additional text after "Completed" in log lines (if
    the queue_time_overall log selector is set), a one-byte patch to exigrep
    was needed to allow it to recognize "Completed" as not the last thing in
    the line.

54. The LDAP lookup was not handling a return of LDAP_RES_SEARCH_REFERENCE. A
    patch that reportedly fixes this has been added. I am not expert enough to
    create a test for it. This is what the patch creator wrote:

      "I found a little strange behaviour of ldap code when working with
      Windows 2003 AD Domain, where users was placed in more than one
      Organization Units. When I tried to give exim partial DN, the exit code
      of ldap_search was unknown to exim because of LDAP_RES_SEARCH_REFERENCE.
      But simultaneously result of request was absolutely normal ldap result,
      so I produce this patch..."

    Later: it seems that not all versions of LDAP support LDAP_RES_SEARCH_
    REFERENCE, so I have modified the code to exclude the patch when that macro
    is not defined.

55. Some experimental protocols are using DNS PTR records for new purposes. The
    keys for these records are domain names, not reversed IP addresses. The
    dnsdb PTR lookup now tests whether its key is an IP address. If not, it
    leaves it alone. Component reversal etc. now happens only for IP addresses.
    CAN-2005-0021

56. Improve error message when ldap_search() fails in OpenLDAP or Solaris LDAP.

57. Double the size of the debug message buffer (to 2048) so that more of very
    long debug lines gets shown.

58. The exicyclog utility now does better if the number of log files to keep
    exceeds 99. In this case, it numbers them 001, 002 ... instead of 01, 02...

59. Two changes related to the smtp_active_hostname option:

      (1) $smtp_active_hostname is now available as a variable.
      (2) The default for smtp_banner uses $smtp_active_hostname instead
          of $primary_hostname.

60. The host_aton() function is supposed to be passed a string that is known
    to be a valid IP address. However, in the case of IPv6 addresses, it was
    not checking this. This is a hostage to fortune. Exim now panics and dies
    if the condition is not met. A case was found where this could be provoked
    from a dnsdb PTR lookup with an IPv6 address that had more than 8
    components; fortuitously, this particular loophole had already been fixed
    by change 4.50/55 above.

    If there are any other similar loopholes, the new check in host_aton()
    itself should stop them being exploited. The report I received stated that
    data on the command line could provoke the exploit when Exim was running as
    exim, but did not say which command line option was involved. All I could
    find was the use of -be with a bad dnsdb PTR lookup, and in that case it is
    running as the user.
    CAN-2005-0021

61. There was a buffer overflow vulnerability in the SPA authentication code
    (which came originally from the Samba project). I have added a test to the
    spa_base64_to_bits() function which I hope fixes it.
    CAN-2005-0022

62. Configuration update for GNU/Hurd and variations. Updated Makefile-GNU and
    os.h-GNU, and added configuration files for GNUkFreeBSD and GNUkNetBSD.

63. The daemon start-up calls getloadavg() while still root for those OS that
    need the first call to be done as root, but it missed one case: when
    deliver_queue_load_max is set with deliver_drop_privilege. This is
    necessary for the benefit of the queue runner, because there is no re-exec
    when deliver_drop_privilege is set.

64. A call to exiwhat cut short delays set up by "delay" modifiers in ACLs.
    This has been fixed.

65. Caching of lookup data for "hosts =" ACL conditions, when a named host list
    was in use, was not putting the data itself into the right store pool;
    consequently, it could be overwritten for a subsequent message in the same
    SMTP connection. (Fix 4.40/11 dealt with the non-cache case, but overlooked
    the caching.)

66. Added hosts_max_try_hardlimit to the smtp transport, default 50.

67. The string_is_ip_address() function returns 0, 4, or 6, for "no an IP
    address", "IPv4 address", and "IPv6 address", respectively. Some calls of
    the function were treating the return as a boolean value, which happened to
    work because 0=false and not-0=true, but is not correct code.

68. The host_aton() function was not handling scoped IPv6 addresses (those
    with, for example, "%eth0" on the end) correctly.

69. Fixed some compiler warnings in acl.c for the bitmaps specified with
    negated items (that is, ~something) in unsigned ints. Some compilers
    apparently mutter when there is no cast.

70. If an address verification called from an ACL failed, and did not produce a
    user-specific message (i.e. there was only a "system" message), nothing was
    put in $acl_verify_message. In this situation, it now puts the system
    message there.

71. Change 4.23/11 added synchronization checking at the start of an SMTP
    session; change 4.31/43 added the unwanted input to the log line - except
    that it did not do this in the start of session case. It now does.

72. After a timeout in a callout SMTP session, Exim still sent a QUIT command.
    This is wrong and can cause the other end to generate a synchronization
    error if it is another Exim or anything else that does the synchronization
    check. A QUIT command is no longer sent after a timeout.

73. $host_lookup_deferred has been added, to make it easier to detect DEFERs
    during host lookups.

74. The defer_ok option of callout verification was not working if it was used
    when verifying addresses in header lines, that is, for this case:

      verify = header_sender/callout=defer_ok

75. A backgrounded daemon closed stdin/stdout/stderr on entry; this meant that
    those file descriptors could be used for SMTP connections. If anything
    wrote to stderr (the example that came up was "warn" in embedded Perl), it
    could be sent to the SMTP client, causing chaos. The daemon now opens
    stdin, stdout, and stderr to /dev/null when it puts itself into the
    background.

76. Arrange for output from Perl's "warn" command to be written to Exim's main
    log by default. The user can override this with suitable Perl magic.

77. The use of log_message on a "discard" ACL verb, which is supposed to add to
    the log message when discard triggers, was not working for the DATA ACL or
    for the non-SMTP ACL.

78. Error message wording change in sieve.c.

79. If smtp_accept_max_per_host was set, the number of connections could be
    restricted to fewer than expected, because the daemon was trying to set up
    a new connection before checking whether the processes handling previous
    connections had finished. The check for completed processes is now done
    earlier. On busy systems, this bug wouldn't be noticed because something
    else would have woken the daemon, and it would have reaped the completed
    process earlier.

80. If a message was submitted locally by a user whose login name contained one
    or more spaces (ugh!), the spool file that Exim wrote was not re-readable.
    It caused a spool format error. I have fixed the spool reading code. A
    related problem was that the "from" clause in the Received: line became
    illegal because of the space(s). It is now covered by ${quote_local_part.

81. Included the latest eximstats from Steve (adds average sizes to HTML Top
    tables).

82. Updated OS/Makefile-AIX as per message from Mike Meredith.

83. Patch from Sieve maintainer to fix unterminated string problem in
    "vacation" handling.

84. Some minor changes to the Linux configuration files to help with other
    OS variants using glibc.

85. One more patch for Sieve to update vacation handling to latest spec.


----------------------------------------------------
See the note above about the 4.44 and 4.50 releases.
----------------------------------------------------


Exim version 4.44
-----------------

 1. Change 4.43/35 introduced a bug that caused file counts to be
    incorrectly computed when quota_filecount was set in an appendfile
    transport

 2. Closing a stable door: arrange to panic-die if setitimer() ever fails. The
    bug fixed in 4.43/37 would have been diagnosed quickly if this had been in
    place.

 3. Give more explanation in the error message when the command for a transport
    filter fails to execute.

 4. There are several places where Exim runs a non-Exim command in a
    subprocess. The SIGUSR1 signal should be disabled for these processes. This
    was being done only for the command run by the queryprogram router. It is
    now done for all such subprocesses. The other cases are: ${run, transport
    filters, and the commands run by the lmtp and pipe transports.

 5. Some older OS have a limit of 256 on the maximum number of file
    descriptors. Exim was using setrlimit() to set 1000 as a large value
    unlikely to be exceeded. Change 4.43/17 caused a lot of logging on these
    systems. I've change it so that if it can't get 1000, it tries for 256.

 6. "control=submission" was allowed, but had no effect, in a DATA ACL. This
    was an oversight, and furthermore, ever since the addition of extra
    controls (e.g. 4.43/32), the checks on when to allow different forms of
    "control" were broken. There should now be diagnostics for all cases when a
    control that does not make sense is encountered.

 7. $recipients is now available in the predata ACL (oversight).

 8. Tidy the search cache before the fork to do a delivery from a message
    received from the command line. Otherwise the child will trigger a lookup
    failure and thereby defer the delivery if it tries to use (for example) a
    cached ldap connection that the parent has called unbind on.

 9. If verify=recipient was followed by verify=sender in a RCPT ACL, the value
    of $address_data from the recipient verification was clobbered by the
    sender verification.

10. If FIXED_NEVER_USERS was defined, but empty, Exim was assuming the uid 0
    was its contents. (It was OK if the option was not defined at all.)

11. A "Completed" log line is now written for messages that are removed from
    the spool by the -Mrm option.

12. $host_address is now set to the target address during the checking of
    ignore_target_hosts.

13. When checking ignore_target_hosts for an ipliteral router, no host name was
    being passed; this would have caused $sender_host_name to have been used if
    matching the list had actually called for a host name (not very likely,
    since this list is usually IP addresses). A host name is now passed as
    "[x.x.x.x]".

14. Changed the calls that set up the SIGCHLD handler in the daemon to use the
    code that specifies a non-restarting handler (typically sigaction() in
    modern systems) in an attempt to fix a rare and obscure crash bug.

15. Narrowed the window for a race in the daemon that could cause it to ignore
    SIGCHLD signals. This is not a major problem, because they are used only to
    wake it up if nothing else does.

16. A malformed maildirsize file could cause Exim to calculate negative values
    for the mailbox size or file count. Odd effects could occur as a result.
    The maildirsize information is now recalculated if the size or filecount
    end up negative.

17. Added HAVE_SYS_STATVFS_H to the os.h file for Linux, as it has had this
    support for a long time. Removed HAVE_SYS_VFS_H.

18. Updated exipick to current release from John Jetmore.

19. Allow an empty sender to be matched against a lookup in an address list.
    Previously the only cases considered were a regular expression, or an
    empty pattern.

20. Exim went into a mad DNS lookup loop when doing a callout where the
    host was specified on the transport, if the DNS lookup yielded more than
    one IP address.

21. The RFC2047 encoding function was originally intended for short strings
    such as real names; it was not keeping to the 75-character limit for
    encoded words that the RFC imposes. It now respects the limit, and
    generates multiple encoded words if necessary. To be on the safe side, I
    have increased the buffer size for the ${rfc2047: expansion operator from
    1024 to 2048 bytes.

22. Failure to deliver a bounce message always caused it to be frozen, even if
    there was an errors_to setting on the router. The errors_to setting is now
    respected.

23. If an IPv6 address is given for -bh or -bhc, it is now converted to the
    canonical form (fully expanded) before being placed in
    $sender_host_address.

24. Updated eximstats to version 1.33

25. Include certificate and key file names in error message when GnuTLS fails
    to set them up, because the GnuTLS error message doesn't include the name
    of the failing file when there is a problem reading it.

26. Expand error message when OpenSSL has problems setting up cert/key files.
    As per change 25.

27. Reset the locale to "C" after calling embedded Perl, in case it was changed
    (this can affect the format of dates).

28. exim_tidydb, when checking for the continued existence of a message for
    which it has found a message-specific retry record, was not finding
    messages that were in split spool directories. Consequently, it was
    deleting retry records that should have stayed in existence.

29. eximstats updated to version 1.35
    1.34 - allow eximstats to parse syslog lines as well as mainlog lines
    1.35 - bugfix such that pie charts by volume are generated correctly

30. The SPA authentication driver was not abandoning authentication and moving
    on to the next authenticator when an expansion was forced to fail,
    contradicting the general specification for all authenticators. Instead it
    was generating a temporary error. It now behaves as specified.

31. The default ordering of permitted cipher suites for GnuTLS was pessimal
    (the order specifies the preference for clients). The order is now AES256,
    AES128, 3DES, ARCFOUR128.

31. Small patch to Sieve code - explicitly set From: when generating an
    autoreply.

32. Exim crashed if a remote delivery caused a very long error message to be
    recorded - for instance if somebody sent an entire SpamAssassin report back
    as a large number of 550 error lines. This bug was coincidentally fixed by
    increasing the size of one of Exim's internal buffers (big_buffer) that
    happened as part of the Exiscan merge. However, to be on the safe side, I
    have made the code more robust (and fixed the comments that describe what
    is going on).

33. Some experimental protocols are using DNS PTR records for new purposes. The
    keys for these records are domain names, not reversed IP addresses. The
    dnsdb PTR lookup now tests whether its key is an IP address. If not, it
    leaves it alone. Component reversal etc. now happens only for IP addresses.
    CAN-2005-0021

34. The host_aton() function is supposed to be passed a string that is known
    to be a valid IP address. However, in the case of IPv6 addresses, it was
    not checking this. This is a hostage to fortune. Exim now panics and dies
    if the condition is not met. A case was found where this could be provoked
    from a dnsdb PTR lookup with an IPv6 address that had more than 8
    components; fortuitously, this particular loophole had already been fixed
    by change 4.50/55 or 4.44/33 above.

    If there are any other similar loopholes, the new check in host_aton()
    itself should stop them being exploited. The report I received stated that
    data on the command line could provoke the exploit when Exim was running as
    exim, but did not say which command line option was involved. All I could
    find was the use of -be with a bad dnsdb PTR lookup, and in that case it is
    running as the user.
    CAN-2005-0021

35. There was a buffer overflow vulnerability in the SPA authentication code
    (which came originally from the Samba project). I have added a test to the
    spa_base64_to_bits() function which I hope fixes it.
    CAN-2005-0022

36. The daemon start-up calls getloadavg() while still root for those OS that
    need the first call to be done as root, but it missed one case: when
    deliver_queue_load_max is set with deliver_drop_privilege. This is
    necessary for the benefit of the queue runner, because there is no re-exec
    when deliver_drop_privilege is set.

37. Caching of lookup data for "hosts =" ACL conditions, when a named host list
    was in use, was not putting the data itself into the right store pool;
    consequently, it could be overwritten for a subsequent message in the same
    SMTP connection. (Fix 4.40/11 dealt with the non-cache case, but overlooked
    the caching.)

38. Sometimes the final signoff response after QUIT could fail to get
    transmitted in the non-TLS case. Testing !tls_active instead of tls_active
    < 0 before doing a fflush(). This bug looks as though it goes back to the
    introduction of TLS in release 3.20, but "sometimes" must have been rare
    because the tests only now provoked it.


Exim version 4.43
-----------------

 1. Fixed a longstanding but relatively impotent bug: a long time ago, before
    PIPELINING, the function smtp_write_command() used to return TRUE or FALSE.
    Now it returns an integer. A number of calls were still expecting a T/F
    return. Fortuitously, in all cases, the tests worked in OK situations,
    which is the norm. However, things would have gone wrong on any write
    failures on the smtp file descriptor. This function is used when sending
    messages over SMTP and also when doing verify callouts.

 2. When Exim is called to do synchronous delivery of a locally submitted
    message (the -odf or -odi options), it no longer closes stderr before doing
    the delivery.

 3. Implemented the mua_wrapper option.

 4. Implemented mx_fail_domains and srv_fail_domains for the dnslookup router.

 5. Implemented the functions header_remove(), header_testname(),
    header_add_at_position(), and receive_remove_recipient(), and exported them
    to local_scan().

 6. If an ACL "warn" statement specified the addition of headers, Exim already
    inserted X-ACL-Warn: at the start if there was no header name. However, it
    was not making this test for the second and subsequent header lines if
    there were newlines in the string. This meant that an invalid header could
    be inserted if Exim was badly configured.

 7. Allow an ACL "warn" statement to add header lines at the start or after all
    the Received: headers, as well as at the end.

 8. Added the rcpt_4xx retry error code.

 9. Added postmaster_mailfrom=xxx to callout verification option.

10. Added mailfrom=xxxx to the callout verification option, for verify=
    header_sender only.

11. ${substr_1_:xxxx} and ${substr__3:xxxx} are now diagnosed as syntax errors
    (they previously behaved as ${substr_1_0:xxxx} and ${substr:_0_3:xxxx}).

12. Inserted some casts to stop certain compilers warning when using pointer
    differences as field lengths or precisions in printf-type calls (mostly
    affecting debugging statements).

13. Added optional readline() support for -be (dynamically loaded).

14. Obscure bug fix: if a message error (e.g. 4xx to MAIL) happened within the
    same clock tick as a message's arrival, so that its received time was the
    same as the "first fail" time on the retry record, and that message
    remained on the queue past the ultimate address timeout, every queue runner
    would try a delivery (because it was past the ultimate address timeout) but
    after another failure, the ultimate address timeout, which should have then
    bounced the address, did not kick in. This was a "< instead of <=" error;
    in most cases the first failure would have been in the next clock tick
    after the received time, and all would be well.

15. The special items beginning with @ in domain lists (e.g. @mx_any) were not
    being recognized when the domain list was tested by the match_domain
    condition in an expansion string.

16. Added the ${str2b64: operator.

17. Exim was always calling setrlimit() to set a large limit for the number of
    processes, without checking whether the existing limit was already
    adequate. (It did check for the limit on file descriptors.) Furthermore,
    errors from getrlimit() and setrlimit() were being ignored. Now they are
    logged to the main and panic logs, but Exim does carry on, to try to do its
    job under whatever limits there are.

18. Imported PCRE 5.0.

19. Trivial typo in log message " temporarily refused connection" (the leading
    space).

20. If the log selector return_path_on_delivery was set and an address was
    redirected to /dev/null, the delivery process crashed because it assumed
    that a return path would always be set for a "successful" delivery. In this
    case, the whole delivery is bypassed as an optimization, and therefore no
    return path is set.

21. Internal re-arrangement: the function for sending a challenge and reading
    a response while authentication was assuming a zero-terminated challenge
    string. It's now changed to take a pointer and a length, to allow for
    binary data in such strings.

22. Added the cyrus_sasl authenticator (code supplied by MBM).

23. Exim was not respecting finduser_retries when seeking the login of the
    uid under which it was called; it was always trying 10 times. (The default
    setting of finduser_retries is zero.) Also, it was sleeping after the final
    failure, which is pointless.

24. Implemented tls_on_connect_ports.

25. Implemented acl_smtp_predata.

26. If the domain in control=submission is set empty, Exim assumes that the
    authenticated id is a complete email address when it generates From: or
    Sender: header lines.

27. Added "#define SOCKLEN_T int" to OS/os.h-SCO and OS/os.h-SCO_SV. Also added
    definitions to OS/Makefile-SCO and OS/Makefile-SCO_SV that put basename,
    chown and chgrp in /bin and hostname in /usr/bin.

28. Exim was keeping the "process log" file open after each use, just as it
    does for the main log. This opens the possibility of it remaining open for
    long periods when the USR1 signal hits a daemon. Occasional processlog
    errors were reported, that could have been caused by this. Anyway, it seems
    much more sensible not to leave this file open at all, so that is what now
    happens.

29. The long-running daemon process does not normally write to the log once it
    has entered its main loop, and it closes the log before doing so. This is
    so that log files can straightforwardly be renamed and moved. However,
    there are a couple of unusual error situations where the daemon does write
    log entries, and I had neglected to close the log afterwards.

30. The text of an SMTP error response that was received during a remote
    delivery was being truncated at 512 bytes. This is too short for some of
    the long messages that one sometimes sees. I've increased the limit to
    1024.

31. It is now possible to make retry rules that apply only when a message has a
    specific sender, in particular, an empty sender.

32. Added "control = enforce_sync" and "control = no_enforce_sync". This makes
    it possible to be selective about when SMTP synchronization is enforced.

33. Added "control = caseful_local_part" and "control = "caselower_local_part".

32. Implemented hosts_connection_nolog.

33. Added an ACL for QUIT.

34. Setting "delay_warning=" to disable warnings was not working; it gave a
    syntax error.

35. Added mailbox_size and mailbox_filecount to appendfile.

36. Added control = no_multiline_responses to ACLs.

37. There was a bug in the logic of the code that waits for the clock to tick
    in the case where the clock went backwards by a substantial amount such
    that the microsecond fraction of "now" was more than the microsecond
    fraction of "then" (but the whole seconds number was less).

38. Added support for the libradius Radius client library this is found on
    FreeBSD (previously only the radiusclient library was supported).


Exim version 4.42
-----------------

 1. When certain lookups returned multiple values in the form name=value, the
    quoting of the values was not always being done properly. Specifically:
    (a) If the value started with a double quote, but contained no whitespace,
        it was not quoted.
    (b) If the value contained whitespace other than a space character (i.e.
        tabs or newlines or carriage returns) it was not quoted.
    This fix has been applied to the mysql and pgsql lookups by writing a
    separate quoting function and calling it from the lookup code. The fix
    should probably also be applied to nisplus, ibase and oracle lookups, but
    since I cannot test any of those, I have not disturbed their existing code.

 2. A hit in the callout cache for a specific address caused a log line with no
    reason for rejecting RCPT. Now it says "Previous (cached) callout
    verification failure".

 3. There was an off-by-one bug in the queryprogram router. An over-long
    return line was truncated at 256 instead of 255 characters, thereby
    overflowing its buffer with the terminating zero. As well as fixing this, I
    have increased the buffer size to 1024 (and made a note to document this).

 4. If an interrupt, such as the USR1 signal that is send by exiwhat, arrives
    when Exim is waiting for an SMTP response from a remote server, Exim
    restarts its select() call on the socket, thereby resetting its timeout.
    This is not a problem when such interrupts are rare. Somebody set up a cron
    job to run exiwhat every 2 minutes, which is less than the normal select()
    timeout (5 or 10 minutes). This meant that the select() timeout never
    kicked in because it was always reset. I have fixed this by comparing the
    time when an interrupt arrives with the time at the start of the first call
    to select(). If more time than the timeout has elapsed, the interrupt is
    treated as a timeout.

 5. Some internal re-factoring in preparation for the addition of Sieve
    extensions (by MH). In particular, the "personal" test is moved to a
    separate function, and given an option for scanning Cc: and Bcc: (which is
    not set for Exim filters).

 6. When Exim created an email address using the login of the caller as the
    local part (e.g. when creating a From: or Sender: header line), it was not
    quoting the local part when it contained special characters such as @.

 7. Installed new OpenBSD configuration files.

 8. Reworded some messages for syntax errors in "and" and "or" conditions to
    try to make them clearer.

 9. Callout options, other than the timeout value, were being ignored when
    verifying sender addresses in header lines. For example, when using

      verify = header_sender/callout=no_cache

    the cache was (incorrectly) being used.

10. Added a missing instance of ${EXE} to the exim_install script; this affects
    only the Cygwin environment.

11. When return_path_on_delivery was set as a log selector, if different remote
    addresses in the same message used different return paths and parallel
    remote delivery occurred, the wrong values would sometimes be logged.
    (Whenever a remote delivery process finished, the return path value from
    the most recently started remote delivery process was logged.)

12. RFC 3848 specifies standard names for the "with" phrase in Received: header
    lines when AUTH and/or TLS are in use. This is the "received protocol"
    field. Exim used to use "asmtp" for authenticated SMTP, without any
    indication (in the protocol name) for TLS use. Now it follows the RFC and
    uses "esmtpa" if the connection is authenticated, "esmtps" if it is
    encrypted, and "esmtpsa" if it is both encrypted and authenticated. These
    names appear in log lines as well as in Received: header lines.

13. Installed MH's patches for Sieve to add the "copy" and "vacation"
    extensions, and comparison tests, and to fix some bugs.

14. Changes to the "personal" filter test:

    (1) The test was buggy in that it was just doing the equivalent of
    "contains" tests on header lines. For example, if a user's address was
    anne@some.where, the "personal" test would incorrectly be true for

      To: susanne@some.where

    This test is now done by extracting each address from the header in turn,
    and checking the entire address. Other tests that are part of "personal"
    are now done using regular expressions (for example, to check local parts
    of addresses in From: header lines).

    (2) The list of non-personal local parts in From: addresses has been
    extended to include "listserv", "majordomo", "*-request", and "owner-*",
    taken from the Sieve specification recommendations.

    (3) If the message contains any header line starting with "List-" it is
    treated as non-personal.

    (4) The test for "circular" in the Subject: header line has been removed
    because it now seems ill-conceived.

15. Minor typos in src/EDITME comments corrected.

16. Installed latest exipick from John Jetmore.

17. If headers_add on a router specified a text string that was too long for
    string_sprintf() - that is, longer than 8192 bytes - Exim panicked. The use
    of string_sprintf() is now avoided.

18. $message_body_size was not set (it was always zero) when running the DATA
    ACL and the local_scan() function.

19. For the "mail" command in an Exim filter, no default was being set for
    the once_repeat time, causing a random time value to be used if "once" was
    specified. (If the value happened to be <= 0, no repeat happened.) The
    default is now 0s, meaning "never repeat". The "vacation" command was OK
    (its default is 7d). It's somewhat surprising nobody ever noticed this bug
    (I found it when inspecting the code).

20. There is now an overall timeout for performing a callout verification. It
    defaults to 4 times the callout timeout, which applies to individual SMTP
    commands during the callout. The overall timeout applies when there is more
    than one host that can be tried. The timeout is checked before trying the
    next host. This prevents very long delays if there are a large number of
    hosts and all are timing out (e.g. when the network connections are timing
    out). The value of the overall timeout can be changed by specifying an
    additional sub-option for "callout", called "maxwait". For example:

      verify = sender/callout=5s,maxwait=20s

21. Add O_APPEND to the open() call for maildirsize files (Exim already seeks
    to the end before writing, but this should make it even safer).

22. Exim was forgetting that it had advertised PIPELINING for the second and
    subsequent messages on an SMTP connection. It was also not resetting its
    memory on STARTTLS and an internal HELO.

23. When Exim logs an SMTP synchronization error within a session, it now
    records whether PIPELINING has been advertised or not.

24. Added 3 instances of "(long int)" casts to time_t variables that were being
    formatted using %ld, because on OpenBSD (and perhaps others), time_t is int
    rather than long int.

25. Installed the latest Cygwin configuration files from the Cygwin maintainer.

26. Added the never_mail option to autoreply.


Exim version 4.41
-----------------

 1. A reorganization of the code in order to implement 4.40/8 caused a daemon
    crash if the getsockname() call failed; this can happen if a connection is
    closed very soon after it is established. The problem was simply in the
    order in which certain operations were done, causing Exim to try to write
    to the SMTP stream before it had set up the file descriptor. The bug has
    been fixed by making things happen in the correct order.


Exim version 4.40
-----------------

 1. If "drop" was used in a DATA ACL, the SMTP output buffer was not flushed
    before the connection was closed, thus losing the rejection response.

 2. Commented out the definition of SOCKLEN_T in os.h-SunOS5. It is needed for
    some early Solaris releases, but causes trouble in current releases where
    socklen_t is defined.

 3. When std{in,out,err} are closed, re-open them to /dev/null so that they
    always exist.

 4. Minor refactoring of os.c-Linux to avoid compiler warning when IPv6 is not
    configured.

 5. Refactoring in expand.c to improve memory usage. Pre-allocate a block so
    that releasing the top of it at the end releases what was used for sub-
    expansions (unless the block got too big). However, discard this block if
    the first thing is a variable or header, so that we can use its block when
    it is dynamic (useful for very large $message_headers, for example).

 6. Lookups now cache *every* query, not just the most recent. A new, separate
    store pool is used for this. It can be recovered when all lookup caches are
    flushed. Lookups now release memory at the end of their result strings.
    This has involved some general refactoring of the lookup sources.

 7. Some code has been added to the store_xxx() functions to reduce the amount
    of flapping under certain conditions.

 8. log_incoming_interface used to affect only the <= reception log lines. Now
    it causes the local interface and port to be added to several more SMTP log
    lines, for example "SMTP connection from", and rejection lines.

 9. The Sieve author supplied some patches for the doc/README.SIEVE file.

10. Added a conditional definition of _BSD_SOCKLEN_T to os.h-Darwin.

11. If $host_data was set by virtue of a hosts lookup in an ACL, its value
    could be overwritten at the end of the current message (or the start of a
    new message if it was set in a HELO ACL). The value is now preserved for
    the duration of the SMTP connection.

12. If a transport had a headers_rewrite setting, and a matching header line
    contained an unqualified address, that address was qualified, even if it
    did not match any rewriting rules. The underlying bug was that the values
    of the flags that permit the existence of unqualified sender and recipient
    addresses in header lines (set by {sender,recipient}_unqualified_hosts for
    non-local messages, and by -bnq for local messages) were not being
    preserved with the message after it was received.

13. When Exim was logging an SMTP synchronization error, it could sometimes log
    "next input=" as part of the text comprising the host identity instead of
    the correct text. The code was using the same buffer for two different
    strings. However, depending on which order the printing function evaluated
    its arguments, the bug did not always show up. Under Linux, for example, my
    test suite worked just fine.

14. Exigrep contained a use of Perl's "our" scoping after change 4.31/70. This
    doesn't work with some older versions of Perl. It has been changed to "my",
    which in any case is probably the better facility to use.

15. A really picky compiler found some instances of statements for creating
    error messages that either had too many or two few arguments for the format
    string.

16. The size of the buffer for calls to the DNS resolver has been increased
    from 1024 to 2048. A larger buffer is needed when performing PTR lookups
    for addresses that have a lot of PTR records. This alleviates a problem; it
    does not fully solve it.

17. A dnsdb lookup for PTR records that receives more data than will fit in the
    buffer now truncates the list and logs the incident, which is the same
    action as happens when Exim is looking up a host name and its aliases.
    Previously in this situation something unpredictable would happen;
    sometimes it was "internal error: store_reset failed".

18. If a server dropped the connection unexpectedly when an Exim client was
    using GnuTLS and trying to read a response, the client delivery process
    crashed while trying to generate an error log message.

19. If a "warn" verb in an ACL added multiple headers to a message in a single
    string, for example:

      warn message = H1: something\nH2: something

    the text was added as a single header line from Exim's point of view
    though it ended up OK in the delivered message. However, searching for the
    second and subsequent header lines using $h_h2: did not work. This has been
    fixed. Similarly, if a system filter added multiple headers in this way,
    the routers could not see them.

20. Expanded the error message when iplsearch is called with an invalid key to
    suggest using net-iplsearch in a host list.

21. When running tests using -bh, any delays imposed by "delay" modifiers in
    ACLs are no longer actually imposed (and a message to that effect is
    output).

22. If a "gecos" field in a passwd entry contained escaped characters, in
    particular, if it contained a \" sequence, Exim got it wrong when building
    a From: or a Sender: header from that name. A second bug also caused
    incorrect handling when an unquoted " was present following a character
    that needed quoting.

23. "{crypt}" as a password encryption mechanism for a "crypteq" expansion item
    was not being matched caselessly.

24. Arranged for all hyphens in the exim.8 source to be escaped with
    backslashes.

25. Change 16 of 4.32, which reversed 71 or 4.31 didn't quite do the job
    properly. Recipient callout cache records were still being keyed to include
    the sender, even when use_sender was set false. This led to far more
    callouts that were necessary. The sender is no longer included in the key
    when use_sender is false.

26. Added "control = submission" modifier to ACLs.

27. Added the ${base62d: operator to decode base 62 numbers.

28. dnsdb lookups can now access SRV records.

29. CONFIGURE_OWNER can be set at build time to define an alternative owner for
    the configuration file.

30. The debug message "delivering xxxxxx-xxxxxx-xx" is now output in verbose
    (-v) mode. This makes the output for a verbose queue run more intelligible.

31. Added a use_postmaster feature to recipient callouts.

32. Added the $body_zerocount variable, containing the number of binary zero
    bytes in the message body.

33. The time of last modification of the "new" subdirectory is now used as the
    "mailbox time last read" when there is a quota error for a maildir
    delivery.

34. Added string comparison operators lt, lti, le, lei, gt, gti, ge, gei.

35. Added +ignore_unknown as a special item in host lists.

36. Code for decoding IPv6 addresses in host lists is now included, even if
    IPv6 support is not being compiled. This fixes a bug in which an IPv6
    address was recognized as an IP address, but was then not correctly decoded
    into binary, causing unexpected and incorrect effects when compared with
    another IP address.


Exim version 4.34
-----------------

 1. Very minor rewording of debugging text in manualroute to say "list of
    hosts" instead of "hostlist".

 2. If verify=header_syntax was set, and a header line with an unqualified
    address (no domain) and a large number of spaces between the end of the
    name and the colon was received, the reception process suffered a buffer
    overflow, and (when I tested it) crashed. This was caused by some obsolete
    code that should have been removed. The fix is to remove it!

 3. When running in the test harness, delay a bit after writing a bounce
    message to get a bit more predictability in the log output.

 4. Added a call to search_tidyup() just before forking a reception process. In
    theory, someone could use a lookup in the expansion of smtp_accept_max_
    per_host which, without the tidyup, could leave open a database connection.

 5. Added the variables $recipient_data and $sender_data which get set from a
    lookup success in an ACL "recipients" or "senders" condition, or a router
    "senders" option, similar to $domain_data and $local_part_data.

 6. Moved the writing of debug_print from before to after the "senders" test
    for routers.

 7. Change 4.31/66 (moving the time when the Received: is generated) caused
    problems for message scanning, either using a data ACL, or using
    local_scan() because the Received: header was not generated till after they
    were called (in order to set the time as the time of reception completion).
    I have revised the way this works. The header is now generated after the
    body is received, but before the ACL or local_scan() are called. After they
    are run, the timestamp in the header is updated.


Exim version 4.33
-----------------

 1. Change 4.24/6 introduced a bug because the SIGALRM handler was disabled
    before starting a queue runner without re-exec. This happened only when
    deliver_drop_privilege was set or when the Exim user was set to root. The
    effect of the bug was that timeouts during subsequent deliveries caused
    crashes instead of being properly handled. The handler is now left at its
    default (and expected) setting.

 2. The other case in which a daemon avoids a re-exec is to deliver an incoming
    message, again when deliver_drop_privilege is set or Exim is run as root.
    The bug described in (1) was not present in this case, but the tidying up
    of the other signals was missing. I have made the two cases consistent.

 3. The ignore_target_hosts setting on a manualroute router was being ignored
    for hosts that were looked up using the /MX notation.

 4. Added /ignore=<ip list> feature to @mx_any, @mx_primary, and @mx_secondary
    in domain lists.

 5. Change 4.31/55 was buggy, and broke when there was a rewriting rule that
    operated on the sender address. After changing the $sender_address to <>
    for the sender address verify, Exim was re-instated it as the original
    (before rewriting) address, but remembering that it had rewritten it, so it
    wasn't rewriting it again. This bug also had the effect of breaking the
    sender address verification caching when the sender address was rewritten.

 6. The ignore_target_hosts option was being ignored by the ipliteral router.
    This has been changed so that if the ip literal address matches
    ignore_target_hosts, the router declines.

 7. Added expansion conditions match_domain, match_address, and match_local_
    part (NOT match_host).

 8. The placeholder for the Received: header didn't have a length field set.

 9. Added code to Exim itself and to exim_lock to test for a specific race
    condition that could lead to file corruption when using MBX delivery. The
    issue is with the lockfile that is created in /tmp. If this file is removed
    after a process has opened it but before that process has acquired a lock,
    there is the potential for a second process to recreate the file and also
    acquire a lock. This could lead to two Exim processes writing to the file
    at the same time. The added code performs the same test as UW imapd; it
    checks after acquiring the lock that its file descriptor still refers to
    the same named file.

10. The buffer for building added header lines was of fixed size, 8192 bytes.
    It is now parameterized by HEADER_ADD_BUFFER_SIZE and this can be adjusted
    when Exim is built.

11. Added the smtp_active_hostname option. If used, this will typically be made
    to depend on the incoming interface address. Because $interface_address is
    not set up until the daemon has forked a reception process, error responses
    that can happen earlier (such as "too many connections") no longer contain
    a host name.

12. If an expansion in a condition on a "warn" statement fails because a lookup
    defers, the "warn" statement is abandoned, and the next ACL statement is
    processed. Previously this caused the whole ACL to be aborted.

13. Added the iplsearch lookup type.

14. Added ident_timeout as a log selector.

15. Added tls_certificate_verified as a log selector.

16. Added a global option tls_require_ciphers (compare the smtp transport
    option of the same name). This controls incoming TLS connections.

17. I finally figured out how to make tls_require_ciphers do a similar thing
    in GNUtls to what it does in OpenSSL, that is, set up an appropriate list
    before starting the TLS session.

18. Tabs are now shown as \t in -bP output.

19. If the log selector return_path_on_delivery was set, Exim crashed when
    bouncing a message because it had too many Received: header lines.

20. If two routers both had headers_remove settings, and the first one included
    a superfluous trailing colon, the final name in the first list and the
    first name in the second list were incorrectly joined into one item (with a
    colon in the middle).


Exim version 4.32
-----------------

 1. Added -C and -D options to the exinext utility, mainly to make it easier
    to include in the automated testing, but these could be helpful when
    multiple configurations are in use.

 2. The exinext utility was not formatting the output nicely when there was
    an alternate port involved in the retry record key, nor when there was a
    message id as well (for retries that were specific to a specific message
    and a specific host). It was also confused by IPv6 addresses, because of
    the additional colons they contain. I have fixed the IPv4 problem, and
    patched it up to do a reasonable job for IPv6.

 3. When there is an error after a MAIL, RCPT, or DATA SMTP command during
    delivery, the log line now contains "pipelined" if PIPELINING was used.

 4. An SMTP transport process used to panic and die if the bind() call to set
    an explicit outgoing interface failed. This has been changed; it is now
    treated in the same way as a connect() failure.

 5. A reference to $sender_host_name in the part of a conditional expansion
    that was being skipped was still causing a DNS lookup. This no longer
    occurs.

 6. The def: expansion condition was not recognizing references to header lines
    that used bh_ and bheader_.

 7. Added the _cache feature to named lists.

 8. The code for checking quota_filecount in the appendfile transport was
    allowing one more file than it should have been.

 9. For compatibility with Sendmail, the command line option

      -prval:sval

    is equivalent to

      -oMr rval -oMs sval

    and sets the incoming protocol and host name (for trusted callers). The
    host name and its colon can be omitted when only the protocol is to be set.
    Note the Exim already has two private options, -pd and -ps, that refer to
    embedded Perl. It is therefore impossible to set a protocol value of "d" or
    "s", but I don't think that's a major issue.

10. A number of refactoring changes to the code, none of which should affect
    Exim's behaviour:

    (a) The number of logging options was getting close to filling up the
    32-bit word that was used as a bit map. I have split them into two classes:
    those that are passed in the argument to log_write(), and those that are
    only ever tested independently outside of that function. These are now in
    separate 32-bit words, so there is plenty of room for expansion again.
    There is no change in the user interface or the logging behaviour.

    (b) When building, for example, log lines, the code previously used a
    macro that called string_cat() twice, in order to add two strings. This is
    not really sufficiently general. Furthermore, there was one instance where
    it was actually wrong because one of the argument was used twice, and in
    one call a function was used. (As it happened, calling the function twice
    did not affect the overall behaviour.) The macro has been replaced by a
    function that can join an arbitrary number of extra strings onto a growing
    string.

    (c) The code for expansion conditions now uses a table and a binary chop
    instead of a serial search (which was left over from when there were very
    few conditions). Also, it now recognizes conditions like "pam" even when
    the relevant support is not compiled in: a suitably worded error message is
    given if an attempt is made to use such a condition.

11. Added ${time_interval:xxxxx}.

12. A bug was causing one of the ddress fields not to be passed back correctly
    from remote delivery subprocesses. The field in question was not being
    subsequently used, so this caused to problems in practice.

13. Added new log selectors queue_time and deliver_time.

14. Might have fixed a bug in maildirsizefile handling that threw up
    "unexpected character" debug warnings, and recalculated the data
    unnecessarily. In any case, I expanded the warning message to give more
    information.

15. Added the message "Restricted characters in address" to the statements in
    the default ACL that block characters like @ and % in local parts.

16. Change 71 for release 4.31 proved to be much less benign that I imagined.
    Three changes have been made:

    (a) There was a serious bug; a negative response to MAIL caused the whole
        recipient domain to be cached as invalid, thereby blocking all messages
        to all local parts at the same domain, from all senders. This bug has
        been fixed. The domain is no longer cached after a negative response to
        MAIL if the sender used is not empty.

    (b) The default behaviour of using MAIL FROM:<> for recipient callouts has
        been restored.

    (c) A new callout option, "use_sender" has been added for people who want
        the modified behaviour.


Exim version 4.31
-----------------

 1. Removed "EXTRALIBS=-lwrap" from OS/Makefile-Unixware7 on the advice of
    Larry Rosenman.

 2. Removed "LIBS = -lresolv" from OS/Makefile-Darwin as it is not needed, and
    indeed breaks things for older releases.

 3. Added additional logging to the case where there is a problem reading data
    from a filter that is running in a subprocess using a pipe, in order to
    try to track down a specific problem.

 4. Testing facility fudge: when running in the test harness and attempting
    to connect to 10.x.x.x (expecting a connection timeout) I'm now sometimes
    getting "No route to host". Convert this to a timeout.

 5. Define ICONV_ARG2_TYPE as "char **" for Unixware7 to avoid compiler
    warning.

 6. Some OS don't have socklen_t but use size_t instead. This affects the
    fifth argument of getsockopt() amongst other things. This is now
    configurable by a macro called SOCKLEN_T which defaults to socklen_t, but
    can be set for individual OS. I have set it for SunOS5, OSF1, and
    Unixware7. Current versions of SunOS5 (aka Solaris) do have socklen_t, but
    some earlier ones do not.

 7. Change 4.30/15 was not doing the test caselessly.

 8. The standard form for an IPv6 address literal was being rejected by address
    parsing in, for example, MAIL and RCPT commands. An example of this kind of
    address is [IPv6:2002:c1ed:8229:10:202:2dff:fe07:a42a]. Exim now accepts
    this, as well as the form without the "IPv6" on the front (but only when
    address literals are enabled, of course).

 9. Added some casts to avoid compiler warnings in OS/os.c-Linux.

10. Exim crashed if a message with an empty sender address specified by -f
    encountered a router with an errors_to setting. This could be provoked only
    by a command such as

      exim -f "" ...

    where an empty string was supplied; "<>" did not hit this bug.

11. Installed PCRE release 4.5.

12. If EHLO/HELO was rejected by an ACL, the value of $sender_helo_name
    remained set. It is now erased.

13. exiqgrep wasn't working on MacOS X because it didn't correctly compute
    times from message ids (which are base 36 rather than the normal 62).

14. "Expected" SMTP protocol errors that can arise when PIPELINING is in use
    were being counted as actual protocol errors, and logged if the log
    selector +smtp_protocol_error was set. One cannot be perfect in this test,
    but now, if PIPELINING has been advertised, RCPT following a rejected MAIL,
    and DATA following a set of rejected RCPTs do not count as protocol errors.
    In other words, Exim assumes they were pipelined, though this may not
    actually be the case. Of course, in all cases the client gets an
    appropriate error code.

15. If a lookup fails in an ACL condition, a message about the failure may
    be available; it is used if testing the ACL cannot continue, because most
    such messages specify what the cause of the deferral is. However, some
    messages (e.g. "MYSQL: no data found") do not cause a defer. There was bug
    that caused an old message to be retained and used if a later statement
    caused a defer, replacing the real cause of the deferral.

16. If an IP address had so many PTR records that the DNS lookup buffer
    was not large enough to hold them, Exim could crash while trying to process
    the truncated data. It now detects and logs this case.

17. Further to 4.21/58, another change has been made: if (and only if) the
    first line of a message (the first header line) ends with CRLF, a bare LF
    in a subsequent header line has a space inserted after it, so as not to
    terminate the header.

18. Refactoring: tidied an ugly bit of code in appendfile that copied data
    unnecessarily, used atoi() instead of strtol(), and didn't check the
    termination when getting file sizes from file names by regex.

19. Completely re-implemented the support for maildirsize files, in the light
    of a number of problems with the previous contributed implementation
    (4.30/29). In particular:

    . If the quota is zero, the maildirsize file is maintained, but no quota is
      imposed.

    . If the maildir directory does not exist, it is created before any attempt
      to write a maildirsize file.

    . The quota value in the file is just a cache; if the quota is changed in
      the transport, the new value overrides.

    . A regular expression is available for excluding directories from the
      count.

20. The autoreply transport checks the characters in options that define the
    message's headers; it allows continued headers, but it was checking with
    isspace() after an embedded newline instead of explicitly looking for a
    space or a tab.

21. If all the "regular" hosts to which an address was routed had passed their
    expiry times, and had not reached their retry times, the address was
    bounced, even if fallback hosts were defined. Now Exim should go on to try
    the fallback hosts.

22. Increased buffer sizes in the callout code from 1024 to 4096 to match the
    equivalent code in the SMTP transport. Some hosts send humungous responses
    to HELO/EHLO, more than 1024 it seems.

23. Refactoring: code in filter.c used (void *) for "any old type" but this
    gives compiler warnings in some environments. I've now done it "properly",
    using a union.

24. The replacement for inet_ntoa() that is used with gcc on IRIX systems
    (because of problems with the built-in one) was declared to return uschar *
    instead of char *, causing compiler failure.

25. Fixed a file descriptor leak when processing alias/forward files.

26. Fixed a minor format string issue in dbfn.c.

27. Typo in exim.c: ("dmbnz" for "dbmnz").

28. If a filter file refered to $h_xxx or $message_headers, and the headers
    contained RFC 2047 "words", Exim's memory could, under certain conditions,
    become corrupted.

29. When a sender address is verified, it is cached, to save repeating the test
    when there is more than one recipient in a message. However, when the
    verification involves a callout, it is possible for different callout
    options to be set for different recipients. It is too complicated to keep
    track of this in the cache, so now Exim always runs a verification when a
    callout is required, relying on the callout cache for the optimization.
    The overhead is duplication of the address routing, but this should not be
    too great.

30. Fixed a bug in callout caching. If a RCPT command caused the sender address
    to be verified with callout=postmaster, and the main callout worked but the
    postmaster check failed, the verification correctly failed. However, if a
    subsequent RCPT command asked for sender verification *without* the
    postmaster check, incorrect caching caused this verification also to fail,
    incorrectly.

31. Exim caches DNS lookup failures so as to avoid multiple timeouts; however,
    it was not caching the DNS options (qualify_single, search_parents) that
    were used when the lookup failed. A subsequent lookup with different
    options therefore always gave the same answer, though there were cases
    where it should not have. (Example: a "domains = !$mx_any" option on a
    dnslookup router: the "domains" option is always processed without any
    widening, but the router might have qualify_single set.) Now Exim uses the
    cached value only when the same options are set.

32. Added John Jetmore's "exipick" utility to the distribution.

33. GnuTLS: When an attempt to start a TLS session fails for any reason other
    than a timeout (e.g. a certificate is required, and is not provided), an
    Exim server now closes the connection immediately. Previously it waited for
    the client to close - but if the client is SSL, it seems that they each
    wait for each other, leading to a delay before one of them times out.

34: GnuTLS: Updated the code to use the new GnuTLS 1.0.0 API. I have not
    maintained 0.8.x compatibility because I don't think many are using it, and
    it is clearly obsolete.

35. Added TLS support for CRLs: a tls_crl global option and one for the smtp
    transport.

36. OpenSSL: $tls_certificate_verified was being set to 1 even if the
    client certificate was expired. A simple patch fixes this, though I don't
    understand the full logic of why the verify callback is called multiple
    times.

37. OpenSSL: a patch from Robert Roselius: "Enable client-bug workaround.
    Versions of OpenSSL as of 0.9.6d include a 'CBC countermeasure' feature,
    which causes problems with some clients (such as the Certicom SSL Plus
    library used by Eudora). This option, SSL_OP_DONT_INSERT_EMPTY_FRAGMENTS,
    disables the coutermeasure allowing Eudora to connect."

38. Exim was not checking that a write() to a log file succeeded. This could
    lead to Bad Things if a log got too big, in particular if it hit a file
    size limit. Exim now panics and dies if it cannot write to a log file, just
    as it does if it cannot open a log file.

39. Modified OS/Makefile-Linux so that it now contains

      CFLAGS=-O -D_FILE_OFFSET_BITS=64 -D_LARGEFILE_SOURCE

    The two -D definitions ensure that Exim is compiled with large file
    support, which makes it possible to handle log files that are bigger than
    2^31.

40. Fixed a subtle caching bug: if (in an ACL or a set of routers, for
    instance) a domain was checked against a named list that involved a lookup,
    causing $domain_data to be set, then another domain was checked against the
    same list, then the first domain was re-checked, the value of $domain_data
    after the final check could be wrong. In particular, if the second check
    failed, it could be set empty. This bug probably also applied to
    $localpart_data.

41. The strip_trailing_dot option was not being applied to the address given
    with the -f command-line option.

42. The code for reading a message's header from the spool was incrementing
    $received_count, but never initializing it. This meant that the value was
    incorrect (doubled) while delivering a message in the same process in which
    it was received. In the most common configuration of Exim, this never
    happens - a fresh exec is done - but it can happen when
    deliver_drop_privilege is set.

43. When Exim logs an SMTP synchronization error - client data sent too soon -
    it now includes up to 150 characters of the unexpected data in the log
    line.

44. The exim_dbmbuild utility uses fixed size buffers for reading input lines
    and building data strings. The size of both of these buffers was 10 000
    bytes - far larger than anybody would *ever* want, thought I. Needless to
    say, somebody hit the limit. I have increased the maximum line length to
    20 000 and the maximum data length of concatenated lines to 100 000. I have
    also fixed two bugs, because there was no checking on these buffers. Tsk,
    tsk. Now exim_dbmbuild gives a message and exits with an error code if a
    buffer is too small.

45. The exim_dbmbuild utility did not support quoted keys, as Exim does in
    lsearch lookups. Now it does.

46. When parsing a route_list item in a manualroute router, a fixed-length
    buffer was used for the list of hosts. I made this 1024 bytes long,
    thinking that nobody would ever have a list of hosts that long. Wrong.
    Somebody had a whole pile of complicated expansion conditions, and the
    string was silently truncated, leading to an expansion error. It turns out
    that it is easier to change to an unlimited length (owing to other changes
    that have happened since this code was originally written) than to build
    structure for giving a limitation error. The length of the item that
    expands into the list of hosts is now unlimited.

47. The lsearch lookup could not handle data where the length of text line was
    more than 4095 characters. Such lines were truncated, leading to shortened
    data being returned. It should now handle lines of any length.

48. Minor wording revision: "cannot test xxx in yyy ACL" becomes "cannot test
    xxx condition in yyy ACL" (e.g. "cannot test domains condition in DATA
    ACL").

49. Cosmetic tidy to scripts like exicyclog that are generated by globally
    replacing strings such as BIN_DIRECTORY in a source file: the replacement
    no longer happens in comment lines. A list of replacements is now placed
    at the head of all of the source files, except those whose only change is
    to replace PERL_COMMAND in the very first #! line.

50. Replaced the slow insertion sort in queue.c, for sorting the list of
    messages on the queue, with a bottom-up merge sort, using code contributed
    by Michael Haardt. This should make operations like -bp somewhat faster on
    large queues. It won't affect queue runners, except when queue_run_in_order
    is set.

51. Installed eximstats 1.31 in the distribution.

52. Added support for SRV lookups to the dnslookup router.

53. If an ACL referred to $message_body or $message_body_end, the value was not
    reset for any messages that followed in the same SMTP session.

54. The store-handling optimization for building very long strings was not
    differentiating between the different store pools. I don't think this
    actually made any difference in practice, but I've tidied it.

55. While running the routers to verify a sender address, $sender_address
    was still set to the sender address. This is wrong, because when routing to
    send a bounce to the sender, it would be empty. Therefore, I have changed
    it so that, while verifying a sender address, $sender_address is set to <>.
    (There is no change to what happens when verifying a recipient address.)

56. After finding MX (or SRV) records, Exim was doing a DNS lookup for the
    target A or AAAA records (if not already returned) without resetting the
    qualify_single or search_parents options of the DNS resolver. These are
    inappropriate in this case because the targets of MX and SRV records must
    be FQDNs. A broken DNS record could cause trouble if it happened to have a
    target that, when qualified, matched something in the local domain. These
    two options are now turned off when doing these lookups.

57. It seems that at least some releases of Reiserfs (which does not have the
    concept of a fixed number of inodes) returns zero and not -1 for the
    number of available inodes. This interacted badly with check_spool_inodes,
    which assumed that -1 was the "no such thing" setting. What I have done is
    to check that the total number of inodes is greater than zero before doing
    the test of how many are available.

58. When a "warn" ACL statement has a log_message modifier, the message is
    remembered, and not repeated. This is to avoid a lot of repetition when a
    message has many recipients that cause the same warning to be written.
    Howewer, Exim was preserving the list of already written lines for an
    entire SMTP session, which doesn't seem right. The memory is now reset if a
    new message is started.

59. The "rewrite" debugging flag was not showing the result of rewriting in the
    debugging output unless log_rewrite was also set.

60. Avoid a compiler warning on 64-bit systems in dsearch.c by avoiding the use
    of (int)(handle) when we know that handle contains (void *)(-1).

61. The Exim daemon panic-logs an error return when it closes the incoming
    connection. However "connection reset by peer" seems to be common, and
    isn't really an error worthy of noting specially, so that particular error
    is no long logged.

62. When Exim is trying to find all the local interfaces, it used to panic and
    die if the ioctl to get the interface flags failed. However, it seems that
    on at least one OS (Solaris 9) it is possible to have an interface that is
    included in the list of interfaces, but for which you get a failure error
    for this call. This happens when the interface is not "plumbed" into a
    protocol (i.e. neither IPv4 nor IPv6). I've changed the code so that a
    failure of the "get flags" call assumes that the interface is down.

63. Added a ${eval10: operator, which assumes all numbers are decimal. This
    makes life easier for people who are doing arithmetic on fields extracted
    from dates, where you often get leading zeros that should not be
    interpreted as octal.

64. Added qualify_domain to the redirect router, to override the global
    setting.

65. If a pathologically long header line contained very many addresses (the
    report of this problem mentioned 10 000) and each of them was rewritten,
    Exim could use up a very large amount of memory. (It kept on making new
    copies of the header line as it rewrote, and never released the old ones.)
    At the expense of a bit more processing, the header rewriting function has
    been changed so that it no longer eats memory in this way.

66. The generation of the Received: header has been moved from the time that a
    message starts to be received, to the time that it finishes. The timestamp
    in the Received: header should now be very close to that of the <= log
    line. There are two side-effects of this change:

    (a) If a message is rejected by a DATA or non-SMTP ACL or local_scan(), the
        logged header lines no longer include the local Received: line, because
        it has not yet been created. The same applies to a copy of the message
        that is returned to a non-SMTP sender when a message is rejected.

    (b) When a filter file is tested using -bf, no additional Received: header
        is added to the test message. After some thought, I decided that this
        is a bug fix.

    This change does not affect the value of $received_for. It is still set
    after address rewriting, but before local_scan() is called.

67. Installed the latest Cygwin-specific files from the Cygwin maintainer.

68. GnuTLS: If an empty file is specified for tls_verify_certificates, GnuTLS
    gave an unhelpful panic error message, and a defer error. I have managed to
    change this behaviour so that it now rejects any supplied certificate,
    which seems right, as the list of acceptable certificates is empty.

69. OpenSSL: If an empty file is specified for tls_verify_certificates, OpenSSL
    gave an unhelpful defer error. I have not managed to make this reject any
    supplied certificates, but the error message it gives is "no certificate
    supplied", which is not helpful.

70. exigrep's output now also includes lines that are not associated with any
    message, but which match the given pattern. Implemented by a patch from
    Martin Sluka, which also tidied up the Perl a bit.

71. Recipient callout verification, like sender verification, was using <> in
    the MAIL FROM command. This isn't really the right thing, since the actual
    sender may affect whether the remote host accepts the recipient or not. I
    have changed it to use the actual sender in the callout; this means that
    the cache record is now keyed on a recipient/sender pair, not just the
    recipient address. There doesn't seem to be a real danger of callout loops,
    since a callout by the remote host to check the sender would use <>.
    [SEE ABOVE: changed after hitting problems.]

72. Exim treats illegal SMTP error codes that do not begin with 4 or 5 as
    temporary errors. However, in the case of such a code being given after
    the end of a data transmission (i.e. after ".") Exim was failing to write
    a retry record for the message. (Yes, there was some broken host that was
    actually sending 8xx at this point.)

73. An unknown lookup type in a host list could cause Exim to panic-die when
    the list was checked. (An example that provoked this was putting <; in the
    middle of a list instead of at the start.) If this happened during a DATA
    ACL check, a -D file could be left lying around. This kind of configuration
    error no longer causes Exim to die; instead it causes a defer errror. The
    incident is still logged to the main and panic logs.

74. Buglet left over from Exim 3 conversion. The message "too many messages
    in one connection" was written to the rejectlog but not the mainlog, except
    when address rewriting (yes!) was being logged.

75. Added write_rejectlog option.

76. When a system filter was run not as root (that is, when system_filter_user
    was set), the values of the $n variables were not being returned to the
    main process; thus, they were not subsequently available in the $sn
    variables.

77. Added +return_path_on_delivery log selector.

78. A connection timeout was being treated differently from recipients deferred
    when testing hosts_max_try with a message that was older than the host's
    retry timeout. (The host should not be counted, thus allowing all hosts to
    be tried at least once before bouncing.) This may have been the cause of an
    occasionally reported bug whereby a message would remain on the queue
    longer than the retry timeout, but would be bounced if a delivery was
    forced. I say "may" because I never totally pinned down the problem;
    setting up timeout/retry tests is difficult. See also the next item.

79. The ultimate address timeout was not being applied to errors that involved
    a combination of host plus message (for example, a timeout on a MAIL
    command). When an address resolved to a number of possible hosts, and they
    were not all tried for each delivery (e.g. because of hosts_max_try), a
    message could remain on the queue longer than the retry timeout.

80. Sieve bug: "stop" inside "elsif" was broken. Applied a patch from Michael
    Haardt.

81. Fixed an obscure SMTP outgoing bug which required at least the following
    conditions: (a) there was another message waiting for the same server;
    (b) the server returned 5xx to all RCPT commands in the first message so
    that the message was not completed; (c) the server dropped the connection
    or gave a negative response to the RSET that Exim sends to abort the
    transaction. The observed case was a dropped connection after DATA that had
    been sent in pipelining mode. That is, the server had advertised PIPELINING
    but was not implementing it correctly. The effect of the bug was incorrect
    behaviour, such as trying another host, and this could lead to a crash.


Exim version 4.30
-----------------

 1. The 3rd arguments to getsockname(), getpeername(), and accept() in exim.c
    and daemon.c were passed as pointers to ints; they should have been
    pointers to socklen_t variables (which are typically unsigned ints).

 2. Some signed/unsigned type warnings in the os.c file for Linux have been
    fixed.

 3. Fixed a really odd bug that affected only the testing scheme; patching a
    certain fixed string in the binary changed the value of another string that
    happened to be identical to the end of the original first string.

 4. When gethostbyname() (or equivalent) is passed an IP address as a "host
    name", it returns that address as the IP address. On some operating
    systems (e.g. Solaris), it also passes back the IP address string as the
    "host name". However, on others (e.g. Linux), it passes back an empty
    string. Exim wasn't checking for this, and was changing the host name to an
    empty string, assuming it had been canonicized.

 5. Although rare, it is permitted to have more than one PTR record for a given
    IP address. I thought that gethostbyaddr() or getipnodebyaddr() always gave
    all the names associated with an address, because they do in Solaris.
    However, it seems that they do not in Linux for data that comes from the
    DNS. If an address in /etc/hosts has multiple names, they _are_ all given.
    I found this out when I moved to a new Linux workstation and tried to run
    the Exim test suite.

    To get round this problem I have changed the code so that it now does its
    own call to the DNS to look up PTR records when searching for a host name.
    If nothing can be found in the DNS, it tries gethostbyaddr(), so that
    addresses that are only in /etc/hosts are still found.

    This behaviour is, however, controlled by an option called host_lookup_
    order, which defaults to "bydns:byaddr". If people want to use the other
    order, or indeed, just use one or the other means of lookup, they can
    specify it in this variable.

 6. If a PTR record yields an empty name, Exim treats it as non-existent. In
    some operating systems, this comes back from gethostbyaddr() as an empty
    string, and this is what Exim used to test for. However, it seems that in
    other systems, "." is yielded. Exim now tests for this case too.

 7. The values of check_spool_space and check_log_space are now held internally
    as a number of kilobytes instead of an absolute number of bytes. If a
    numbers is specified without 'K' or 'M', it is rounded up to the nearest
    kilobyte. This means that much larger values can be stored.

 8. Exim monitor: an attempt to get the action menu when not actually pointing
    at a message produces an empty menu entitled "No message selected". This
    works on Solaris (OpenWindows). However, XFree86 does not like a menu with
    no entries in it ("Shell widget menu has zero width and/or height"). So I
    have added a single, blank menu entry in this case.

 9. Added ${quote_local_part.

10. MIME decoding is now applied to the contents of Subject: header lines when
    they are logged.

11. Now that a reference to $sender_host_address automatically causes a reverse
    lookup to occur if necessary (4.13/18), there is no need to arrange for a
    host lookup before query-style lookups in lists that might use this
    variable. This has therefore been abolished, and the "net-" prefix is no
    longer necessary for query-style lookups.

12. The Makefile for SCO_SV contained a setting of LDFLAGS. This appears to
    have been a typo for LFLAGS, so it has been changed.

13. The install script calls Exim with "-C /dev/null" in order to find the
    version number. If ALT_CONFIG_PREFIX was set, this caused an error message
    to be output. Howeve, since Exim outputs its version number before the
    error, it didn't break the script. It just looked ugly. I fixed this by
    always allowing "-C /dev/null" if the caller is root.

14. Ignore overlarge ACL variable number when reading spool file - insurance
    against a later release with more variables having written the file.

15. The standard form for an IPv6 address literal was being rejected by EHLO.
    Example: [IPv6:2002:c1ed:8229:10:202:2dff:fe07:a42a]. Exim now accepts
    this, as well as the form without the "IPv6" on the front.

16. Added CHOWN_COMMAND=/usr/sbin/chown and LIBS=-lresolv to the
    OS/Makefile-Darwin file.

17. Fixed typo in lookups/ldap.c: D_LOOKUP should be D_lookup. This applied
    only to LDAP libraries that do not have LDAP_OPT_DEREF.

18. After change 4.21/52, "%ld" was used to format the contents of the $inode
    variable. However, some OS use ints for inodes. I've added cast to long int
    to get rid of the compiler warning.

19. I had forgotten to lock out "/../" in configuration file names when
    ALT_CONFIG_PREFIX was set.

20. Routers used for verification do not need to specify transports. However,
    if such a router generated a host list, and callout was configured, Exim
    crashed, because it could not find a port number from the (non-existent)
    transport. It now assumes port 25 in this circumstance.

21. Added the -t option to exigrep.

22. If LOOKUP_LSEARCH is defined, all three linear search methods (lsearch,
    wildlsearch, nwildlsearch) are compiled. LOOKUP_WILDLSEARCH and LOOKUP_
    NWILDLSEARCH are now obsolete, but retained for compatibility. If either of
    them is set, LOOKUP_LSEARCH is forced.

23. "exim -bV" now outputs a list of lookups that are included in the binary.

24. Added sender and host information to the "rejected by local_scan()" log
    line; previously there was no indication of these.

25. Added .include_if_exists.

26. Change 3.952/11 added an explicit directory sync on top of a file sync for
    Linux. It turns out that not all file systems support this. Apparently some
    versions of NFS do not. (It's rare to put Exim's spool on NFS, but people
    do it.) To cope with this, the error EINVAL, which means that sync-ing is
    not supported on the file descriptor, is now ignored when Exim is trying to
    sync a directory. This applies only to Linux.

27. Added -DBIND_8_COMPAT to the CLFAGS setting for Darwin.

28. In Darwin (MacOS X), the PAM headers are in /usr/include/pam and not in
    /usr/include/security. There's now a flag in OS/os.h-Darwin to cope with
    this.

29. Added support for maildirsize files from supplied patch (modified a bit).

30. The use of :fail: followed by an empty string could lead Exim to respond to
    sender verification failures with (e.g.):

      550 Verification failed for <xxx>
      550 Sender verify failed

    where the first response line was missing the '-' that indicates it is not
    the final line of the response.

31. The loop for finding the name of the user that called Exim had a hardwired
    limit of 10; it now uses the value of finduser_retries, which is used for
    all other user lookups.

32. Added $received_count variable, available in data and not_smtp ACLs, and at
    delivery time.

33. Exim was neglecting to zero errno before one call of strtol() when
    expanding a string and expecting an integer value. On some systems this
    resulted in spurious "integer overflow" errors. Also, it was casting the
    result into an int without checking.

34. Testing for a connection timeout using "timeout_connect" in the retry rules
    did not work. The code looks as if it has *never* worked, though it appears
    to have been documented since at least releast 1.62. I have made it work.

35. The "timeout_DNS" error in retry rules, also documented since at least
    1.62, also never worked. As it isn't clear exactly what this means, and
    clearly it isn't a major issue, I have abolished the feature by treating it
    as "timeout", and writing a warning to the main and panic logs.

36. The display of retry rules for -brt wasn't always showing the error code
    correctly.

37. Added new error conditions to retry rules: timeout_A, timeout_MX,
    timeout_connect_A, timeout_connect_MX.

38. Rewriting the envelope sender at SMTP time did not allow it to be rewritten
    to the empty sender.

39. The daemon was not analysing the content of -oX till after it had closed
    stderr and disconnected from the controlling terminal. This meant that any
    syntax errors were only noted on the panic log, and the return code from
    the command was 0. By re-arranging the code a little, I've made the
    decoding happen first, so such errors now appear on stderr, and the return
    code is 1. However, the actual setting up of the sockets still happens in
    the disconnected process, so errors there are still only recorded on the
    panic log.

40. A daemon listener on a wildcard IPv6 socket that also accepts IPv4
    connections (as happens on some IP stacks) was logged at start up time as
    just listening for IPv6. It now logs "IPv6 with IPv4". This differentiates
    it from "IPv6 and IPv4", which means that two separate sockets are being
    used.

41. The debug output for gethostbyname2() or getipnodebyname() failures now
    says whether AF_INET or AF_INET6 was passed as an argument.

42. Exiwhat output was messed up when time zones were included in log
    timestamps.

43. Exiwhat now gives more information about the daemon's listening ports,
    and whether -tls-on-connect was used.

44. The "port" option of the smtp transport is now expanded.

45. A "message" modifier in a "warn" statement in a non-message ACL was being
    silently ignored. Now an error message is written to the main and panic
    logs.

46. There's a new ACL modifier called "logwrite" which writes to a log file
    as soon as it is encountered.

47. Added $local_user_uid and $local_user_gid at routing time.

48. Exim crashed when trying to verify a sender address that was being
    rewritten to "<>".

49. Exim was recognizing only a space character after ".include". It now also
    recognizes a tab character.

50. Fixed several bugs in the Perl script that creates the exim.8 man page by
    extracting the relevant information from the specification. The man page no
    longer contains scrambled data for the -d option, and I've added a section
    at the front about calling Exim under different names.

51. Added "extra_headers" argument to the "mail" command in filter files.

52. Redirecting mail to an unqualified address in a Sieve filter caused Exim to
    crash.

53. Installed eximstats 1.29.

54. Added transport_filter_timeout as a generic transport option.

55. Exim no longer adds an empty Bcc: header to messages that have no To: or
    Cc: header lines. This was required by RFC 822, but it not required by RFC
    2822.

56. Exim used to add From:, Date:, and Message-Id: header lines to any
    incoming messages that did not have them. Now it does so only if the
    message originates locally, that is, if there is no associated remote host
    address. When Resent- header lines are present, this applies to the Resent-
    lines rather than the non-Resent- lines.

57. Drop incoming SMTP connection after too many syntax or protocol errors. The
    limit is controlled by smtp_max_synprot_errors, defaulting to 3.

58. Messages for configuration errors now include the name of the main
    configuration file - useful now that there may be more than one file in a
    list (.included file names were always shown).

59. Change 4.21/82 (run initgroups() when starting the daemon) causes problems
    for those rare installations that do not start the daemon as root or run it
    setuid root. I've cut out the call to initgroups() if the daemon is not
    root at that time.

60. The Exim user and group can now be bound into the binary as text strings
    that are looked up at the start of Exim's processing.

61. Applied a small patch for the Interbase code, supplied by Ard Biesheuvel.

62. Added $mailstore_basename variable.

63. Installed patch to sieve.c from Michael Haardt.

64. When Exim failed to open the panic log after failing to open the main log,
    the original message it was trying to log was written to stderr and debug
    output, but if they were not available (the usual case in production), it
    was lost. Now it is written to syslog before the two lines that record the
    failures to open the logs.

65. Users' Exim filters run in subprocesses under the user's uid. It is
    possible for a "deliver" command or an alias in a "personal" command to
    provoke an address rewrite. If logging of address rewriting is configured,
    this fails because the process is not running as root or exim. There may be
    a better way of dealing with this, but for the moment (because 4.30 needs
    to be released), I have disabled address rewrite logging when running a
    filter in a non-root, non-exim process.


Exim version 4.24
-----------------

 1. The buildconfig auxiliary program wasn't quoting the value set for
    HEADERS_CHARSET. This caused a compilation error complaining that 'ISO' was
    not defined. This bug was masked in 4.22 by the effect that was fixed in
    change 4.23/1.

 2. Some messages that were rejected after a message id was allocated were
    shown as "incomplete" by exigrep. It no longer does this for messages that
    are rejected by local_scan() or the DATA or non-SMTP ACLs.

 3. If a Message-ID: header used a domain literal in the ID, and Exim did not
    have allow_domain_literals set, the ID did not get logged in the <= line.
    Domain literals are now always recognized in Message-ID: header lines.

 4. The first argument for a ${extract expansion item is the key name or field
    number. Leading and trailing spaces in this item were not being ignored,
    causing some misleading effects.

 5. When deliver_drop_privilege was set, single queue runner processes started
    manually (i.e. by the command "exim -q") or by the daemon (which uses the
    same command in the process it spins off) were not dropping privilege.

 6. When the daemon running as "exim" started a queue runner, it always
    re-executed Exim in the spun-off process. This is a waste of effort when
    deliver_drop_privilege is set. The new process now just calls the
    queue-runner function directly.


Exim version 4.23
-----------------

 1. Typo in the src/EDITME file: it referred to HEADERS_DECODE_TO instead of
    HEADERS_CHARSET.

 2. Change 4.21/73 introduced a bug. The pid file path set by -oP was being
    ignored. Though the use of -oP was forcing the writing of a pid file, it
    was always written to the default place.

 3. If the message "no IP address found for host xxxx" is generated during
    incoming verification, it is now followed by identification of the incoming
    connection (so you can more easily find what provoked it).

 4. Bug fix for Sieve filters: "stop" inside a block was not working properly.

 5. Added some features to "harden" Exim a bit more against certain attacks:

    (a) There is now a build-time option called FIXED_NEVER_USERS that can
        be put in Local/Makefile. This is like the never_users runtime option,
        but it cannot be overridden. The default setting is "root".

    (b) If ALT_CONFIG_PREFIX is defined in Local/Makefile, it specifies a
        prefix string with which any file named in a -C command line option
        must start.

    (c) If ALT_CONFIG_ROOT_ONLY is defined in Local/Makefile, root privilege
        is retained for -C and -D only if the caller of Exim is root. Without
        it, the exim user may also use -C and -D and retain privilege.

    (d) If DISABLE_D_OPTION is defined in Local/Makefile, the use of the -D
        command line option is disabled.

 6. Macro names set by the -D option must start with an upper case letter, just
    like macro names defined in the configuration file.

 7. Added "dereference=" facility to LDAP.

 8. Two instances of the typo "uknown" in the source files are fixed.

 9. If a PERL_COMMAND setting in Local/Makefile was not at the start of a line,
    the Configure-Makefile script screwed up while processing it.

10. Incorporated PCRE 4.4.

11. The SMTP synchronization check was not operating right at the start of an
    SMTP session. For example, it could not catch a HELO sent before the client
    waited for the greeting. There is now a check for outstanding input at the
    point when the greeting is written. Because of the duplex, asynchronous
    nature of TCP/IP, it cannot be perfect - the incorrect input may be on its
    way, but not yet received, when the check is performed.

12. Added tcp_nodelay to make it possible to turn of the setting of TCP_NODELAY
    on TCP/IP sockets, because this apparently causes some broken clients to
    timeout.

13. Installed revised OS/Makefile-CYGWIN and OS/os.c-cygwin (the .h file was
    unchanged) from the Cygwin maintainer.

14. The code for -bV that shows what is in the binary showed "mbx" when maildir
    was supported instead of testing for mbx. Effectively a typo.

15. The spa authenticator server code was not checking that the input it
    received was valid base64.

16. The debug output line for the "set" modifier in ACLs was not showing the
    name of the variable that was being set.

17. Code tidy: the variable type "vtype_string" was never used. Removed it.

18. Previously, a reference to $sender_host_name did not cause a DNS reverse
    lookup on its own. Something else was needed to trigger the lookup. For
    example, a match in host_lookup or the need for a host name in a host list.
    Now, if $sender_host_name is referenced and the host name has not yet been
    looked up, a lookup is performed. If the lookup fails, the variable remains
    empty, and $host_lookup_failed is set to "1".

19. Added "eqi" as a case-independent comparison operator.

20. The saslauthd authentication condition could segfault if neither service
    nor realm was specified.

21. If an overflowing value such as "2048M" was set for message_size_limit, the
    error message that was logged was misleading, and incoming SMTP
    connections were dropped. The message is now more accurate, and temporary
    errors are given to SMTP connections.

22. In some error situations (such as 21 above) Exim rejects all SMTP commands
    (except RSET) with a 421 error, until QUIT is received. However, it was
    failing to send a response to QUIT.

23. The HELO ACL was being run before the code for helo_try_verify_hosts,
    which made it impossible to use "verify = helo" in the HELO ACL. The HELO
    ACL is now run after the helo_try_verify_hosts code.

24. "{MD5}" and "{SHA1}" are now recognized as equivalent to "{md5"} and
    "{sha1}" in the "crypteq" expansion condition (in fact the comparison is
    case-independent, so other case variants are also recognized). Apparently
    some systems use these upper case variants.

25. If more than two messages were waiting for the same host, and a transport
    filter was specified for the transport, Exim sent two messages over the
    same TCP/IP connection, and then failed with "socket operation on non-
    socket" when it tried to send the third.

26. Added Exim::debug_write and Exim::log_write for embedded Perl use.

27. The extern definition of crypt16() in expand.c was not being excluded when
    the OS had its own crypt16() function.

28. Added bounce_return_body as a new option, and bounce_return_size_limit
    as a preferred synonym for return_size_limit, both as an option and as an
    expansion variable.

29. Added LIBS=-liconv to OS/Makefile-OSF1.

30. Changed the default configuration ACL to relax the local part checking rule
    for addresses that are not in any local domains. For these addresses,
    slashes and pipe symbols are allowed within local parts, but the sequence
    /../ is explicitly forbidden.

31. SPA server authentication was not clearing the challenge buffer before
    using it.

32. log_message in a "warn" ACL statement was writing to the reject log as
    well as to the main log, which contradicts the documentation and doesn't
    seem right (because no rejection is happening). So I have stopped it.

33. Added Ard Biesheuvel's lookup code for accessing an Interbase database.
    However, I am unable to do any testing of this.

34. Fixed an infelicity in the appendfile transport. When checking directories
    for a mailbox, to see if any needed to be created, it was accidentally
    using path names with one or more superfluous leading slashes; tracing
    would show up entries such as stat("///home/ph10", 0xFFBEEA48).

35. If log_message is set on a "discard" verb in a MAIL or RCPT ACL, its
    contents are added to the log line that is written for every discarded
    recipient. (Previously a log_message setting was ignored.)

36. The ${quote: operator now quotes the string if it is empty.

37. The install script runs exim in order to find its version number. If for
    some reason other than non-existence or emptiness, which it checks, it
    could not run './exim', it was installing it with an empty version number,
    i.e. as "exim-". This error state is now caught, and the installation is
    aborted.

38. An argument was missing from the function that creates an error message
    when Exim fails to connect to the socket for saslauthd authentication.
    This could cause Exim to crash, or give a corrupted message.

39. Added isip, isip4, and isip6 to ${if conditions.

40. The ACL variables $acl_xx are now saved with the message, and can be
    accessed later in routers, transports, and filters.

41. The new lookup type nwildlsearch is like wildlsearch, except that the key
    strings in the file are not string-expanded.

42. If a MAIL command specified a SIZE value that was too large to fit into an
    int variable, the check against message_size_limit failed. Such values are
    now forced to INT_MAX, which is around 2Gb for a 32-bit variable. Maybe one
    day this will have to be increased, but I don't think I want to be around
    when emails are that large.



Exim version 4.22
-----------------

 1. Removed HAVE_ICONV=yes from OS/Makefile-FreeBSD, since it seems that
    iconv() is not standard in FreeBSD.

 2. Change 4.21/17 was buggy and could cause stack overwriting on a system with
    IPv6 enabled. The observed symptom was a segmentation fault on return from
    the function os_common_find_running_interfaces() in src/os.c.

 3. In the check_special_case() function in daemon.c I had used "errno" as an
    argument name, which causes warnings on some systems. This was basically a
    typo, since it was named "eno" in the comments!

 4. The code that waits for the clock to tick (at a resolution of some fraction
    of a second) so as to ensure message-id uniqueness was always waiting for
    at least one whole tick, when it could have waited for less. [This is
    almost certainly not relevant at current processor speeds, where it is
    unlikely to ever wait at all. But we try to future-proof.]

 5. The function that sleeps for a time interval that includes fractions of a
    second contained a race. It did not block SIGALRM between setting the
    timer, and suspending (a couple of lines later). If the interval was short
    and the sigsuspend() was delayed until after it had expired, the suspension
    never ended. On busy systems this could lead to processes getting stuck for
    ever.

 6. Some uncommon configurations may cause a lookup to happen in a queue runner
    process, before it forks any delivery processes. The open lookup caching
    mechanism meant that the open file or database connection was passed into
    the delivery process. The problem was that delivery processes always tidy
    up cached lookup data. This could cause a problem for the next delivery
    process started by the queue runner, because the external queue runner
    process does not know about the closure. So the next delivery process
    still has data in the lookup cache. In the case of a file lookup, there was
    no problem because closing a file descriptor in a subprocess doesn't affect
    the parent. However, if the lookup was caching a connection to a database,
    the connection was closed, and the second delivery process was likely to
    see errors such as "PGSQL: query failed: server closed the connection
    unexpectedly". The problem has been fixed by closing all cached lookups
    in a queue runner before running a delivery process.

 7. Compiler warning on Linux for the second argument of iconv(), which doesn't
    seem to have the "const" qualifier which it has on other OS. I've
    parameterised it.

 8. Change 4.21/2 was too strict. It is only if there are two authenticators
    *of the same type* (client or server) with the same public name that an
    error should be diagnosed.

 9. When Exim looked up a host name for an IP address, but failed to find the
    original IP address when looking up the host name (a safety check), it
    output the message "<ip address> does not match any IP for NULL", which was
    confusing, to say the least. The bug was that the host name should have
    appeared instead of "NULL".

10. Since release 3.03, if Exim is called by a uid other than root or the Exim
    user that is built into the binary, and the -C or -D options is used, root
    privilege is dropped before the configuration file is read. In addition,
    logging is switched to stderr instead of the normal log files. If the
    configuration then re-defines the Exim user, the unprivileged environment
    is probably not what is expected, so Exim logs a panic warning message (but
    proceeds).

    However, if deliver_drop_privilege is set, the unprivileged state may well
    be exactly what is intended, so the warning has been cut out in that case,
    and Exim is allowed to try to write to its normal log files.


Exim version 4.21
-----------------

 1. smtp_return_error_details was not giving details for temporary sender
    or receiver verification errors.

 2. Diagnose a configuration error if two authenticators have the same public
    name.

 3. Exim used not to create the message log file for a message until the first
    delivery attempt. This could be confusing when incoming messages were held
    for policy or load reasons. The message log file is now created at the time
    the message is received, and an initial "Received" line is written to it.

 4. The automatically generated man page for command line options had a minor
    bug that caused no ill effects; however, a more serious problem was that
    the procedure for building the man page automatically didn't always
    operate. Consequently, release 4.20 contains an out-of-date version. This
    shouldn't happen again.

 5. When building Exim with embedded Perl support, the script that builds the
    Makefile was calling 'perl' to find its compile-time parameters, ignoring
    any setting of PERL_COMMAND in Local/Makefile. This is now fixed.

 6. The freeze_tell option was not being used for messages that were frozen on
    arrival, either by an ACL or by local_scan().

 7. Added the smtp_incomplete_transaction log selector.

 8. After STARTTLS, Exim was not forgetting that it had advertised AUTH, so it
    was accepting AUTH without a new EHLO.

 9. Added tls_remember_esmtp to cope with YAEB. This allows AUTH and other
    ESMTP extensions after STARTTLS without a new EHLO, in contravention of the
    RFC.

10. Logging of TCP/IP connections (when configured) now happens in the main
    daemon process instead of the child process, so that the TCP/IP connection
    count is more accurate (but it can never be perfect).

11. The use of "drop" in a nested ACL was not being handled correctly in the
    outer ACL. Now, if condition failure induced by the nested "drop" causes
    the outer ACL verb to deny access ("accept" or "discard" after "endpass",
    or "require"), the connection is dropped.

12. Similarly, "discard" in a nested ACL wasn't being handled. A nested ACL
    that yield "discard" can now be used with an "accept" or a "discard" verb,
    but an error is generated for any others (because I can't see a useful way
    to define what should happen).

13. When an ACL is read dynamically from a file (or anywhere else), the lines
    are now processed in the same way as lines in the Exim configuration file.
    In particular, continuation lines are supported.

14. Added the "dnslists = a.b.c!=n.n.n.n" feature.

15. Added -ti meaning -t -i.

16. Check for letters, digits, hyphens, and dots in the names of dnslist
    domains, and warn by logging if others are found.

17. At least on BSD, alignment is not guarenteed for the array of ifreq's
    returned from GIFCONF when Exim is trying to find the list of interfaces on
    a host. The code in os.c has been modified to copy each ifreq to an aligned
    structure in all cases.

    Also, in some cases, the returned ifreq's were being copied to a 'struct
    ifreq' on the stack, which was subsequently passed to host_ntoa(). That
    means the last couple of bytes of an IPv6 address could be chopped if the
    ifreq contained only a normal sockaddr (14 bytes storage).

18. Named domain lists were not supported in the hosts_treat_as_local option.
    An entry such as +xxxx was not recognized, and was treated as a literal
    domain name.

19. Ensure that header lines added by a DATA ACL are included in the reject log
    if the ACL subsequently rejects the message.

20. Upgrade the cramtest.pl utility script to use Digest::MD5 instead of just
    MD5 (which is deprecated).

21. When testing a filter file using -bf, Exim was writing a message when it
    took the sender from a "From " line in the message, but it was not doing so
    when it took $return_path from a Return-Path: header line. It now does.

22. If the contents of a "message" modifier for a "warn" ACL verb do not begin
    with a valid header line field name (a series of printing characters
    terminated by a colon, Exim now inserts X-ACL-Warn: at the beginning.

23. Changed "disc" in the source to "disk" to conform to the documentation and
    the book and for uniformity.

24. Ignore Sendmail's -Ooption=value command line item.

25. When execve() failed while trying to run a command in a pipe transport,
    Exim was returning EX_UNAVAILBLE (69) from the subprocess. However, this
    could be confused with a return value of 69 from the command itself. This
    has been changed to 127, the value the shell returns if it is asked to run
    a non-existent command. The wording for the related log line suggests a
    non-existent command as the problem.

26. If received_header_text expands to an empty string, do not add a Received:
    header line to the message. (Well, it adds a token one on the spool, but
    marks it "old" so that it doesn't get used or transmitted.)

27. Installed eximstats 1.28 (addition of -nt option).

28. There was no check for failure on the call to getsockname() in the daemon
    code. This can fail if there is a shortage of resources on the system, with
    ENOMEM, for example. A temporary error is now given on failure.

29. Contrary to the C standard, it seems that in some environments, the
    equivalent of setlocale(LC_ALL, "C") is not obeyed at the start of a C
    program. Exim now does this explicitly; it affects the formatting of
    timestamps using strftime().

30. If exiqsumm was given junk data, it threw up some uninitialized variable
    complaints. I've now initialized all the variables, to avoid this.

32. Header lines added by a system filter were not being "seen" during
    transport-time rewrites.

33. The info_callback() function passed to OpenSSL is set up with type void
    (*)(SSL *, int, int), as described somewhere. However, when calling the
    function (actually a macro) that sets it up, the type void(*)() is
    expected. I've put in a cast to prevent warnings from picky compilers.

34. If a DNS black list lookup found a CNAME record, but there were no A
    records associated with the domain it pointed at, Exim crashed.

35. If a DNS black list lookup returned more than one A record, Exim ignored
    all but the first. It now scans all returned addresses if a particular IP
    value is being sought. In this situation, the contents of the
    $dnslist_value variable are a list of all the addresses, separated by a
    comma and a space.

36. Tightened up the rules for host name lookups using reverse DNS. Exim used
    to accept a host name and all its aliases if the forward lookup for any of
    them yielded the IP address of the incoming connection. Now it accepts only
    those names whose forward lookup yields the correct IP address. Any other
    names are discarded. This closes a loophole whereby a rogue DNS
    administrator could create reverse DNS records to break through a
    wildcarded host restriction in an ACL.

37. If a user filter or a system filter that ran in a subprocess used any of
    the numerical variables ($1, $2 etc), or $thisaddress, in a pipe command,
    the wrong values were passed to the pipe command ($thisaddress had the
    value of $0, $0 had the value of $1, etc). This bug was introduced by
    change 4.11/101, and not discovered because I wrote an inadequate test. :-(

38. Improved the line breaking for long SMTP error messages from ACLs.
    Previously, if there was no break point between 40 and 75 characters, Exim
    left the rest of the message alone. Two changes have been made: (a) I've
    reduced the minimum length to 35 characters; (b) if it can't find a break
    point between 35 and 75 characters, it looks ahead and uses the first one
    that it finds. This may give the occasional overlong line, but at least the
    remaining text gets split now.

39. Change 82 of 4.11 was unimaginative. It assumed the limit on the number of
    file descriptors might be low, and that setting 1000 would always raise it.
    It turns out that in some environments, the limit is already over 1000 and
    that lowering it causes trouble. So now Exim takes care not to decrease it.

40. When delivering a message, the value of $return_path is set to $sender_
    address at the start of routing (routers may change the value). By an
    oversight, this default was not being set up when an address was tested by
    -bt or -bv, which affected the outcome if any router or filter referred to
    $return_path.

41. The idea of the "warn" ACL verb is that it adds a header or writes to the
    log only when "message" or "log_message" are set. However, if one of the
    conditions was an address verification, or a call to a nested ACL, the
    messages generated by the underlying test were being passed through. This
    no longer happens. The underlying message is available in $acl_verify_
    message for both "message" and "log_message" expansions, so it can be
    passed through if needed.

42. Added RFC 2047 interpretation of header lines for $h_ expansions, with a
    new expansion $bh_ to give the encoded byte string without charset
    translation. Translation happens only if iconv() is available; HAVE_ICONV
    indicates this at build time. HEADERS_CHARSET gives the charset to
    translate to; headers_charset can change it in the configuration, and
    "headers charset" can change it in an individual filter file.

43. Now that we have a default RFC 2047 charset (see above), the code in Exim
    that creates RFC 2047 encoded "words" labels them as that charset instead
    of always using iso-8859-1. The cases are (i) the explicit ${rfc2047:
    expansion operator; (ii) when Exim creates a From: line for a local
    message; (iii) when a header line is rewritten to include a "phrase" part.

44. Nasty bug in exiqsumm: the regex to skip already-delivered addresses was
    buggy, causing it to skip the first lines of messages whose message ID
    ended in 'D'. This would not have bitten before Exim release 4.14, because
    message IDs were unlikely to end in 'D' before then. The effect was to have
    incorrect size information for certain domains.

45. #include "config.h" was missing at the start of the crypt16.c module. This
    caused trouble on Tru64 (aka OSF1) systems, because HAVE_CRYPT16 was not
    noticed.

46. If there was a timeout during a "random" callout check, Exim treated it as
    a failure of the random address, and carried on sending RSET and the real
    address. If the delay was just some slowness somewhere, the response to the
    original RCPT would be taken as a response to RSET and so on, causing
    mayhem of various kinds.

47. Change 50 for 4.20 was a heap of junk. I don't know what I was thinking
    when I implemented it. It didn't allow for the fact that some option values
    may legitimatetly be negative (e.g. size_addition), and it didn't even do
    the right test for positive values.

48. Domain names in DNS records are case-independent. Exim always looks them up
    in lower case. Some resolvers return domain names in exactly the case they
    appear in the zone file, that is, they may contain uppercase letters. Not
    all resolvers do this - some return always lower case. Exim was treating a
    change of case by a resolver as a change of domain, similar to a widening
    of a domain abbreviation. This triggered its re-routing code and so it was
    trying to route what was effectively the same domain again. This normally
    caused routing to fail (because the router wouldn't handle the domain
    twice). Now Exim checks for this case specially, and just changes the
    casing of the domain that it ultimately uses when it transmits the message
    envelope.

49. Added Sieve (RFC 3028) support, courtesy of Michael Haardt's contributed
    module.

50. If a filter generated a file delivery with a non-absolute name (possible if
    no home directory exists for the router), the forbid_file option was not
    forbidding it.

51. Added '&' feature to dnslists, to provide bit mask matching in addition to
    the existing equality matching.

52. Exim was using ints instead of ino_t variables in some places where it was
    dealing with inode numbers.

53. If TMPDIR is defined in Local/Makefile (default in src/EDITME is
    TMPDIR="/tmp"), Exim checks for the presence of an environment variable
    called TMPDIR, and if it finds it is different, it changes its value.

54. The smtp_printf() function is now made available to local_scan() so
    additional output lines can be written before returning. There is also an
    smtp_fflush() function to enable the detection of a dropped connection.
    The variables smtp_input and smtp_batched_input are exported to
    local_scan().

55. Changed the default runtime configuration: the message "Unknown user"
    has been removed from the ACL, and instead placed on the localuser router,
    using the cannot_route_message feature. This means that any verification
    failures that generate their own messages won't get overridden. Similarly,
    the "Unrouteable address" message that was in the ACL for unverifiable
    relay addresses has also been removed.

56. Added hosts_avoid_esmtp to the smtp transport.

57. The exicyclog script was not checking for the esoteric option
    CONFIGURE_FILE_USE_EUID in the Local/Makefile. It now does this, but it
    will work only if exicyclog is run under the appropriate euid.

58. Following a discussion on the list, the rules by which Exim recognises line
    endings on incoming messages have been changed. The -dropcr and drop_cr
    options are now no-ops, retained only for backwards compatibility. The
    following line terminators are recognized: LF CRLF CR. However, special
    processing applies to CR:

    (i)  The sequence CR . CR does *not* terminate an incoming SMTP message,
         nor a local message in the state where . is a terminator.

    (ii) If a bare CR is encountered in a header line, an extra space is added
         after the line terminator so as not to end the header. The reasoning
         behind this is that bare CRs in header lines are most likely either
         to be mistakes, or people trying to play silly games.

59. The size of a message, as listed by "-bp" or in the Exim monitor window,
    was being incorrectly given as 18 bytes larger than it should have been.
    This is a VOB (very old bug).

60. This may never have affected anything current, but just in case it has:
    When the local host is found other than at the start of a list of hosts,
    the local host, those with the same MX, and any that follow, are discarded.
    When the list in question was part of a longer list of hosts, the following
    hosts (not currently being processed) were also being discarded. This no
    longer happens. I'm not sure if this situation could ever has previously
    arisen.

61. Added the "/MX" feature to lists of hosts in the manualroute and query
    program routers.

62. Whenever Exim generates a new message, it now adds an Auto-Submitted:
    header. This is something that is recommended in a new Internet Draft, and
    is something that is documented as being done by Sendmail. There are two
    possible values. For messages generated by the autoreply transport, Exim
    adds:

      Auto-Submitted: auto-replied

    whereas for all other generated messages (e.g. bounces) it adds

      Auto-Submitted: auto-generated

63. The "personal" condition in filters now includes a test for the
    Auto-Submitted: header. If it contains the string "auto-" the message it
    not considered personal.

64. Added rcpt_include_affixes as a generic transport option.

65. Added queue_only_override (default true).

66. Added the syslog_duplication option.

67. If what should have been the first header line of a message consisted of
    a space followed by a colon, Exim was mis-interpreting it as a header line.
    It isn't of course - it is syntactically invalid and should therefore be
    treated as the start of the message body. The misbehaviour could have
    caused a number of strange effects, including loss of data in subsequent
    header lines, and spool format errors.

68. Formerly, the AUTH parameter on a MAIL command was trusted only if the
    client host had authenticated. This control can now be exercised by an ACL
    for more flexibility.

69. By default, callouts do not happen when testing with -bh. There is now a
    variant, -bhc, which does actually run the callout code, including
    consulting and updating the callout cache.

70. Added support for saslauthd authentication, courtesy of Alexander
    Sabourenkov.

71. If statvfs() failed on the spool or log directories while checking their
    size for availability, Exim confusingly gave the error "space shortage".
    Furthermore, in debugging mode it crashed with a floating point exception.
    These checks are done if check_{spool,log}_{space,inodes} are set, and when
    an SMTP message arrives with SIZE= on the MAIL command. As this is a really
    serious problem, Exim now writes to the main and panic logs when this
    happens, with details of the failure. It then refuses to accept the
    incoming message, giving the message "spool directory problem" or "log
    directory problem" with a 421 code for SMTP messages.

72. When Exim is about to re-exec itself, it ensures that the file descriptors
    0, 1, and 2 exist, because some OS complain for execs without them (see
    ChangeLog 4.05/30). If necessary, Exim opens /dev/null to use for these
    descriptors. However, the code omitted to check that the open succeeded,
    causing mysterious errors if for some reason the permissions on /dev/null
    got screwed. Now Exim writes a message to the main and panic logs, and
    bombs out if it can't open /dev/null.

73. Re-vamped the way daemon_smtp_port, local_interfaces, and -oX work and
    interact so that it is all more flexible. It is supposed to remain
    backwards compatible. Also added extra_local_interfaces.

74. Invalid data sent to a SPA (NTLM) server authenticator could cause the code
    to bomb out with an assertion failure - to the client this appears as a
    connection drop. This problem occurs in the part of the code that was taken
    from the Samba project. Fortunately, the assertion is in a very simple
    function, so I have fixed this by reproducing the function inline in the
    one place where it is called, and arranging for authentication to fail
    instead of killing the process with assert().

75. The SPA client code was not working when the server requested OEM rather
    than Unicode encoding.

76. Added code to make require_files with a specific uid setting more usable in
    the case where statting the file as root fails - usually a non-root-mounted
    NFS file system. When this happens and the failure is EACCES, Exim now
    forks a subprocess and does the per-uid checking as the relevant uid.

77. Added process_log_path.

78. If log_file_path was not explicitly set, a setting of check_log_space or
    check_log_inodes was ignored.

79. If a space check for the spool or log partitions fails, the incident is now
    logged. Of course, in the latter case the data may get lost...

80. Added the %p formatting code to string_format() so that it can be used to
    print addresses in debug_print(). Adjusted all the address printing in the
    debugging in store.c to use %p rather than %d.

81. There was a concern that a line of code in smtp_in.c could overflow a
    buffer if a HELO/EHLO command was given followed by 500 or so spaces. As
    initially expressed, the concern was not well-founded, because trailing
    spaces are removed early. However, if the trailing spaces were followed by
    a NULL, they did not get removed, so the overflow was possible. Two fixes
    were applied:

    (a) I re-wrote the offending code in a cleaner fashion.
    (b) If an incoming SMTP command contains a NULL character, it is rejected
        as invalid.

82. When Exim changes uid/gid to the Exim user at daemon start time, it now
    runs initgroups(), so that if the Exim user is in any additional groups,
    they will be used during message reception.


Exim version 4.20
-----------------

The change log for 4.20 and earlier releases has been archived.

****<|MERGE_RESOLUTION|>--- conflicted
+++ resolved
@@ -154,7 +154,8 @@
       Bug detection, analysis and fix by Samuel Thibault.
       Bugzilla 1331, Debian bug #698092.
 
-<<<<<<< HEAD
+SC/01 Update eximstats to watch out for senders sending 'HELO [IpAddr]'
+
 JH/14 SMTP PRDR (http://www.eric-a-hall.com/specs/draft-hall-prdr-00.txt).
       Server implementation by Todd Lyons, client by JH.
       Only enabled when compiled with EXPERIMENTAL_PRDR.  A new
@@ -166,9 +167,6 @@
       on the smtp transport, and the server advertisement.
       Default client logging of deliveries and rejections involving
       PRDR are flagged with the string "PRDR".
-=======
-SC/01 Update eximstats to watch out for senders sending 'HELO [IpAddr]'
->>>>>>> 514ee161
 
 
 Exim version 4.80.1
