--- conflicted
+++ resolved
@@ -12,14 +12,11 @@
       variables, reset to the beginning of the script, and then run through
       the script parsing/test process like normal.
 
-<<<<<<< HEAD
-=======
 TL/02 The BSD's have an arc4random API. One of the functions to induce
       adding randomness was arc4random_stir(), but it has been removed in
       OpenBSD 5.5. Detect this OpenBSD version and skip calling this
       function when detected.
 
->>>>>>> a7538db1
 
 Exim version 4.84
 -----------------
