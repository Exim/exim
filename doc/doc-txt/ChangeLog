Change log file for Exim from version 4.21
-------------------------------------------


Exim version 4.85
-----------------
TL/01 When running the test suite, the README says that variables such as
      no_msglog_check are global and can be placed anywhere in a specific
      test's script, however it was observed that placement needed to be near
      the beginning for it to behave that way. Changed the runtest perl
      script to read through the entire script once to detect and set these
      variables, reset to the beginning of the script, and then run through
      the script parsing/test process like normal.

TL/02 The BSD's have an arc4random API. One of the functions to induce
      adding randomness was arc4random_stir(), but it has been removed in
      OpenBSD 5.5. Detect this OpenBSD version and skip calling this
      function when detected.

<<<<<<< HEAD
JH/01 Expand the EXPERIMENTAL_TPDA feature.  Several different events now
      cause callback expansion.

TL/03 Bugzilla 1518: Clarify "condition" processing in routers; that
      syntax errors in an expansion can be treated as a string instead of
      logging or causing an error, due to the internal use of bool_lax
      instead of bool when processing it.
=======
JH/01 Add EXPERIMENTAL_DANE, allowing for using the DNS as trust-anchor for
      server certificates when making smtp deliveries.
>>>>>>> d567a64d


Exim version 4.84
-----------------
TL/01 Bugzilla 1506: Re-add a 'return NULL' to silence complaints from static
      checkers that were complaining about end of non-void function with no
      return.

JH/01 Bug 1513: Fix parsing of quoted parameter values in MIME headers.
      This was a regression intruduced in 4.83 by another bugfix.

JH/02 Fix broken compilation when EXPERIMENTAL_DSN is enabled.

TL/02 Bug 1509: Fix exipick for enhanced spoolfile specification used when
      EXPERIMENTAL_DSN is enabled.  Fix from Wolfgang Breyha.


Exim version 4.83
-----------------

TF/01 Correctly close the server side of TLS when forking for delivery.

      When a message was received over SMTP with TLS, Exim failed to clear up
      the incoming connection properly after forking off the child process to
      deliver the message. In some situations the subsequent outgoing
      delivery connection happened to have the same fd number as the incoming
      connection previously had. Exim would try to use TLS and fail, logging
      a "Bad file descriptor" error.

TF/02 Portability fix for building lookup modules on Solaris when the xpg4
      utilities have not been installed.

JH/01 Fix memory-handling in use of acl as a conditional; avoid free of
      temporary space as the ACL may create new global variables.

TL/01 LDAP support uses per connection or global context settings, depending
      upon the detected version of the libraries at build time.

TL/02 Experimental Proxy Protocol support: allows a proxied SMTP connection
      to extract and use the src ip:port in logging and expansions as if it
      were a direct connection from the outside internet. PPv2 support was
      updated based on HAProxy spec change in May 2014.

JH/02 Add ${listextract {number}{list}{success}{fail}}.

TL/03 Bugzilla 1433: Fix DMARC SEGV with specific From header contents.
      Properly escape header and check for NULL return.

PP/01 Continue incomplete 4.82 PP/19 by fixing docs too: use dns_dnssec_ok
      not dns_use_dnssec.

JH/03 Bugzilla 1157: support log_selector smtp_confirmation for lmtp.

TL/04 Add verify = header_names_ascii check to reject email with non-ASCII
      characters in header names, implemented as a verify condition.
      Contributed by Michael Fischer v. Mollard.

TL/05 Rename SPF condition results err_perm and err_temp to standardized
      results permerror and temperror.  Previous values are deprecated but
      still accepted.  In a future release, err_perm and err_temp will be
      completely removed, which will be a backward incompatibility if the
      ACL tests for either of these two old results. Patch contributed by
      user bes-internal on the mailing list.

JH/04 Add ${utf8clean:} operator. Contributed by Alex Rau.

JH/05 Bugzilla 305: Log incoming-TLS details on rejects, subject to log
      selectors, in both main and reject logs.

JH/06 Log outbound-TLS and port details, subject to log selectors, for a
      failed delivery.

JH/07 Add malware type "sock" for talking to simple daemon.

JH/08 Bugzilla 1371: Add tls_{,try_}verify_hosts to smtp transport.

JH/09 Bugzilla 1431: Support (with limitations) headers_add/headers_remove in
      routers/transports under cutthrough routing.

JH/10 Bugzilla 1005: ACL "condition =" should accept values which are negative
      numbers.  Touch up "bool" conditional to keep the same definition.

TL/06 Remove duplicated language in spec file from 4.82 TL/16.

JH/11 Add dnsdb tlsa lookup.  From Todd Lyons.

JH/12 Expand items in router/transport headers_add or headers_remove lists
      individually rather than the list as a whole.  Bug 1452.

      Required for reasonable handling of multiple headers_ options when
      they may be empty; requires that headers_remove items with embedded
      colons must have them doubled (or the list-separator changed).

TL/07 Add new dmarc expansion variable $dmarc_domain_policy to directly
      view the policy declared in the DMARC record. Currently, $dmarc_status
      is a combined value of both the record presence and the result of the
      analysis.

JH/13 Fix handling of $tls_cipher et.al. in (non-verify) transport.  Bug 1455.

JH/14 New options dnssec_request_domains, dnssec_require_domains on the
      dnslookup router and the smtp transport (applying to the forward
      lookup).

TL/08 Bugzilla 1453: New LDAP "SERVERS=" option allows admin to override list
      of ldap servers used for a specific lookup.  Patch provided by Heiko
      Schlichting.

JH/18 New options dnssec_lax, dnssec_strict on dnsdb lookups.
      New variable $lookup_dnssec_authenticated for observability.

TL/09 Bugzilla 609: Add -C option to exiqgrep, specify which exim.conf to use.
      Patch submitted by Lars Timman.

JH/19 EXPERIMENTAL_OCSP support under GnuTLS.  Bug 1459.

TL/10 Bugzilla 1454: New -oMm option to pass message reference to Exim.
      Requires trusted mode and valid format message id, aborts otherwise.
      Patch contributed by Heiko Schlichting.

JH/20 New expansion variables tls_(in,out)_(our,peer)cert, and expansion item
      certextract with support for various fields.  Bug 1358.

JH/21 Observability of OCSP via variables tls_(in,out)_ocsp.  Stapling
      is requested by default, modifiable by smtp transport option
      hosts_request_ocsp.

JH/22 Expansion operators ${md5:string} and ${sha1:string} can now
      operate on certificate variables to give certificate fingerprints
      Also new ${sha256:cert_variable}.

JH/23 The PRDR feature is moved from being Experimental into the mainline.

TL/11 Bug 1119: fix memory allocation in string_printing2().  Patch from
      Christian Aistleitner.

JH/24 The OCSP stapling feature is moved from Experimental into the mainline.

TL/12 Bug 1444: Fix improper \r\n sequence handling when writing spool
      file.  Patch from Wolfgang Breyha.

JH/25 Expand the coverage of the delivery $host and $host_address to
      client authenticators run in verify callout.  Bug 1476.

JH/26 Port service names are now accepted for tls_on_connect_ports, to
      align with daemon_smtp_ports.  Bug 72.

TF/03 Fix udpsend. The ip_connectedsocket() function's socket type
      support and error reporting did not work properly.

TL/13 Bug 1495: Exiqgrep check if -C config file specified on cli exists
      and is readable.  Patch from Andrew Colin Kissa.

TL/14 Enhance documentation of ${run expansion and how it parses the
      commandline after expansion, particularly in the case when an
      unquoted variable expansion results in an empty value.

JH/27 The TLS SNI feature was broken in 4.82.  Fix it.

PP/02 Fix internal collision of T_APL on systems which support RFC3123
      by renaming away from it.  Addresses GH issue 15, reported by
      Jasper Wallace.

JH/28 Fix parsing of MIME headers for parameters with quoted semicolons.

TL/15 SECURITY: prevent double expansion in math comparison functions
      (can expand unsanitized data). Not remotely exploitable.
      CVE-2014-2972


Exim version 4.82
-----------------

PP/01 Add -bI: framework, and -bI:sieve for querying sieve capabilities.

PP/02 Make -n do something, by making it not do something.
      When combined with -bP, the name of an option is not output.

PP/03 Added tls_dh_min_bits SMTP transport driver option, only honoured
      by GnuTLS.

PP/04 First step towards DNSSEC, provide $sender_host_dnssec for
      $sender_host_name and config options to manage this, and basic check
      routines.

PP/05 DSCP support for outbound connections and control modifier for inbound.

PP/06 Cyrus SASL: set local and remote IP;port properties for driver.
      (Only plugin which currently uses this is kerberos4, which nobody should
      be using, but we should make it available and other future plugins might
      conceivably use it, even though it would break NAT; stuff *should* be
      using channel bindings instead).

PP/07 Handle "exim -L <tag>" to indicate to use syslog with tag as the process
      name; added for Sendmail compatibility; requires admin caller.
      Handle -G as equivalent to "control = suppress_local_fixups" (we used to
      just ignore it); requires trusted caller.
      Also parse but ignore: -Ac -Am -X<logfile>
      Bugzilla 1117.

TL/01 Bugzilla 1258 - Refactor MAIL FROM optional args processing.

TL/02 Add +smtp_confirmation as a default logging option.

TL/03 Bugzilla 198 - Implement remove_header ACL modifier.
      Patch by Magnus Holmgren from 2007-02-20.

TL/04 Bugzilla 1281 - Spec typo.
      Bugzilla 1283 - Spec typo.
      Bugzilla 1290 - Spec grammar fixes.

TL/05 Bugzilla 1285 - Spec omission, fix docbook errors for spec.txt creation.

TL/06 Add Experimental DMARC support using libopendmarc libraries.

TL/07 Fix an out of order global option causing a segfault.  Reported to dev
      mailing list by by Dmitry Isaikin.

JH/01 Bugzilla 1201 & 304 - New cutthrough-delivery feature, with TLS support.

JH/02 Support "G" suffix to numbers in ${if comparisons.

PP/08 Handle smtp transport tls_sni option forced-fail for OpenSSL.

NM/01 Bugzilla 1197 - Spec typo
      Bugzilla 1196 - Spec examples corrections

JH/03 Add expansion operators ${listnamed:name} and ${listcount:string}

PP/09 Add gnutls_allow_auto_pkcs11 option (was originally called
      gnutls_enable_pkcs11, but renamed to more accurately indicate its
      function.

PP/10 Let Linux makefile inherit CFLAGS/CFLAGS_DYNAMIC.
      Pulled from Debian 30_dontoverridecflags.dpatch by Andreas Metzler.

JH/04 Add expansion item ${acl {name}{arg}...}, expansion condition
      "acl {{name}{arg}...}", and optional args on acl condition
      "acl = name arg..."

JH/05 Permit multiple router/transport headers_add/remove lines.

JH/06 Add dnsdb pseudo-lookup "a+" to do an "aaaa" + "a" combination.

JH/07 Avoid using a waiting database for a single-message-only transport.
      Performance patch from Paul Fisher.  Bugzilla 1262.

JH/08 Strip leading/trailing newlines from add_header ACL modifier data.
      Bugzilla 884.

JH/09 Add $headers_added variable, with content from use of ACL modifier
      add_header (but not yet added to the message).  Bugzilla 199.

JH/10 Add 8bitmime log_selector, for 8bitmime status on the received line.
      Pulled from Bugzilla 817 by Wolfgang Breyha.

PP/11 SECURITY: protect DKIM DNS decoding from remote exploit.
      CVE-2012-5671
      (nb: this is the same fix as in Exim 4.80.1)

JH/11 Add A= logging on delivery lines, and a client_set_id option on
      authenticators.

JH/12 Add optional authenticated_sender logging to A= and a log_selector
      for control.

PP/12 Unbreak server_set_id for NTLM/SPA auth, broken by 4.80 PP/29.

PP/13 Dovecot auth: log better reason to rejectlog if Dovecot did not
      advertise SMTP AUTH mechanism to us, instead of a generic
      protocol violation error.  Also, make Exim more robust to bad
      data from the Dovecot auth socket.

TF/01 Fix ultimate retry timeouts for intermittently deliverable recipients.

      When a queue runner is handling a message, Exim first routes the
      recipient addresses, during which it prunes them based on the retry
      hints database. After that it attempts to deliver the message to
      any remaining recipients. It then updates the hints database using
      the retry rules.

      So if a recipient address works intermittently, it can get repeatedly
      deferred at routing time. The retry hints record remains fresh so the
      address never reaches the final cutoff time.

      This is a fairly common occurrence when a user is bumping up against
      their storage quota. Exim had some logic in its local delivery code
      to deal with this. However it did not apply to per-recipient defers
      in remote deliveries, e.g. over LMTP to a separate IMAP message store.

      This change adds a proper retry rule check during routing so that the
      final cutoff time is checked against the message's age. We only do
      this check if there is an address retry record and there is not a
      domain retry record; this implies that previous attempts to handle
      the address had the retry_use_local_parts option turned on. We use
      this as an approximation for the destination being like a local
      delivery, as in LMTP.

      I suspect this new check makes the old local delivery cutoff check
      redundant, but I have not verified this so I left the code in place.

TF/02 Correct gecos expansion when From: is a prefix of the username.

      Test 0254 submits a message to Exim with the header

        Resent-From: f

      When I ran the test suite under the user fanf2, Exim expanded
      the header to contain my full name, whereas it should have added
      a Resent-Sender: header. It erroneously treats any prefix of the
      username as equal to the username.

      This change corrects that bug.

GF/01 DCC debug and logging tidyup
      Error conditions log to paniclog rather than rejectlog.
      Debug lines prefixed by "DCC: " to remove any ambiguity.

TF/03 Avoid unnecessary rebuilds of lookup-related code.

PP/14 Fix OCSP reinitialisation in SNI handling for Exim/TLS as server.
      Bug spotted by Jeremy Harris; was flawed since initial commit.
      Would have resulted in OCSP responses post-SNI triggering an Exim
      NULL dereference and crash.

JH/13 Add $router_name and $transport_name variables.  Bugzilla 308.

PP/15 Define SIOCGIFCONF_GIVES_ADDR for GNU Hurd.
      Bug detection, analysis and fix by Samuel Thibault.
      Bugzilla 1331, Debian bug #698092.

SC/01 Update eximstats to watch out for senders sending 'HELO [IpAddr]'

JH/14 SMTP PRDR (http://www.eric-a-hall.com/specs/draft-hall-prdr-00.txt).
      Server implementation by Todd Lyons, client by JH.
      Only enabled when compiled with EXPERIMENTAL_PRDR.  A new
      config variable "prdr_enable" controls whether the server
      advertises the facility.  If the client requests PRDR a new
      acl_data_smtp_prdr ACL is called once for each recipient, after
      the body content is received and before the acl_smtp_data ACL.
      The client is controlled by bolth of: a hosts_try_prdr option
      on the smtp transport, and the server advertisement.
      Default client logging of deliveries and rejections involving
      PRDR are flagged with the string "PRDR".

PP/16 Fix problems caused by timeouts during quit ACLs trying to double
      fclose().  Diagnosis by Todd Lyons.

PP/17 Update configure.default to handle IPv6 localhost better.
      Patch by Alain Williams (plus minor tweaks).
      Bugzilla 880.

PP/18 OpenSSL made graceful with empty tls_verify_certificates setting.
      This is now consistent with GnuTLS, and is now documented: the
      previous undocumented portable approach to treating the option as
      unset was to force an expansion failure.  That still works, and
      an empty string is now equivalent.

PP/19 Renamed DNSSEC-enabling option to "dns_dnssec_ok", to make it
      clearer that Exim is using the DO (DNSSEC OK) EDNS0 resolver flag,
      not performing validation itself.

PP/20 Added force_command boolean option to pipe transport.
      Patch from Nick Koston, of cPanel Inc.

JH/15 AUTH support on callouts (and hence cutthrough-deliveries).
      Bugzilla 321, 823.

TF/04 Added udpsend ACL modifer and hexquote expansion operator

PP/21 Fix eximon continuous updating with timestamped log-files.
      Broken in a format-string cleanup in 4.80, missed when I repaired the
      other false fix of the same issue.
      Report and fix from Heiko Schlichting.
      Bugzilla 1363.

PP/22 Guard LDAP TLS usage against Solaris LDAP variant.
      Report from Prashanth Katuri.

PP/23 Support safari_ecdhe_ecdsa_bug for openssl_options.
      It's SecureTransport, so affects any MacOS clients which use the
      system-integrated TLS libraries, including email clients.

PP/24 Fix segfault from trying to fprintf() to a NULL stdio FILE* if
      using a MIME ACL for non-SMTP local injection.
      Report and assistance in diagnosis by Warren Baker.

TL/08 Adjust exiqgrep to be case-insensitive for sender/receiver.

JH/16 Fix comparisons for 64b.  Bugzilla 1385.

TL/09 Add expansion variable $authenticated_fail_id to keep track of
      last id that failed so it may be referenced in subsequent ACL's.

TL/10 Bugzilla 1375 - Prevent TLS rebinding in ldap. Patch provided by
      Alexander Miroch.

TL/11 Bugzilla 1382 - Option ldap_require_cert overrides start_tls
      ldap library initialization, allowing self-signed CA's to be
      used. Also properly sets require_cert option later in code by
      using NULL (global ldap config) instead of ldap handle (per
      session). Bug diagnosis and testing by alxgomz.

TL/12 Enhanced documentation in the ratelimit.pl script provided in
      the src/util/ subdirectory.

TL/13 Bug 1031 - Imported transport SQL logging patch from Axel Rau
      renamed to Transport Post Delivery Action by Jeremy Harris, as
      EXPERIMENTAL_TPDA.

TL/14 Bugzilla 1217 - Redis lookup support has been added. It is only enabled
      when Exim is compiled with EXPERIMENTAL_REDIS. A new config variable
      redis_servers = needs to be configured which will be used by the redis
      lookup.  Patch from Warren Baker, of The Packet Hub.

TL/15 Fix exiqsumm summary for corner case. Patch provided by Richard Hall.

TL/16 Bugzilla 1289 - Clarify host/ip processing when have errors looking up a
      hostname or reverse DNS when processing a host list. Used suggestions
      from multiple comments on this bug.

TL/17 Bugzilla 1057 - Multiple clamd TCP targets patch from Mark Zealey.

TL/18 Had previously added a -CONTINUE option to runtest in the test suite.
      Missed a few lines, added it to make the runtest require no keyboard
      interaction.

TL/19 Bugzilla 1402 - Test 533 fails if any part of the path to the test suite
      contains upper case chars. Make router use caseful_local_part.

TL/20 Bugzilla 1400 - Add AVOID_GNUTLS_PKCS11 build option. Allows GnuTLS
      support when GnuTLS has been built with p11-kit.


Exim version 4.80.1
-------------------

PP/01 SECURITY: protect DKIM DNS decoding from remote exploit.
      CVE-2012-5671
      This, or similar/improved, will also be change PP/11 of 4.82.


Exim version 4.80
-----------------

PP/01 Handle short writes when writing local log-files.
      In practice, only affects FreeBSD (8 onwards).
      Bugzilla 1053, with thanks to Dmitry Isaikin.

NM/01 Bugzilla 949 - Documentation tweak

NM/02 Bugzilla 1093 - eximstats DATA reject detection regexps
      improved.

NM/03 Bugzilla 1169 - primary_hostname spelling was incorrect in docs.

PP/02 Implemented gsasl authenticator.

PP/03 Implemented heimdal_gssapi authenticator with "server_keytab" option.

PP/04 Local/Makefile support for (AUTH|LOOKUP)_*_PC=foo to use
      `pkg-config foo` for cflags/libs.

PP/05 Swapped $auth1/$auth2 for gsasl GSSAPI mechanism, to be more consistent
      with rest of GSASL and with heimdal_gssapi.

PP/06 Local/Makefile support for USE_(GNUTLS|OPENSSL)_PC=foo to use
      `pkg-config foo` for cflags/libs for the TLS implementation.

PP/07 New expansion variable $tls_bits; Cyrus SASL server connection
      properties get this fed in as external SSF.  A number of robustness
      and debugging improvements to the cyrus_sasl authenticator.

PP/08 cyrus_sasl server now expands the server_realm option.

PP/09 Bugzilla 1214 - Log authentication information in reject log.
      Patch by Jeremy Harris.

PP/10 Added dbmjz lookup type.

PP/11 Let heimdal_gssapi authenticator take a SASL message without an authzid.

PP/12 MAIL args handles TAB as well as SP, for better interop with
      non-compliant senders.
      Analysis and variant patch by Todd Lyons.

NM/04 Bugzilla 1237 - fix cases where printf format usage not indicated
      Bug report from Lars Müller <lars@samba.org> (via SUSE), 
      Patch from Dirk Mueller <dmueller@suse.com>

PP/13 tls_peerdn now print-escaped for spool files.
      Observed some $tls_peerdn in wild which contained \n, which resulted
      in spool file corruption.

PP/14 TLS fixes for OpenSSL: support TLS 1.1 & 1.2; new "openssl_options"
      values; set SSL_MODE_AUTO_RETRY so that OpenSSL will retry a read
      or write after TLS renegotiation, which otherwise led to messages
      "Got SSL error 2".

TK/01 Bugzilla 1239 - fix DKIM verification when signature was not inserted
      as a tracking header (ie: a signed header comes before the signature).
      Patch from Wolfgang Breyha.

JH/01 Bugzilla 660 - Multi-valued attributes from ldap now parseable as a
      comma-sep list; embedded commas doubled.

JH/02 Refactored ACL "verify =" logic to table-driven dispatch.

PP/15 LDAP: Check for errors of TLS initialisation, to give correct
      diagnostics.
      Report and patch from Dmitry Banschikov.

PP/16 Removed "dont_insert_empty_fragments" fron "openssl_options".
      Removed SSL_clear() after SSL_new() which led to protocol negotiation
      failures.  We appear to now support TLS1.1+ with Exim.

PP/17 OpenSSL: new expansion var $tls_sni, which if used in tls_certificate
      lets Exim select keys and certificates based upon TLS SNI from client.
      Also option tls_sni on SMTP Transports.  Also clear $tls_bits correctly
      before an outbound SMTP session.  New log_selector, +tls_sni.

PP/18 Bugzilla 1122 - check localhost_number expansion for failure, avoid
      NULL dereference.  Report and patch from Alun Jones.

PP/19 DNS resolver init changes for NetBSD compatibility.  (Risk of breakage
      on less well tested platforms).  Obviates NetBSD pkgsrc patch-ac.
      Not seeing resolver debug output on NetBSD, but suspect this is a
      resolver implementation change.

PP/20 Revert part of NM/04, it broke log_path containing %D expansions.
      Left warnings.  Added "eximon gdb" invocation mode.

PP/21 Defaulting "accept_8bitmime" to true, not false.

PP/22 Added -bw for inetd wait mode support.

PP/23 Added PCRE_CONFIG=yes support to Makefile for using pcre-config to
      locate the relevant includes and libraries.  Made this the default.

PP/24 Fixed headers_only on smtp transports (was not sending trailing dot).
      Bugzilla 1246, report and most of solution from Tomasz Kusy.

JH/03 ${eval } now uses 64-bit and supports a "g" suffix (like to "k" and "m").
      This may cause build issues on older platforms.

PP/25 Revamped GnuTLS support, passing tls_require_ciphers to
      gnutls_priority_init, ignoring Exim options gnutls_require_kx,
      gnutls_require_mac & gnutls_require_protocols (no longer supported).
      Added SNI support via GnuTLS too.
      Made ${randint:..} supplier available, if using not-too-old GnuTLS.

PP/26 Added EXPERIMENTAL_OCSP for OpenSSL.

PP/27 Applied dnsdb SPF support patch from Janne Snabb.
      Applied second patch from Janne, implementing suggestion to default
      multiple-strings-in-record handling to match SPF spec.

JH/04 Added expansion variable $tod_epoch_l for a higher-precision time.

PP/28 Fix DCC dcc_header content corruption (stack memory referenced,
      read-only, out of scope).
      Patch from Wolfgang Breyha, report from Stuart Northfield.

PP/29 Fix three issues highlighted by clang analyser static analysis.
      Only crash-plausible issue would require the Cambridge-specific
      iplookup router and a misconfiguration.
      Report from Marcin Mirosław.

PP/30 Another attempt to deal with PCRE_PRERELEASE, this one less buggy.

PP/31 %D in printf continues to cause issues (-Wformat=security), so for
      now guard some of the printf checks behind WANT_DEEPER_PRINTF_CHECKS.
      As part of this, removing so much warning spew let me fix some minor
      real issues in debug logging.

PP/32 GnuTLS was always using default tls_require_ciphers, due to a missing
      assignment on my part.  Fixed.

PP/33 Added tls_dh_max_bits option, defaulting to current hard-coded limit
      of NSS, for GnuTLS/NSS interop.  Problem root cause diagnosis by
      Janne Snabb (who went above and beyond: thank you).

PP/34 Validate tls_require_ciphers on startup, since debugging an invalid
      string otherwise requires a connection and a bunch more work and it's
      relatively easy to get wrong.  Should also expose TLS library linkage
      problems.

PP/35 Pull in <features.h> on Linux, for some portability edge-cases of
      64-bit ${eval} (JH/03).

PP/36 Define _GNU_SOURCE in exim.h; it's needed for some releases of
      GNU libc to support some of the 64-bit stuff, should not lead to
      conflicts.  Defined before os.h is pulled in, so if a given platform
      needs to override this, it can.

PP/37 Unbreak Cyrus SASL auth: SSF retrieval was incorrect, Exim thought
      protection layer was required, which is not implemented.
      Bugzilla 1254, patch from Wolfgang Breyha.

PP/38 Overhaul DH prime handling, supply RFC-specified DH primes as built
      into Exim, default to IKE id 23 from RFC 5114 (2048 bit).  Make
      tls_dhparam take prime identifiers.  Also unbreak combination of
      OpenSSL+DH_params+TLSSNI.

PP/39 Disable SSLv2 by default in OpenSSL support.


Exim version 4.77
-----------------

PP/01 Solaris build fix for Oracle's LDAP libraries.
      Bugzilla 1109, patch from Stephen Usher.

TF/01 HP/UX build fix: avoid arithmetic on a void pointer.

TK/01 DKIM Verification: Fix relaxed canon for empty headers w/o
      whitespace trailer

TF/02 Fix a couple more cases where we did not log the error message
      when unlink() failed. See also change 4.74-TF/03.

TF/03 Make the exiwhat support code safe for signals. Previously Exim might
      lock up or crash if it happened to be inside a call to libc when it
      got a SIGUSR1 from exiwhat.

      The SIGUSR1 handler appends the current process status to the process
      log which is later printed by exiwhat. It used to use the general
      purpose logging code to do this, but several functions it calls are
      not safe for signals.

      The new output code in the SIGUSR1 handler is specific to the process
      log, and simple enough that it's easy to inspect for signal safety.
      Removing some special cases also simplifies the general logging code.
      Removing the spurious timestamps from the process log simplifies
      exiwhat.

TF/04 Improved ratelimit ACL condition.

      The /noupdate option has been deprecated in favour of /readonly which
      has clearer semantics. The /leaky, /strict, and /readonly update modes
      are mutually exclusive. The update mode is no longer included in the
      database key; it just determines when the database is updated. (This
      means that when you upgrde Exim will forget old rate measurements.)

      Exim now checks that the per_* options are used with an update mode that
      makes sense for the current ACL. For example, when Exim is processing a
      message (e.g. acl_smtp_rcpt or acl_smtp_data, etc.) you can specify
      per_mail/leaky or per_mail/strict; otherwise (e.g. in acl_smtp_helo) you
      must specify per_mail/readonly. If you omit the update mode it defaults to
      /leaky where that makes sense (as before) or /readonly where required.

      The /noupdate option is now undocumented but still supported for
      backwards compatibility. It is equivalent to /readonly except that in
      ACLs where /readonly is required you may specify /leaky/noupdate or
      /strict/noupdate which are treated the same as /readonly.

      A useful new feature is the /count= option. This is a generalization
      of the per_byte option, so that you can measure the throughput of other
      aggregate values. For example, the per_byte option is now equivalent
      to per_mail/count=${if >{0}{$message_size} {0} {$message_size} }.

      The per_rcpt option has been generalized using the /count= mechanism
      (though it's more complicated than the per_byte equivalence). When it is
      used in acl_smtp_rcpt, the per_rcpt option adds recipients to the
      measured rate one at a time; if it is used later (e.g. in acl_smtp_data)
      or in a non-SMTP ACL it adds all the recipients in one go. (The latter
      /count=$recipients_count behaviour used to work only in non-SMTP ACLs.)
      Note that using per_rcpt with a non-readonly update mode in more than
      one ACL will cause the recipients to be double-counted. (The per_mail
      and per_byte options don't have this problem.)

      The handling of very low rates has changed slightly. If the computed rate
      is less than the event's count (usually one) then this event is the first
      after a long gap. In this case the rate is set to the same as this event's
      count, so that the first message of a spam run is counted properly.

      The major new feature is a mechanism for counting the rate of unique
      events. The new per_addr option counts the number of different
      recipients that someone has sent messages to in the last time period. It
      behaves like per_rcpt if all the recipient addresses are different, but
      duplicate recipient addresses do not increase the measured rate. Like
      the /count= option this is a general mechanism, so the per_addr option
      is equivalent to per_rcpt/unique=$local_part@$domain. You can, for
      example, measure the rate that a client uses different sender addresses
      with the options per_mail/unique=$sender_address. There are further
      details in the main documentation.

TF/05 Removed obsolete $Cambridge$ CVS revision strings.

TF/06 Removed a few PCRE remnants.

TF/07 Automatically extract Exim's version number from tags in the git
      repository when doing development or release builds.

PP/02 Raise smtp_cmd_buffer_size to 16kB.
      Bugzilla 879.  Patch from Paul Fisher.

PP/03 Implement SSL-on-connect outbound with protocol=smtps on smtp transport.
      Heavily based on revision 40f9a89a from Simon Arlott's tree.
      Bugzilla 97.

PP/04 Use .dylib instead of .so for dynamic library loading on MacOS.

PP/05 Variable $av_failed, true if the AV scanner deferred.
      Bugzilla 1078.  Patch from John Horne.

PP/06 Stop make process more reliably on build failure.
      Bugzilla 1087.  Patch from Heiko Schlittermann.

PP/07 Make maildir_use_size_file an _expandable_ boolean.
      Bugzilla 1089.  Patch from Heiko Schlittermann.

PP/08 Handle ${run} returning more data than OS pipe buffer size.
      Bugzilla 1131.  Patch from Holger Weiß.

PP/09 Handle IPv6 addresses with SPF.
      Bugzilla 860.  Patch from Wolfgang Breyha.

PP/10 GnuTLS: support TLS 1.2 & 1.1.
      Bugzilla 1156.
      Use gnutls_certificate_verify_peers2() [patch from Andreas Metzler].
      Bugzilla 1095.

PP/11 match_* no longer expand right-hand-side by default.
      New compile-time build option, EXPAND_LISTMATCH_RHS.
      New expansion conditions, "inlist", "inlisti".

PP/12 fix uninitialised greeting string from PP/03 (smtps client support).

PP/13 shell and compiler warnings fixes for RC1-RC4 changes.

PP/14 fix log_write() format string regression from TF/03.
      Bugzilla 1152.  Patch from Dmitry Isaikin.


Exim version 4.76
-----------------

PP/01 The new ldap_require_cert option would segfault if used.  Fixed.

PP/02 Harmonised TLS library version reporting; only show if debugging.
      Layout now matches that introduced for other libraries in 4.74 PP/03.

PP/03 New openssl_options items: no_sslv2 no_sslv3 no_ticket no_tlsv1

PP/04 New "dns_use_edns0" global option.

PP/05 Don't segfault on misconfiguration of ref:name exim-user as uid.
      Bugzilla 1098.

PP/06 Extra paranoia around buffer usage at the STARTTLS transition.
      nb: Exim is not vulnerable to http://www.kb.cert.org/vuls/id/555316

TK/01 Updated PolarSSL code to 0.14.2.
      Bugzilla 1097. Patch from Andreas Metzler.

PP/07 Catch divide-by-zero in ${eval:...}.
      Fixes bugzilla 1102.

PP/08 Condition negation of bool{}/bool_lax{} did not negate.  Fixed.
      Bugzilla 1104.

TK/02 Bugzilla 1106: CVE-2011-1764 - DKIM log line was subject to a
      format-string attack -- SECURITY: remote arbitrary code execution.

TK/03 SECURITY - DKIM signature header parsing was double-expanded, second
      time unintentionally subject to list matching rules, letting the header
      cause arbitrary Exim lookups (of items which can occur in lists, *not*
      arbitrary string expansion). This allowed for information disclosure.

PP/09 Fix another SIGFPE (x86) in ${eval:...} expansion, this time related to
      INT_MIN/-1 -- value coerced to INT_MAX.


Exim version 4.75
-----------------

NM/01 Workround for PCRE version dependency in version reporting
      Bugzilla 1073

TF/01 Update valgrind.h and memcheck.h to copies from valgrind-3.6.0.
      This fixes portability to compilers other than gcc, notably
      Solaris CC and HP-UX CC. Fixes Bugzilla 1050.

TF/02 Bugzilla 139: Avoid using the += operator in the modular lookup
      makefiles for portability to HP-UX and POSIX correctness.

PP/01 Permit LOOKUP_foo enabling on the make command-line.
      Also via indented variable definition in the Makefile.
      (Debugging by Oliver Heesakkers).

PP/02 Restore caching of spamd results with expanded spamd_address.
      Patch from author of expandable spamd_address patch, Wolfgang Breyha.

PP/03 Build issue: lookups-Makefile now exports LC_ALL=C
      Improves build reliability.  Fix from: Frank Elsner

NM/02 Fix wide character breakage in the rfc2047 coding
      Fixes bug 1064. Patch from Andrey N. Oktyabrski

NM/03 Allow underscore in dnslist lookups
      Fixes bug 1026. Patch from Graeme Fowler

PP/04 Bugzilla 230: Support TLS-enabled LDAP (in addition to ldaps).
      Code patches from Adam Ciarcinski of NetBSD.

NM/04 Fixed exiqgrep to cope with mailq missing size issue
      Fixes bug 943.

PP/05 Bugzilla 1083: when lookup expansion defers, escape the output which
      is logged, to avoid truncation. Patch from John Horne.

PP/06 Bugzilla 1042: implement freeze_signal on pipe transports.
      Patch from Jakob Hirsch.

PP/07 Bugzilla 1061: restrict error messages sent over SMTP to not reveal
      SQL string expansion failure details.
      Patch from Andrey Oktyabrski.

PP/08 Bugzilla 486: implement %M datestamping in log filenames.
      Patch from Simon Arlott.

PP/09 New lookups functionality failed to compile on old gcc which rejects
      extern declarations in function scope.
      Patch from Oliver Fleischmann

PP/10 Use sig_atomic_t for flags set from signal handlers.
      Check getgroups() return and improve debugging.
      Fixed developed for diagnosis in bug 927 (which turned out to be
      a kernel bug).

PP/11 Bugzilla 1055: Update $message_linecount for maildir_tag.
      Patch from Mark Zealey.

PP/12 Bugzilla 1056: Improved spamd server selection.
      Patch from Mark Zealey.

PP/13 Bugzilla 1086: Deal with maildir quota file races.
      Based on patch from Heiko Schlittermann.

PP/14 Bugzilla 1019: DKIM multiple signature generation fix.
      Patch from Uwe Doering, sign-off by Michael Haardt.

NM/05 Fix to spam.c to accommodate older gcc versions which dislike
      variable declaration deep within a block.  Bug and patch from
      Dennis Davis.

PP/15 lookups-Makefile IRIX compatibilty coercion.

PP/16 Make DISABLE_DKIM build knob functional.

NM/06 Bugzilla 968: child_open_uid: restore default SIGPIPE handler
      Patch by Simon Arlott

TF/03 Fix valgrind.h portability to C89 compilers that do not support
      variable argument macros. Our copy now differs from upstream.


Exim version 4.74
-----------------

TF/01 Failure to get a lock on a hints database can have serious
      consequences so log it to the panic log.

TF/02 Log LMTP confirmation messages in the same way as SMTP,
      controlled using the smtp_confirmation log selector.

TF/03 Include the error message when we fail to unlink a spool file.

DW/01 Bugzilla 139: Support dynamically loaded lookups as modules.
      With thanks to Steve Haslam, Johannes Berg & Serge Demonchaux
      for maintaining out-of-tree patches for some time.

PP/01 Bugzilla 139: Documentation and portability issues.
      Avoid GNU Makefile-isms, let Exim continue to build on BSD.
      Handle per-OS dynamic-module compilation flags.

PP/02 Let /dev/null have normal permissions.
      The 4.73 fixes were a little too stringent and complained about the
      permissions on /dev/null.  Exempt it from some checks.
      Reported by Andreas M. Kirchwitz.

PP/03 Report version information for many libraries, including
      Exim version information for dynamically loaded libraries.  Created
      version.h, now support a version extension string for distributors
      who patch heavily. Dynamic module ABI change.

PP/04 CVE-2011-0017 - check return value of setuid/setgid. This is a
      privilege escalation vulnerability whereby the Exim run-time user
      can cause root to append content of the attacker's choosing to
      arbitrary files.

PP/05 Bugzilla 1041: merged DCC maintainer's fixes for return code.
      (Wolfgang Breyha)

PP/06 Bugzilla 1071: fix delivery logging with untrusted macros.
      If dropping privileges for untrusted macros, we disabled normal logging
      on the basis that it would fail; for the Exim run-time user, this is not
      the case, and it resulted in successful deliveries going unlogged.
      Fixed.  Reported by Andreas Metzler.


Exim version 4.73
-----------------

PP/01 Date: & Message-Id: revert to normally being appended to a message,
      only prepend for the Resent-* case.  Fixes regression introduced in
      Exim 4.70 by NM/22 for Bugzilla 607.

PP/02 Include check_rfc2047_length in configure.default because we're seeing
      increasing numbers of administrators be bitten by this.

JJ/01 Added DISABLE_DKIM and comment to src/EDITME

PP/03 Bugzilla 994: added openssl_options main configuration option.

PP/04 Bugzilla 995: provide better SSL diagnostics on failed reads.

PP/05 Bugzilla 834: provide a permit_coredump option for pipe transports.

PP/06 Adjust NTLM authentication to handle SASL Initial Response.

PP/07 If TLS negotiated an anonymous cipher, we could end up with SSL but
      without a peer certificate, leading to a segfault because of an
      assumption that peers always have certificates.  Be a little more
      paranoid.  Problem reported by Martin Tscholak.

PP/08 Bugzilla 926: switch ClamAV to use the new zINSTREAM API for content
      filtering; old API available if built with WITH_OLD_CLAMAV_STREAM=yes
      NB: ClamAV planning to remove STREAM in "middle of 2010".
      CL also introduces -bmalware, various -d+acl logging additions and
      more caution in buffer sizes.

PP/09 Implemented reverse_ip expansion operator.

PP/10 Bugzilla 937: provide a "debug" ACL control.

PP/11 Bugzilla 922: Documentation dusting, patch provided by John Horne.

PP/12 Bugzilla 973: Implement --version.

PP/13 Bugzilla 752: Refuse to build/run if Exim user is root/0.

PP/14 Build without WITH_CONTENT_SCAN. Path from Andreas Metzler.

PP/15 Bugzilla 816: support multiple condition rules on Routers.

PP/16 Add bool_lax{} expansion operator and use that for combining multiple
      condition rules, instead of bool{}.  Make both bool{} and bool_lax{}
      ignore trailing whitespace.

JJ/02 prevent non-panic DKIM error from being sent to paniclog

JJ/03 added tcp_wrappers_daemon_name to allow host entries other than
      "exim" to be used

PP/17 Fix malware regression for cmdline scanner introduced in PP/08.
      Notification from Dr Andrew Aitchison.

PP/18 Change ClamAV response parsing to be more robust and to handle ClamAV's
      ExtendedDetectionInfo response format.
      Notification from John Horne.

PP/19 OpenSSL 1.0.0a compatibility const-ness change, should be backwards
      compatible.

PP/20 Added a CONTRIBUTING file.  Fixed the documentation build to use http:
      XSL and documented dependency on system catalogs, with examples of how
      it normally works.

DW/21 Added Valgrind hooks in store.c to help it capture out-of-bounds store
      access.

DW/22 Bugzilla 1044: CVE-2010-4345 - partial fix: restrict default behaviour
      of CONFIGURE_OWNER and CONFIGURE_GROUP options to no longer allow a
      configuration file which is writeable by the Exim user or group.

DW/23 Bugzilla 1044: CVE-2010-4345 - part two: extend checks for writeability
      of configuration files to cover files specified with the -C option if
      they are going to be used with root privileges, not just the default
      configuration file.

DW/24 Bugzilla 1044: CVE-2010-4345 - part three: remove ALT_CONFIG_ROOT_ONLY
      option (effectively making it always true).

DW/25 Add TRUSTED_CONFIG_PREFIX_FILE option to allow alternative configuration
      files to be used while preserving root privileges.

DW/26 Set FD_CLOEXEC on SMTP sockets after forking in the daemon, to ensure
      that rogue child processes cannot use them.

PP/27 Bugzilla 1047: change the default for system_filter_user to be the Exim
      run-time user, instead of root.

PP/28 Add WHITELIST_D_MACROS option to let some macros be overridden by the
      Exim run-time user without dropping privileges.

DW/29 Remove use of va_copy() which breaks pre-C99 systems. Duplicate the
      result string, instead of calling string_vformat() twice with the same
      arguments.

DW/30 Allow TRUSTED_CONFIG_PREFIX_FILE only for Exim or CONFIGURE_OWNER, not
      for other users. Others should always drop root privileges if they use
      -C on the command line, even for a whitelisted configure file.

DW/31 Turn TRUSTED_CONFIG_PREFIX_FILE into TRUSTED_CONFIG_FILE. No prefixes.

NM/01 Fixed bug #1002 - Message loss when using multiple deliveries


Exim version 4.72
-----------------

JJ/01 installed exipick 20100104.1, adding $max_received_linelength,
      $data_path, and $header_path variables; fixed documentation bugs and
      typos

JJ/02 installed exipick 20100222.0, added --input-dir and --finput to allow
      exipick to access non-standard spools, including the "frozen" queue
      (Finput)

NM/01 Bugzilla 965: Support mysql stored procedures.
      Patch from Alain Williams

NM/02 Bugzilla 961: Spacing fix (syntax error) on Makefile directives for NetBSD

NM/03 Bugzilla 955: Documentation fix for max_rcpts.
      Patch from Andreas Metzler

NM/04 Bugzilla 954: Fix for unknown responses from Dovecot authenticator.
      Patch from Kirill Miazine

NM/05 Bugzilla 671: Added umask to procmail example.

JJ/03 installed exipick 20100323.0, fixing doc bug

NM/06 Bugzilla 988: CVE-2010-2023 - prevent hardlink attack on sticky mail
      directory.  Notification and patch from Dan Rosenberg.

TK/01 PDKIM: Upgrade PolarSSL files to upstream version 0.12.1.

TK/02 Improve log output when DKIM signing operation fails.

MH/01 Treat the transport option dkim_domain as a colon separated
      list, not as a single string, and sign the message with each element,
      omitting multiple occurences of the same signer.

NM/07 Null terminate DKIM strings, Null initialise DKIM variable
      Bugzilla 985, 986.  Patch by Simon Arlott

NM/08 Bugzilla 967. dnsdb DNS TXT record bug fix (DKIM-related)
      Patch by Simon Arlott

PP/01 Bugzilla 989: CVE-2010-2024 - work round race condition on
      MBX locking.  Notification from Dan Rosenberg.


Exim version 4.71
-----------------

TK/01 Bugzilla 912: Fix DKIM segfault on empty headers/body.

NM/01 Bugzilla 913: Documentation fix for gnutls_* options.

NM/02 Bugzilla 722: Documentation for randint.  Better randomness defaults.

NM/03 Bugzilla 847: Enable DNSDB lookup by default.

NM/04 Bugzilla 915: Flag broken perl installation during build.


Exim version 4.70
-----------------

TK/01 Added patch by Johannes Berg that expands the main option
      "spamd_address" if it starts with a dollar sign.

TK/02 Write list of recipients to X-Envelope-Sender header when building
      the mbox-format spool file for content scanning (suggested by Jakob
      Hirsch).

TK/03 Added patch by Wolfgang Breyha that adds experimental DCC
      (http://www.dcc-servers.net/) support via dccifd. Activated by
      setting EXPERIMENTAL_DCC=yes in Local/Makefile.

TK/04 Bugzilla 673: Add f-protd malware scanner support. Patch submitted
      by Mark Daniel Reidel <mr@df.eu>.

NM/01 Bugzilla 657: Embedded PCRE removed from the exim source tree.
      When building exim an external PCRE library is now needed -
      PCRE is a system library on the majority of modern systems.
      See entry on PCRE_LIBS in EDITME file.

NM/02 Bugzilla 646: Removed unwanted C/R in Dovecot authenticator
      conversation.  Added nologin parameter to request.
      Patch contributed by Kirill Miazine.

TF/01 Do not log submission mode rewrites if they do not change the address.

TF/02 Bugzilla 662: Fix stack corruption before exec() in daemon.c.

NM/03 Bugzilla 602: exicyclog now handles panic log, and creates empty
      log files in place.  Contributed by Roberto Lima.

NM/04 Bugzilla 667: Close socket used by dovecot authenticator.

TF/03 Bugzilla 615: When checking the local_parts router precondition
      after a local_part_suffix or local_part_prefix option, Exim now
      does not use the address's named list lookup cache, since this
      contains cached lookups for the whole local part.

NM/05 Bugzilla 521: Integrated SPF Best Guess support contributed by
      Robert Millan.  Documentation is in experimental-spec.txt.

TF/04 Bugzilla 668: Fix parallel build (make -j).

NM/05.2 Bugzilla 437: Prevent Maildir aux files being created with mode 000.

NM/05.3 Bugzilla 598: Improvement to Dovecot authenticator handling.
      Patch provided by Jan Srzednicki.

TF/05 Leading white space used to be stripped from $spam_report which
      wrecked the formatting. Now it is preserved.

TF/06 Save $spam_score, $spam_bar, and $spam_report in spool files, so
      that they are available at delivery time.

TF/07 Fix the way ${extract is skipped in the untaken branch of a conditional.

TF/08 TLS error reporting now respects the incoming_interface and
      incoming_port log selectors.

TF/09 Produce a more useful error message if an SMTP transport's hosts
      setting expands to an empty string.

NM/06 Bugzilla 744: EXPN did not work under TLS.
      Patch provided by Phil Pennock.

NM/07 Bugzilla 769: Extraneous comma in usage fprintf
      Patch provided by Richard Godbee.

NM/08 Fixed erroneous documentation references to smtp_notquit_acl to be
      acl_smtp_notquit, added index entry.

NM/09 Bugzilla 787: Potential buffer overflow in string_format.
      Patch provided by Eugene Bujak.

NM/10 Bugzilla 770: Problem on some platforms modifying the len parameter to
      accept(). Patch provided by Maxim Dounin.

NM/11 Bugzilla 749: Preserve old behaviour of blanks comparing equal to zero.
      Patch provided by Phil Pennock.

NM/12 Bugzilla 497: Correct behaviour of exiwhat when no config exists.

NM/13 Bugzilla 590: Correct handling of Resent-Date headers.
      Patch provided by Brad "anomie" Jorsch.

NM/14 Bugzilla 622: Added timeout setting to transport filter.
      Patch provided by Dean Brooks.

TK/05 Add native DKIM support (does not depend on external libraries).

NM/15 Bugzilla 854: Removed code that symlinks to pcre as its no longer useful.
      Patch provided by Graeme Fowler.

NM/16 Bugzilla 851: Documentation example syntax fix.

NM/17 Changed NOTICE file to remove references to embedded PCRE.

NM/18 Bugzilla 894: Fix issue with very long lines including comments in
      lsearch.

NM/19 Bugzilla 745: TLS version reporting.
      Patch provided by Phil Pennock.

NM/20 Bugzilla 167: bool: condition support.
      Patch provided by Phil Pennock.

NM/21 Bugzilla 665: gnutls_compat_mode to allow compatibility with broken
      clients. Patch provided by Phil Pennock.

NM/22 Bugzilla 607: prepend (not append) Resent-Message-ID and Resent-Date.
      Patch provided by Brad "anomie" Jorsch.

NM/23 Bugzilla 687: Fix misparses in eximstats.
      Patch provided by Heiko Schlittermann.

NM/24 Bugzilla 688: Fix exiwhat to handle log_selector = +pid.
      Patch provided by Heiko Schlittermann.

NM/25 Bugzilla 727: Use transport mode as default mode for maildirsize file.
      plus update to original patch.

NM/26 Bugzilla 799: Documentation correction for ratelimit.

NM/27 Bugzilla 802: Improvements to local interface IP addr detection.
      Patch provided by David Brownlee.

NM/28 Bugzilla 807: Improvements to LMTP delivery logging.

NM/29 Bugzilla 862, 866, 875: Documentation bugfixes.

NM/30 Bugzilla 888: TLS documentation bugfixes.

NM/31 Bugzilla 896: Dovecot buffer overrun fix.

NM/32 Bugzilla 889: Change all instances of "expr" in shell scripts to "expr --"
      Unlike the original bugzilla I have changed all shell scripts in src tree.

NM/33 Bugzilla 898: Transport filter timeout fix.
      Patch by Todd Rinaldo.

NM/34 Bugzilla 901: Fix sign/unsigned and UTF mismatches.
      Patch by Serge Demonchaux.

NM/35 Bugzilla 39: Base64 decode bug fixes.
      Patch by Jakob Hirsch.

NM/36 Bugzilla 909: Correct connect() call in dcc code.

NM/37 Bugzilla 910: Correct issue with relaxed/simple handling.

NM/38 Bugzilla 908: Removed NetBSD3 support as no longer needed.

NM/39 Bugzilla 911: Fixed MakeLinks build script.


Exim version 4.69
-----------------

TK/01 Add preliminary DKIM support. Currently requires a forked version of
      ALT-N's libdkim that I have put here:
      http://duncanthrax.net/exim-experimental/

      Note to Michael Haardt: I had to rename some vars in sieve.c. They
      were called 'true' and it seems that C99 defines that as a reserved
      keyword to be used with 'bool' variable types. That means you could
      not include C99-style headers which use bools without triggering
      build errors in sieve.c.

NM/01 Bugzilla 592: --help option is handled incorrectly if exim is invoked
      as mailq or other aliases.  Changed the --help handling significantly
      to do whats expected.  exim_usage() emits usage/help information.

SC/01 Added the -bylocaldomain option to eximstats.

NM/02 Bugzilla 619: Defended against bad data coming back from gethostbyaddr.

NM/03 Bugzilla 613: Documentation fix for acl_not_smtp.

NM/04 Bugzilla 628: PCRE update to 7.4 (work done by John Hall).


Exim version 4.68
-----------------

PH/01 Another patch from the Sieve maintainer.

PH/02 When an IPv6 address is converted to a string for single-key lookup
      in an address list (e.g. for an item such as "net24-dbm;/net/works"),
      dots are used instead of colons so that keys in lsearch files need not
      contain colons. This was done some time before quoting was made available
      in lsearch files. However, iplsearch files do require colons in IPv6 keys
      (notated using the quote facility) so as to distinguish them from IPv4
      keys. This meant that lookups for IP addresses in host lists did not work
      for iplsearch lookups.

      This has been fixed by arranging for IPv6 addresses to be expressed with
      colons if the lookup type is iplsearch. This is not incompatible, because
      previously such lookups could never work.

      The situation is now rather anomolous, since one *can* have colons in
      ordinary lsearch keys. However, making the change in all cases is
      incompatible and would probably break a number of configurations.

TK/01 Change PRVS address formatting scheme to reflect latests BATV draft
      version.

MH/01 The "spam" ACL condition code contained a sscanf() call with a %s
      conversion specification without a maximum field width, thereby enabling
      a rogue spamd server to cause a buffer overflow. While nobody in their
      right mind would setup Exim to query an untrusted spamd server, an
      attacker that gains access to a server running spamd could potentially
      exploit this vulnerability to run arbitrary code as the Exim user.

TK/02 Bugzilla 502: Apply patch to make the SPF-Received: header use
      $primary_hostname instead of what libspf2 thinks the hosts name is.

MH/02 The dsearch lookup now uses lstat(2) instead of stat(2) to look for
      a directory entry by the name of the lookup key. Previously, if a
      symlink pointed to a non-existing file or a file in a directory that
      Exim lacked permissions to read, a lookup for a key matching that
      symlink would fail. Now it is enough that a matching directory entry
      exists, symlink or not. (Bugzilla 503.)

PH/03 The body_linecount and body_zerocount variables are now exported in the
      local_scan API.

PH/04 Added the $dnslist_matched variable.

PH/05 Unset $tls_cipher and $tls_peerdn before making a connection as a client.
      This means they are set thereafter only if the connection becomes
      encrypted.

PH/06 Added the client_condition to authenticators so that some can be skipped
      by clients under certain conditions.

PH/07 The error message for a badly-placed control=no_multiline_responses left
      "_responses" off the end of the name.

PH/08 Added -Mvc to output a copy of a message in RFC 2822 format.

PH/09 Tidied the code for creating ratelimiting keys, creating them explicitly
      (without spaces) instead of just copying the configuration text.

PH/10 Added the /noupdate option to the ratelimit ACL condition.

PH/11 Added $max_received_linelength.

PH/12 Added +ignore_defer and +include_defer to host lists.

PH/13 Installed PCRE version 7.2. This needed some changes because of the new
      way in which PCRE > 7.0 is built.

PH/14 Implemented queue_only_load_latch.

PH/15 Removed an incorrect (int) cast when reading the value of SIZE in a
      MAIL command. The effect was to mangle the value on 64-bit systems.

PH/16 Another patch from the Sieve maintainer.

PH/17 Added the NOTQUIT ACL, based on a patch from Ted Cooper.

PH/18 If a system quota error occurred while trying to create the file for
      a maildir delivery, the message "Mailbox is full" was not appended to the
      bounce if the delivery eventually timed out. Change 4.67/27 below applied
      only to a quota excession during the actual writing of the file.

PH/19 It seems that peer DN values may contain newlines (and other non-printing
      characters?) which causes problems in log lines. The DN values are now
      passed through string_printing() before being added to log lines.

PH/20 Added the "servers=" facility to MySQL and PostgreSQL lookups. (Oracle
      and InterBase are left for another time.)

PH/21 Added message_body_newlines option.

PH/22 Guard against possible overflow in moan_check_errorcopy().

PH/23 POSIX allows open() to be a macro; guard against that.

PH/24 If the recipient of an error message contained an @ in the local part
      (suitably quoted, of course), incorrect values were put in $domain and
      $local_part during the evaluation of errors_copy.


Exim version 4.67
-----------------

MH/01 Fix for bug #448, segfault in Dovecot authenticator when interface_address
      is unset (happens when testing with -bh and -oMi isn't used). Thanks to
      Jan Srzednicki.

PH/01 Added a new log selector smtp_no_mail, to log SMTP sessions that do not
      issue a MAIL command.

PH/02 In an ACL statement such as

        deny dnslists = X!=127.0.0.2 : X=127.0.0.2

      if a client was not listed at all, or was listed with a value other than
      127.0.0.2, in the X list, but was listed with 127.0.0.2 in the Y list,
      the condition was not true (as it should be), so access was not denied.
      The bug was that the ! inversion was incorrectly passed on to the second
      item. This has been fixed.

PH/03 Added additional dnslists conditions == and =& which are different from
      = and & when the dns lookup returns more than one IP address.

PH/04 Added gnutls_require_{kx,mac,protocols} to give more control over the
      cipher suites used by GnuTLS. These options are ignored by OpenSSL.

PH/05 After discussion on the list, added a compile time option ENABLE_DISABLE_
      FSYNC, which compiles an option called disable_fsync that allows for
      bypassing fsync(). The documentation is heavily laced with warnings.

SC/01 Updated eximstats to collate all SpamAssassin rejects into one bucket.

PH/06 Some tidies to the infrastructure of the Test Suite that is concerned
      with the auxiliary C programs that it uses: (1) Arrange for BIND_8_COMPAT
      to be defined when compiling on OSX (Darwin); (2) Tidies to the Makefile,
      including adding "make clean"; (3) Added -fPIC when compiling the test
      dynamically loaded module, to get rid of a warning.

MH/02 Fix for bug #451, causing paniclog entries to be written if a bounce
      message fails, move_frozen_messages = true and ignore_bounce_errors_after
      = 0s. The bug is otherwise harmless.

PH/07 There was a bug in the dovecot authenticator such that the value of
      $auth1 could be overwritten, and so not correctly preserved, after a
      successful authentication. This usually meant that the value preserved by
      the server_setid option was incorrect.

PH/08 Added $smtp_count_at_connection_start, deliberately with a long name.

PH/09 Installed PCRE release 7.0.

PH/10 The acl_not_smtp_start ACL was, contrary to the documentation, not being
      run for batched SMTP input. It is now run at the start of every message
      in the batch. While fixing this I discovered that the process information
      (output by running exiwhat) was not always getting set for -bs and -bS
      input. This is fixed, and it now also says "batched" for BSMTP.

PH/11 Added control=no_pipelining.

PH/12 Added $sending_ip_address and $sending_port (mostly Magnus Holmgren's
      patch, slightly modified), and move the expansion of helo_data till after
      the connection is made in the smtp transport (so it can use these
      values).

PH/13 Added ${rfc2047d: to decoded RFC 2047 strings.

PH/14 Added log_selector = +pid.

PH/15 Flush SMTP output before delaying, unless control=no_delay_flush is set.

PH/16 Add ${if forany and ${if forall.

PH/17 Added dsn_from option to vary the From: line in DSNs.

PH/18 Flush SMTP output before performing a callout, unless control =
      no_callout_flush is set.

PH/19 Change 4.64/PH/36 introduced a bug: when address_retry_include_sender
      was true (the default) a successful delivery failed to delete the retry
      item, thus causing premature timeout of the address. The bug is now
      fixed.

PH/20 Added hosts_avoid_pipelining to the smtp transport.

PH/21 Long custom messages for fakedefer and fakereject are now split up
      into multiline reponses in the same way that messages for "deny" and
      other ACL rejections are.

PH/22 Applied Jori Hamalainen's speed-up changes and typo fixes to exigrep,
      with slight modification.

PH/23 Applied sieve patches from the maintainer "tracking the latest notify
      draft, changing the syntax and factoring some duplicate code".

PH/24 When the log selector "outgoing_port" was set, the port was shown as -1
      for deliveries of the second and subsequent messages over the same SMTP
      connection.

PH/25 Applied Magnus Holmgren's patch for ${addresses, ${map, ${filter, and
      ${reduce, with only minor "tidies".

SC/02 Applied Daniel Tiefnig's patch to improve the '($parent) =' pattern match.

PH/26 Added a "continue" ACL modifier that does nothing, for the benefit of its
      expansion side effects.

PH/27 When a message times out after an over-quota error from an Exim-imposed
      quota, the bounce message says "mailbox is full". This message was not
      being given when it was a system quota that was exceeded. It now should
      be the same.

MH/03 Made $recipients available in local_scan(). local_scan() already has
      better access to the recipient list through recipients_list[], but
      $recipients can be useful in postmaster-provided expansion strings.

PH/28 The $smtp_command and $smtp_command_argument variables were not correct
      in the case of a MAIL command with additional options following the
      address, for example: MAIL FROM:<foo@bar> SIZE=1234. The option settings
      were accidentally chopped off.

PH/29 SMTP synchronization checks are implemented when a command is read -
      there is a check that no more input is waiting when there shouldn't be
      any. However, for some commands, a delay in an ACL can mean that it is
      some time before the response is written. In this time, more input might
      arrive, invalidly. So now there are extra checks after an ACL has run for
      HELO/EHLO and after the predata ACL, and likewise for MAIL and RCPT when
      pipelining has not been advertised.

PH/30 MH's patch to allow iscntrl() characters to be list separators.

PH/31 Unlike :fail:, a custom message specified with :defer: was not being
      returned in the SMTP response when smtp_return_error_details was false.
      This has been fixed.

PH/32 Change the Dovecot authenticator to use read() and write() on the socket
      instead of the C I/O that was originally supplied, because problems were
      reported on Solaris.

PH/33 Compile failed with OpenSSL 0.9.8e. This was due to a coding error in
      Exim which did not show up earlier: it was assuming that a call to
      SSL_CTX_set_info_callback() might give an error value. In fact, there is
      no error. In previous releases of OpenSSL, SSL_CTX_set_info_callback()
      was a macro that became an assignment, so it seemed to work. This has
      changed to a proper function call with a void return, hence the compile
      error. Exim's code has been fixed.

PH/34 Change HDA_SIZE in oracle.c from 256 to 512. This is needed for 64-bit
      cpus.

PH/35 Applied a patch from the Sieve maintainer which fixes a bug in "notify".

PH/36 Applied John Jetmore's patch to add -v functionality to exigrep.

PH/37 If a message is not accepted after it has had an id assigned (e.g.
      because it turns out to be too big or there is a timeout) there is no
      "Completed" line in the log. When some messages of this type were
      selected by exigrep, they were listed as "not completed". Others were
      picked up by some special patterns. I have improved the selection
      criteria to be more general.

PH/38 The host_find_failed option in the manualroute router can now be set
      to "ignore", to completely ignore a host whose IP address cannot be
      found. If all hosts are ignored, the behaviour is controlled by the new
      host_all_ignored option.

PH/39 In a list of hosts for manualroute, if one item (either because of multi-
      homing or because of multiple MX records with /mx) generated more than
      one IP address, and the following item turned out to be the local host,
      all the secondary addresses of the first item were incorrectly removed
      from the list, along with the local host and any following hosts (which
      is what is supposed to happen).

PH/40 When Exim receives a message, it writes the login name, uid, and gid of
      whoever called Exim into the -H file. In the case of the daemon it was
      behaving confusingly. When first started, it used values for whoever
      started the daemon, but after a SIGHUP it used the Exim user (because it
      calls itself on a restart). I have changed the code so that it now always
      uses the Exim user.

PH/41 (Following a suggestion from Tony Finch) If all the RCPT commands in a
      message are rejected with the same error (e.g. no authentication or bad
      sender address), and a DATA command is nevertheless sent (as can happen
      with PIPELINING or a stupid MUA), the error message that was given to the
      RCPT commands is included in the rejection of the DATA command. This is
      intended to be helpful for MUAs that show only the final error to their
      users.

PH/42 Another patch from the Sieve maintainer.

SC/02 Eximstats - Differentiate between permanent and temporary rejects.
      Eximstats - Fixed some broken HTML links and added missing column headers
                  (Jez Hancock).
      Eximstats - Fixed Grand Total Summary Domains, Edomains, and Email
                  columns for Rejects, Temp Rejects, Ham, and Spam rows.

SC/03 Eximstats - V1.58 Fix to get <> and blackhole to show in edomain tables.

PH/43 Yet another patch from the Sieve maintainer.

PH/44 I found a way to check for a TCP/IP connection going away before sending
      the response to the final '.' that terminates a message, but only in the
      case where the client has not sent further data following the '.'
      (unfortunately, this is allowed). However, in many cases there won't be
      any further data because there won't be any more messages to send. A call
      to select() can be used: if it shows that the input is "ready", there is
      either input waiting, or the socket has been closed. An attempt to read
      the next input character can distinguish the two cases. Previously, Exim
      would have sent an OK response which the client would never have see.
      This could lead to message repetition. This fix should cure that, at
      least in a lot of common cases.

PH/45 Do not advertise STARTTLS in response to HELP unless it would be
      advertised in response to EHLO.


Exim version 4.66
-----------------

PH/01 Two more bugs that were introduced by 4.64/PH/07, in addition to the one
      fixed by 4.65/MH/01 (is this a record?) are fixed:

      (i)  An empty string was always treated as zero by the numeric comparison
           operators. This behaviour has been restored.

      (ii) It is documented that the numeric comparison operators always treat
           their arguments as decimal numbers. This was broken in that numbers
           starting with 0 were being interpreted as octal.

      While fixing these problems I realized that there was another issue that
      hadn't been noticed. Values of message_size_limit (both the global option
      and the transport option) were treated as octal if they started with 0.
      The documentation was vague. These values are now always treated as
      decimal, and I will make that clear in the documentation.


Exim version 4.65
-----------------

TK/01 Disable default definition of HAVE_LINUX_SENDFILE. Clashes with
      Linux large file support (_FILE_OFFSET_BITS=64) on older glibc
      versions. (#438)

MH/01 Don't check that the operands of numeric comparison operators are
      integers when their expansion is in "skipping" mode (fixes bug
      introduced by 4.64-PH/07).

PH/01 If a system filter or a router generates more than SHRT_MAX (32767)
      child addresses, Exim now panics and dies. Previously, because the count
      is held in a short int, deliveries were likely to be lost. As such a
      large number of recipients for a single message is ridiculous
      (performance will be very, very poor), I have chosen to impose a limit
      rather than extend the field.


Exim version 4.64
-----------------

TK/01 Bugzilla #401. Fix DK spooling code so that it can overwrite a
      leftover -K file (the existence of which was triggered by #402).
      While we were at it, introduced process PID as part of the -K
      filename. This should rule out race conditions when creating
      these files.

TK/02 Bugzilla #402. Apply patch from Simon Arlott, speeding up DK signing
      processing considerably. Previous code took too long for large mails,
      triggering a timeout which in turn triggers #401.

TK/03 Introduced HAVE_LINUX_SENDFILE to os.h-Linux. Currently only used
      in the DK code in transports.c. sendfile() is not really portable,
      hence the _LINUX specificness.

TF/01 In the add_headers option to the mail command in an Exim filter,
      there was a bug that Exim would claim a syntax error in any
      header after the first one which had an odd number of characters
      in the field name.

PH/01 If a server that rejects MAIL FROM:<> was the target of a sender
      callout verification, Exim cached a "reject" for the entire domain. This
      is correct for most verifications, but it is not correct for a recipient
      verification with use_sender or use_postmaster set, because in that case
      the callout does not use MAIL FROM:<>. Exim now distinguishes the special
      case of MAIL FROM:<> rejection from other early rejections (e.g.
      rejection of HELO). When verifying a recipient using a non-null MAIL
      address, the cache is ignored if it shows MAIL FROM:<> rejection.
      Whatever the result of the callout, the value of the domain cache is
      left unchanged (for any other kind of callout, getting as far as trying
      RCPT means that the domain itself is ok).

PH/02 Tidied a number of unused variable and signed/unsigned warnings that
      gcc 4.1.1 threw up.

PH/03 On Solaris, an unexpectedly close socket (dropped connection) can
      manifest itself as EPIPE rather than ECONNECT. When tidying away a
      session, the daemon ignores ECONNECT errors and logs others; it now
      ignores EPIPE as well.

PH/04 Applied Nico Erfurth's refactoring patch to tidy up mime.c
      (quoted-printable decoding).

PH/05 Applied Nico Erfurth's refactoring patch to tidy up spool_mbox.c, and
      later the small subsequent patch to fix an introduced bug.

PH/06 Installed the latest Cygwin Makefile from the Cygwin maintainer.

PH/07 There was no check for overflow in expansions such as ${if >{1}{4096M}}.

PH/08 An error is now given if message_size_limit is specified negative.

PH/09 Applied and tidied up Jakob Hirsch's patch for allowing ACL variables
      to be given (somewhat) arbitrary names.

JJ/01 exipick 20060919.0, allow for arbitrary acl_ variables introduced
      in 4.64-PH/09.

JJ/02 exipick 20060919.0, --show-vars args can now be regular expressions,
      miscellaneous code fixes

PH/10 Added the log_reject_target ACL modifier to specify where to log
      rejections.

PH/11 Callouts were setting the name used for EHLO/HELO from $smtp_active_
      hostname. This is wrong, because it relates to the incoming message (and
      probably the interface on which it is arriving) and not to the outgoing
      callout (which could be using a different interface). This has been
      changed to use the value of the helo_data option from the smtp transport
      instead - this is what is used when a message is actually being sent. If
      there is no remote transport (possible with a router that sets up host
      addresses), $smtp_active_hostname is used.

PH/12 Installed Andrey Panin's patch to add a dovecot authenticator. Various
      tweaks were necessary in order to get it to work (see also 21 below):
      (a) The code assumed that strncpy() returns a negative number on buffer
          overflow, which isn't the case. Replaced with Exim's string_format()
          function.
      (b) There were several signed/unsigned issues. I just did the minimum
          hacking in of casts. There is scope for a larger refactoring.
      (c) The code used strcasecmp() which is not a standard C function.
          Replaced with Exim's strcmpic() function.
      (d) The code set only $1; it now sets $auth1 as well.
      (e) A simple test gave the error "authentication client didn't specify
          service in request". It would seem that Dovecot has changed its
          interface. Fortunately there's a specification; I followed it and
          changed what the client sends and it appears to be working now.

PH/13 Added $message_headers_raw to provide the headers without RFC 2047
      decoding.

PH/14 Corrected misleading output from -bv when -v was also used. Suppose the
      address A is aliased to B and C, where B exists and C does not. Without
      -v the output is "A verified" because verification stops after a
      successful redirection if more than one address is generated. However,
      with -v the child addresses are also verified. Exim was outputting "A
      failed to verify" and then showing the successful verification for C,
      with its parentage. It now outputs "B failed to verify", showing B's
      parentage before showing the successful verification of C.

PH/15 Applied Michael Deutschmann's patch to allow DNS black list processing to
      look up a TXT record in a specific list after matching in a combined
      list.

PH/16 It seems that the options setting for the resolver (RES_DEFNAMES and
      RES_DNSRCH) can affect the behaviour of gethostbyname() and friends when
      they consult the DNS. I had assumed they would set it the way they
      wanted; and indeed my experiments on Linux seem to show that in some
      cases they do (I could influence IPv6 lookups but not IPv4 lookups).
      To be on the safe side, however, I have now made the interface to
      host_find_byname() similar to host_find_bydns(), with an argument
      containing the DNS resolver options. The host_find_byname() function now
      sets these options at its start, just as host_find_bydns() does. The smtp
      transport options dns_qualify_single and dns_search_parents are passed to
      host_find_byname() when gethostbyname=TRUE in this transport. Other uses
      of host_find_byname() use the default settings of RES_DEFNAMES
      (qualify_single) but not RES_DNSRCH (search_parents).

PH/17 Applied (a modified version of) Nico Erfurth's patch to make
      spool_read_header() do less string testing, by means of a preliminary
      switch on the second character of optional "-foo" lines. (This is
      overdue, caused by the large number of possibilities that now exist.
      Originally there were few.) While I was there, I also converted the
      str(n)cmp tests so they don't re-test the leading "-" and the first
      character, in the hope this might squeeze out yet more improvement.

PH/18 Two problems with "group" syntax in header lines when verifying: (1) The
      flag allowing group syntax was set by the header_syntax check but not
      turned off, possible causing trouble later; (2) The flag was not being
      set at all for the header_verify test, causing "group"-style headers to
      be rejected. I have now set it in this case, and also caused header_
      verify to ignore an empty address taken from a group. While doing this, I
      came across some other cases where the code for allowing group syntax
      while scanning a header line wasn't quite right (mostly, not resetting
      the flag correctly in the right place). These bugs could have caused
      trouble for malformed header lines. I hope it is now all correct.

PH/19 The functions {pwcheck,saslauthd}_verify_password() are always called
      with the "reply" argument non-NULL. The code, however (which originally
      came from elsewhere) had *some* tests for NULL when it wrote to *reply,
      but it didn't always do it. This confused somebody who was copying the
      code for some other use. I have removed all the tests.

PH/20 It was discovered that the GnuTLS code had support for RSA_EXPORT, a
      feature that was used to support insecure browsers during the U.S. crypto
      embargo. It requires special client support, and Exim is probably the
      only MTA that supported it -- and would never use it because real RSA is
      always available. This code has been removed, because it had the bad
      effect of slowing Exim down by computing (never used) parameters for the
      RSA_EXPORT functionality.

PH/21 On the advice of Timo Sirainen, added a check to the dovecot
      authenticator to fail if there's a tab character in the incoming data
      (there should never be unless someone is messing about, as it's supposed
      to be base64-encoded). Also added, on Timo's advice, the "secured" option
      if the connection is using TLS or if the remote IP is the same as the
      local IP, and the "valid-client-cert option" if a client certificate has
      been verified.

PH/22 As suggested by Dennis Davis, added a server_condition option to *all*
      authenticators. This can be used for authorization after authentication
      succeeds. (In the case of plaintext, it servers for both authentication
      and authorization.)

PH/23 Testing for tls_required and lost_connection in a retry rule didn't work
      if any retry times were supplied.

PH/24 Exim crashed if verify=helo was activated during an incoming -bs
      connection, where there is no client IP address to check. In this
      situation, the verify now always succeeds.

PH/25 Applied John Jetmore's -Mset patch.

PH/26 Added -bem to be like -Mset, but loading a message from a file.

PH/27 In a string expansion for a processed (not raw) header when multiple
      headers of the same name were present, leading whitespace was being
      removed from all of them, but trailing whitespace was being removed only
      from the last one. Now trailing whitespace is removed from each header
      before concatenation. Completely empty headers in a concatenation (as
      before) are ignored.

PH/28 Fixed bug in backwards-compatibility feature of PH/09 (thanks to John
      Jetmore). It would have mis-read ACL variables from pre-4.61 spool files.

PH/29 [Removed. This was a change that I later backed out, and forgot to
      correct the ChangeLog entry (that I had efficiently created) before
      committing the later change.]

PH/30 Exim was sometimes attempting to deliver messages that had suffered
      address errors (4xx response to RCPT) over the same connection as other
      messages routed to the same hosts. Such deliveries are always "forced",
      so retry times are not inspected. This resulted in far too many retries
      for the affected addresses. The effect occurred only when there were more
      hosts than the hosts_max_try setting in the smtp transport when it had
      the 4xx errors. Those hosts that it had tried were not added to the list
      of hosts for which the message was waiting, so if all were tried, there
      was no problem. Two fixes have been applied:

      (i)  If there are any address or message errors in an SMTP delivery, none
           of the hosts (tried or untried) are now added to the list of hosts
           for which the message is waiting, so the message should not be a
           candidate for sending over the same connection that was used for a
           successful delivery of some other message. This seems entirely
           reasonable: after all the message is NOT "waiting for some host".
           This is so "obvious" that I'm not sure why it wasn't done
           previously. Hope I haven't missed anything, but it can't do any
           harm, as the worst effect is to miss an optimization.

      (ii) If, despite (i), such a delivery is accidentally attempted, the
           routing retry time is respected, so at least it doesn't keep
           hammering the server.

PH/31 Installed Andrew Findlay's patch to close the writing end of the socket
      in ${readsocket because some servers need this prod.

PH/32 Added some extra debug output when updating a wait-xxx database.

PH/33 The hint "could be header name not terminated by colon", which has been
      given for certain expansion errors for a long time, was not being given
      for the ${if def:h_colon_omitted{...  case.

PH/34 The spec says: "With one important exception, whenever a domain list is
      being scanned, $domain contains the subject domain." There was at least
      one case where this was not true.

PH/35 The error "getsockname() failed: connection reset by peer" was being
      written to the panic log as well as the main log, but it isn't really
      panic-worthy as it just means the connection died rather early on. I have
      removed the panic log writing for the ECONNRESET error when getsockname()
      fails.

PH/36 After a 4xx response to a RCPT error, that address was delayed (in queue
      runs only) independently of the message's sender address. This meant
      that, if the 4xx error was in fact related to the sender, a different
      message to the same recipient with a different sender could confuse
      things. In particualar, this can happen when sending to a greylisting
      server, but other circumstances could also provoke similar problems.
      I have changed the default so that the retry time for these errors is now
      based a combination of the sender and recipient addresses. This change
      can be overridden by setting address_retry_include_sender=false in the
      smtp transport.

PH/37 For LMTP over TCP/IP (the smtp transport), error responses from the
      remote server are returned as part of bounce messages. This was not
      happening for LMTP over a pipe (the lmtp transport), but now it is the
      same for both kinds of LMTP.

PH/38 Despite being documented as not happening, Exim was rewriting addresses
      in header lines that were in fact CNAMEs. This is no longer the case.

PH/39 If -R or -S was given with -q<time>, the effect of -R or -S was ignored,
      and queue runs started by the daemon processed all messages. This has
      been fixed so that -R and -S can now usefully be given with -q<time>.

PH/40 Import PCRE release 6.7 (fixes some bugs).

PH/41 Add bitwise logical operations to eval (courtesy Brad Jorsch).

PH/42 Give an error if -q is specified more than once.

PH/43 Renamed the variables $interface_address and $interface_port as
      $received_ip_address and $received_port, to make it clear that these
      values apply to message reception, and not to the outgoing interface when
      a message is delivered. (The old names remain recognized, of course.)

PH/44 There was no timeout on the connect() call when using a Unix domain
      socket in the ${readsocket expansion. There now is.

PH/45 Applied a modified version of Brad Jorsch's patch to allow "message" to
      be meaningful with "accept".

SC/01 Eximstats V1.43
     Bug fix for V1.42 with -h0 specified. Spotted by Chris Lear.

SC/02 Eximstats V1.44
      Use a glob alias rather than an array ref in the generated
      parser. This improves both readability and performance.

SC/03 Eximstats V1.45 (Marco Gaiarin / Steve Campbell)
      Collect SpamAssassin and rejection statistics.
      Don't display local sender or destination tables unless
      there is data to show.
      Added average volumes into the top table text output.

SC/04 Eximstats V1.46
      Collect data on the number of addresses (recipients)
      as well as the number of messages.

SC/05 Eximstats V1.47
      Added 'Message too big' to the list of mail rejection
      reasons (thanks to Marco Gaiarin).

SC/06 Eximstats V1.48
      Mainlog lines which have GMT offsets and are too short to
      have a flag are now skipped.

SC/07 Eximstats V1.49 (Alain Williams)
      Added the -emptyok flag.

SC/08 Eximstats V1.50
      Fixes for obtaining the IP address from reject messages.

JJ/03 exipick.20061117.2, made header handling as similar to exim as possible
      (added [br]h_ prefixes, implemented RFC2047 decoding.  Fixed
      whitesspace changes from 4.64-PH/27

JJ/04 exipick.20061117.2, fixed format and added $message_headers_raw to
      match 4.64-PH/13

JJ/05 exipick.20061117.2, bug fixes (error out sooner when invalid criteria
      are found, allow negative numbers in numeric criteria)

JJ/06 exipick.20061117.2, added new $message_body_missing variable

JJ/07 exipick.20061117.2, added $received_ip_address and $received_port
      to match changes made in 4.64-PH/43

PH/46 Applied Jori Hamalainen's patch to add features to exiqsumm.

PH/47 Put in an explicit test for a DNS lookup of an address record where the
      "domain" is actually an IP address, and force a failure. This locks out
      those revolvers/nameservers that support "A-for-A" lookups, in
      contravention of the specifications.

PH/48 When a host name was looked up from an IP address, and the subsequent
      forward lookup of the name timed out, the host name was left in
      $sender_host_name, contrary to the specification.

PH/49 Although default lookup types such as lsearch* or cdb*@ have always been
      restricted to single-key lookups, Exim was not diagnosing an error if
      * or *@ was used with a query-style lookup.

PH/50 Increased the value of DH_BITS in tls-gnu.c from 768 to 1024.

MH/01 local_scan ABI version incremented to 1.1. It should have been updated
      long ago, but noone interested enough thought of it. Let's just say that
      the "1.1" means that there are some new functions that weren't there at
      some point in the past.

PH/51 Error processing for expansion failure of helo_data from an smtp
      transport during callout processing was broken.

PH/52 Applied John Jetmore's patch to allow tls-on-connect and STARTTLS to be
      tested/used via the -bh/-bhc/-bs options.

PH/53 Added missing "#include <time.h>" to pcre/pcretest.c (this was a PCRE
      bug, fixed in subsequent PCRE releases).

PH/54 Applied Robert Bannocks' patch to avoid a problem with references that
      arises when using the Solaris LDAP libraries (but not with OpenLDAP).

PH/55 Check for a ridiculously long file name in exim_dbmbuild.


Exim version 4.63
-----------------

SC/01 Use a glob alias rather than an array ref in eximstats generated
      parser. This improves both readability and performance.

SC/02 Collect SpamAssassin and rejection statistics in eximstats.
      Don't display local sender or destination tables in eximstats unless
      there is data to show.
      Added average volumes into the eximstats top table text output.

SC/03 Collect data on the number of addresses (recipients) as well
      as the number of messages in eximstats.

TF/01 Correct an error in the documentation for the redirect router. Exim
      does (usually) call initgroups() when daemonizing.

TF/02 Call initgroups() when dropping privilege in exim.c, so that Exim runs
      with consistent privilege compared to when running as a daemon.

TF/03 Note in the spec that $authenticated_id is not set for local
      submissions from trusted users.

TF/04 The ratelimit per_rcpt option now works correctly in acl_not_smtp.
      Thanks to Dean Brooks <dean@iglou.com> for the patch.

TF/05 Make it easier to get SMTP authentication and TLS/SSL support working
      by adding some example configuration directives to the default
      configuration file. A little bit of work is required to uncomment the
      directives and define how usernames and passwords are checked, but
      there is now a framework to start from.

PH/01 Added #define LDAP_DEPRECATED 1 to ldap.c because some of the "old"
      functions that Exim currently uses aren't defined in ldap.h for OpenLDAP
      without this. I don't know how relevant this is to other LDAP libraries.

PH/02 Add the verb name to the "unknown ACL verb" error.

PH/03 Magnus Holmgren's patch for filter_prepend_home.

PH/03 Fixed Bugzilla #101: macro definition between ACLs doesn't work.

PH/04 Applied Magnus Holmgren's patch to fix Bugzilla #98: transport's home
      directory not expanded when it should be if an expanded home directory
      was set for the address (which is overridden by the transport).

PH/05 Applied Alex Kiernan's patch to fix Bugzilla #99: a problem with
      libradius.

PH/06 Added acl_not_smtp_start, based on Johannes Berg's patch, and set the
      bit to forbid control=suppress_local_fixups in the acl_not_smtp ACL,
      because it is too late at that time, and has no effect.

PH/07 Changed ${quote_pgsql to quote ' as '' instead of \' because of a
      security issue with \' (bugzilla #107). I could not use the
      PQescapeStringConn() function, because it needs a PGconn value as one of
      its arguments.

PH/08 When testing addresses using -bt, indicate those final addresses that
      are duplicates that would not cause an additional delivery. At least one
      person was confused, thinking that -bt output corresponded to deliveries.
      (Suppressing duplicates isn't a good idea as you lose the information
      about possibly different redirections that led to the duplicates.)

PH/09 Applied patch from Erik to use select() instead of poll() in spam.c on
      systems where poll() doesn't work, in particular OS X.

PH/10 Added more information to debugging output for retry time not reached.

PH/11 Applied patch from Arkadiusz Miskiewicz to apply a timeout to read
      operations in malware.c.

PH/12 Applied patch from Magnus Holmgren to include the "h" tag in Domain Keys
      signatures.

PH/13 If write_rejectlog was set false when logging was sent to syslog with
      syslog_duplication set false, log lines that would normally be written
      both the the main log and to the reject log were not written to syslog at
      all.

PH/14 In the default configuration, change the use of "message" in ACL warn
      statements to "add_header".

PH/15 Diagnose a filter syntax error for "seen", "unseen", or "noerror" if not
      not followed by a command (e.g. "seen endif").

PH/16 Recognize SMTP codes at the start of "message" in ACLs and after :fail:
      and :defer: in a redirect router. Add forbid_smtp_code to suppress the
      latter.

PH/17 Added extra conditions to the default value of delay_warning_condition
      so that it is now:

        ${if or { \
            { !eq{$h_list-id:$h_list-post:$h_list-subscribe:}{} } \
            { match{$h_precedence:}{(?i)bulk|list|junk} } \
            { match{$h_auto-submitted:}{(?i)auto-generated|auto-replied} } \
            }{no}{yes}}

      The Auto-Submitted: and various List- headers are standardised, whereas I
      don't think Precedence: ever was.

PH/18 Refactored debugging code in route_finduser() to show more information,
      in particular, the error code if getpwnam() issues one.

PH/19 Added PQsetClientEncoding(conn, "SQL_ASCII") to the pgsql code module.
      This is apparently needed in addition to the PH/07 change above to avoid
      any possible encoding problems.

PH/20 Perl can change the locale. Exim was resetting it after a ${perl call,
      but not after initializing Perl.

PH/21 Added a call to PQsetNoticeProcessor() to catch pgsql "notices" and
      output them only if debugging. By default they are written stderr,
      apparently, which is not desirable.

PH/22 Added Alain Williams' LDAP patch to support setting REFERRALS=off on
      queries.

JJ/01 exipick: added --reverse (and -R synonym), --random, --size, --sort and
      --not options

JJ/02 exipick: rewrote --help documentation to hopefully make more clear.

PH/23 Made -oMaa and -oMt work with -bh and -bs to pretend the connection is
      authenticated or an ident call has been made. Suppress the default
      values for $authenticated_id and $authenticated_sender (but permit -oMai
      and -oMas) when testing with -bh.

PH/24 Re-jigged the order of the tests in the default configuration so that the
      tests for valid domains and recipients precede the DNS black list and CSA
      tests, on the grounds that those ones are more expensive.

PH/25 Exim was not testing for a space following SMTP commands such as EHLO
      that require one. Thus, EHLORHUBARB was interpreted as a valid command.
      This bug exists in every version of Exim that I still have, right back to
      0.12.

PH/26 (n)wildlsearch lookups are documented as being done case-insensitively.
      However, an attempt to turn on case-sensitivity in a regex key by
      including (?-i) didn't work because the subject string was already
      lowercased, and the effects were non-intuitive. It turns out that a
      one-line patch can be used to allow (?-i) to work as expected.


Exim version 4.62
-----------------

TF/01 Fix the add_header change below (4.61 PH/55) which had a bug that (amongst
      other effects) broke the use of negated acl sub-conditions.

PH/01 ${readsocket now supports Internet domain sockets (modified John Jetmore
      patch).

PH/02 When tcp-wrappers is called from Exim, it returns only "deny" or "allow".
      "Deny" causes Exim to reject the incoming connection with a 554 error.
      Unfortunately, if there is a major crisis, such as a disk failure,
      tcp-wrappers gives "deny", whereas what one would like would be some
      kind of temporary error. A kludge has been added to help with this.
      Before calling hosts_ctl(), errno is set zero. If the result is "deny", a
      554 error is used if errno is still zero or contains ENOENT (which occurs
      if either of the /etc/hosts.{allow,deny} files is missing). Otherwise, a
      451 error is used.

PH/03 Add -lutil to the default FreeBSD LIBS setting.

PH/04 Change PH/19 for 4.61 was too wide. It should not be applied to host
      errors. Otherwise a message that provokes a temporary error (when other
      messages do not) can cause a whole host to time out.

PH/05 Batch deliveries by appendfile and pipe transports did not work when the
      addresses were routed directly to files or pipes from a redirect router.
      File deliveries just didn't batch; pipe deliveries might have suffered
      odd errors.

PH/06 A failure to get a lock for a hints database would erroneously always say
      "Failed to get write lock", even when it was really a read lock.

PH/07 The appendfile transport was creating MBX lock files with a fixed mode
      of 0600. This has been changed to use the value of the lockfile_mode
      option (which defaults to 0600).

PH/08 Applied small patch from the Sieve maintainer.

PH/09 If maildir_quota_directory_regex was set to exclude (say) the .Trash
      folder from quota calculations, a direct delivery into this folder messed
      up the contents of the maildirsize file. This was because the regex was
      used only to exclude .Trash (or whatever) when the size of the mailbox
      was calculated. There was no check that a delivery was happening into an
      excluded directory. This bug has been fixed by ignoring all quota
      processing for deliveries into excluded directories.

PH/10 Added the maildirfolder_create_regex option to appendfile.


Exim version 4.61
-----------------

PH/01 The code for finding all the local interface addresses on a FreeBSD
      system running IPv6 was broken. This may well have applied to all BSD
      systems, as well as to others that have similar system calls. The broken
      code found IPv4 interfaces correctly, but gave incorrect values for the
      IPv6 interfaces. In particular, ::1 was not found. The effect in Exim was
      that it would not match correctly against @[] and not recognize the IPv6
      addresses as local.

PH/02 The ipliteral router was not recognizing addresses of the form user@
      [ipv6:....] because it didn't know about the "ipv6:" prefix.

PH/03 Added disable_ipv6.

PH/04 Changed $reply_address to use the raw form of the headers instead of the
      decoded form, because it is most often used to construct To: headers
      lines in autoreplies, and the decoded form may well be syntactically
      invalid. However, $reply_address has leading white space removed, and all
      newlines turned into spaces so that the autoreply transport does not
      grumble.

PH/05 If group was specified without a user on a router, and no group or user
      was specified on a transport, the group from the router was ignored.

PH/06 Increased the number of ACL variables to 20 of each type, and arranged
      for visible compile-time settings that can be used to change these
      numbers, for those that want even more. Backwards compatibility with old
      spool files has been maintained. However, going back to a previous Exim
      release will lost any variables that are in spool files.

PH/07 Two small changes when running in the test harness: increase delay when
      passing a TCP/IP connection to a new process, in case the original
      process has to generate a bounce, and remove special handling of
      127.0.0.2 (sic), which is no longer necessary.

PH/08 Changed debug output of dbfn_open() flags from numbers to names, so as to
      be the same on different OS.

PH/09 Moved a debug statement in filter processing to avoid a race problem when
      testing.

JJ/01 exipick: fixed bug where -b (brief) output option showed "Vars:"
      whether --show-vars was specified or not

JJ/02 exipick: Added support for new ACL variable spool format introduced
      in 4.61-PH/06

PH/10 Fixed another bug related to PH/04 above: if an incoming message had a
      syntactically invalid From: or Reply-to: line, and a filter used this to
      generate an autoreply, and therefore failed to obtain an address for the
      autoreply, Exim could try to deliver to a non-existent relative file
      name, causing unrelated and misleading errors. What now happens is that
      it logs this as a hard delivery error, but does not attempt to create a
      bounce message.

PH/11 The exinext utility has a -C option for testing purposes, but although
      the given file was scanned by exinext itself; it wasn't being passed on
      when Exim was called.

PH/12 In the smtp transport, treat an explicit ECONNRESET error the same as
      an end-of-file indication when reading a command response.

PH/13 Domain literals for IPv6 were not recognized unless IPv6 support was
      compiled. In many other places in Exim, IPv6 addresses are always
      recognized, so I have changed this. It also means that IPv4 domain
      literals of the form [IPV4:n.n.n.n] are now always recognized.

PH/14 When a uid/gid is specified for the queryprogram router, it cannot be
      used if the router is not running as root, for example, when verifying at
      ACL time, or when using -bh. The debugging output from this situation was
      non-existent - all you got was a failure to exec. I have made two
      changes:

      (a) Failures to set uid/gid, the current directory, or a process leader
          in a subprocess such as that created by queryprogram now generate
          suitable debugging ouput when -d is set.

      (b) The queryprogram router detects when it is not running as root,
          outputs suitable debugging information if -d is set, and then runs
          the subprocess without attempting to change uid/gid.

PH/15 Minor change to Makefile for building test_host (undocumented testing
      feature).

PH/16 As discussed on the list in Nov/Dec: Exim no longer looks at the
      additional section of a DNS packet that returns MX or SRV records.
      Instead, it always explicitly searches for A/AAAA records. This avoids
      major problems that occur when a DNS server includes only records of one
      type (A or AAAA) in an MX/SRV packet. A byproduct of this change has
      fixed another bug: if SRV records were looked up and the corresponding
      address records were *not* found in the additional section, the port
      values from the SRV records were lost.

PH/17 If a delivery to a pipe, file, or autoreply was deferred, Exim was not
      using the correct key (the original address) when searching the retry
      rules in order to find which one to use for generating the retry hint.

PH/18 If quota_warn_message contains a From: header, Exim now refrains from
      adding the default one. Similarly, if it contains a Reply-To: header, the
      errors_reply_to option, if set, is not used.

PH/19 When calculating a retry time, Exim used to measure the "time since
      failure" by looking at the "first failed" field in the retry record. Now
      it does not use this if it is later than than the arrival time of the
      message. Instead it uses the arrival time. This makes for better
      behaviour in cases where some deliveries succeed, thus re-setting the
      "first failed" field. An example is a quota failure for a huge message
      when small messages continue to be delivered. Without this change, the
      "time since failure" will always be short, possible causing more frequent
      delivery attempts for the huge message than are intended.
      [Note: This change was subsequently modified - see PH/04 for 4.62.]

PH/20 Added $auth1, $auth2, $auth3 to contain authentication data (as well as
      $1, $2, $3) because the numerical variables can be reset during some
      expansion items (e.g. "match"), thereby losing the authentication data.

PH/21 Make -bV show the size of off_t variables so that the test suite can
      decide whether to run tests for quotas > 2G.

PH/22 Test the values given for quota, quota_filecount, quota_warn_threshold,
      mailbox_size, and mailbox_filecount in the appendfile transport. If a
      filecount value is greater than 2G or if a quota value is greater than 2G
      on a system where the size of off_t is not greater than 4, a panic error
      is given.

PH/23 When a malformed item such as 1.2.3/24 appears in a host list, it can
      never match. The debug and -bh output now contains an explicit error
      message indicating a malformed IPv4 address or mask.

PH/24 An host item such as 1.2.3.4/abc was being treated as the IP address
      1.2.3.4 without a mask. Now it is not recognized as an IP address, and
      PH/23 above applies.

PH/25 Do not write to syslog when running in the test harness. The only
      occasion when this arises is a failure to open the main or panic logs
      (for which there is an explicit test).

PH/26 Added the /no_tell option to "control=freeze".

PH/27 If a host name lookup failed very early in a connection, for example, if
      the IP address matched host_lookup and the reverse lookup yielded a name
      that did not have a forward lookup, an error message of the form "no IP
      address found for host xxx.xxx.xxx (during SMTP connection from NULL)"
      could be logged. Now it outputs the IP address instead of "NULL".

PH/28 An enabling patch from MH: add new function child_open_exim2() which
      allows the sender and the authenticated sender to be set when
      submitting a message from within Exim. Since child_open_exim() is
      documented for local_scan(), the new function should be too.

PH/29 In GnuTLS, a forced expansion failure for tls_privatekey was not being
      ignored. In both GnuTLS and OpenSSL, an expansion of tls_privatekey that
      results in an empty string is now treated as unset.

PH/30 Fix eximon buffer overflow bug (Bugzilla #73).

PH/31 Added sender_verify_fail logging option.

PH/32 In November 2003, the code in Exim that added an empty Bcc: header when
      needed by RFC 822 but not by RFC 2822 was commented out. I have now
      tidied the source and removed it altogether.

PH/33 When a queue run was abandoned because the load average was too high, a
      log line was always written; now it is written only if the queue_run log
      selector is set. In addition, the log line for abandonment now contains
      information about the queue run such as the pid. This is always present
      in "start" and "stop" lines but was omitted from the "abandon" line.

PH/34 Omit spaces between a header name and the colon in the error message that
      is given when verify = headers_syntax fails (if there are lots of them,
      the message gets confusing).

PH/35 Change the default for dns_check_names_pattern to allow slashes within
      names, as there are now some PTR records that contain slashes. This check
      is only to protect against broken name servers that fall over on strange
      characters, so the fact that it applies to all lookups doesn't matter.

PH/36 Now that the new test suite is complete, we can remove some of the
      special code in Exim that was needed for the old test suite. For example,
      sorting DNS records because real resolvers return them in an arbitrary
      order. The new test suite's fake resolver always returns records in the
      same order.

PH/37 When running in the test harness, use -odi for submitted messages (e.g.
      bounces) except when queue_only is set, to avoid logging races between
      the different processes.

PH/38 Panic-die if .include specifies a non-absolute path.

PH/39 A tweak to the "H" retry rule from its user.

JJ/03 exipick: Removed parentheses from 'next' and 'last' calls that specified
      a label.  They prevented compilation on older perls.

JJ/04 exipick: Refactored code to prevent implicit split to @_ which caused
      a warning to be raised on newish perls.

JJ/05 exipick: Fixed bug where -bpc always showed a count of all messages
      on queue.  Changes to match documented behaviour of showing count of
      messages matching specified criteria.

PH/40 Changed the default ident timeout from 30s to 5s.

PH/41 Added support for the use of login_cap features, on those BSD systems
      that have them, for controlling the resources used by pipe deliveries.

PH/42 The content-scanning code uses fopen() to create files in which to put
      message data. Previously it was not paying any attention to the mode of
      the files. Exim runs with umask(0) because the rest of the code creates
      files with open(), and sets the required mode explicitly. Thus, these
      files were ending up world-writeable. This was not a big issue, because,
      being within the spool directory, they were not world-accessible. I have
      created a function called modefopen, which takes an additional mode
      argument. It sets umask(777), creates the file, chmods it to the required
      mode, then resets the umask. All the relevant calls to fopen() in the
      content scanning code have been changed to use this function.

PH/43 If retry_interval_max is set greater than 24 hours, it is quietly reset
      to 24 hours. This avoids potential overflow problems when processing G
      and H retry rules. I suspect nobody ever tinkers with this value.

PH/44 Added STRIP_COMMAND=/usr/bin/strip to the FreeBSD Makefile.

PH/45 When the plaintext authenticator is running as a client, the server's
      challenges are checked to ensure they are valid base64 strings. By
      default, the authentication attempt is cancelled if an invalid string is
      received. Setting client_ignore_invalid_base64 true ignores these errors.
      The decoded challenge strings are now placed in $auth1, $auth2, etc. as
      they are received. Thus, the responses can be made to depend on the
      challenges. If an invalid string is ignored, an empty string is placed in
      the variable.

PH/46 Messages that are created by the autoreply transport now contains a
      References: header, in accordance with RFCs 2822 and 3834.

PH/47 Added authenticated_sender_force to the smtp transport.

PH/48 The ${prvs expansion was broken on systems where time_t was long long.

PH/49 Installed latest patch from the Sieve maintainer.

PH/50 When an Exim quota was set without a file count quota, and mailbox_size
      was also set, the appendfile transport was unnecessarily scanning a
      directory of message files (e.g. for maildir delivery) to find the count
      of files (along with the size), even though it did not need this
      information. It now does the scan only if it needs to find either the
      size of the count of files.

PH/51 Added ${time_eval: to convert Exim time strings into seconds.

PH/52 Two bugs concerned with error handling when the smtp transport is
      used in LMTP mode:

      (i) Exim was not creating retry information for temporary errors given
      for individual recipients after the DATA command when the smtp transport
      was used in LMTP mode. This meant that they could be retried too
      frequently, and not timed out correctly.

      (ii) Exim was setting the flag that allows error details to be returned
      for LMTP errors on RCPT commands, but not for LMTP errors for individual
      recipients that were returned after the DATA command.

PH/53 This is related to PH/52, but is more general: for any failing address,
      when detailed error information was permitted to be returned to the
      sender, but the error was temporary, then after the final timeout, only
      "retry timeout exceeded" was returned. Now it returns the full error as
      well as "retry timeout exceeded".

PH/54 Added control=allow_auth_unadvertised, as it seems there are clients that
      do this, and (what is worse) MTAs that accept it.

PH/55 Added the add_header modified to ACLs. The use of "message" with "warn"
      will now be deprecated.

PH/56 New os.c-cygwin from the Cygwin maintainer.

JJ/06 exipick: added --unsorted option to allow unsorted output in all output
      formats (previously only available in exim formats via -bpr, -bpru,
      and -bpra.  Now also available in native and exiqgrep formats)

JJ/07 exipick: added --freeze and --thaw options to allow faster interaction
      with very large, slow to parse queues

JJ/08 exipick: added ! as generic prefix to negate any criteria format

JJ/09 exipick: miscellaneous performance enhancements (~24% improvements)

PH/57 Tidies in SMTP dialogue display in debug output: (i) It was not showing
      responses to authentication challenges, though it was showing the
      challenges; (ii) I've removed the CR characters from the debug output for
      SMTP output lines.

PH/58 Allow for the insertion of a newline as well as a space when a string
      is turned into more than one encoded-word during RFC 2047 encoding. The
      Sieve code now uses this.

PH/59 Added the following errors that can be detected in retry rules: mail_4xx,
      data_4xx, lost_connection, tls_required.

PH/60 When a VRFY deferred or FAILED, the log message rather than the user
      message was being sent as an SMTP response.

PH/61 Add -l and -k options to exicyclog.

PH/62 When verifying, if an address was redirected to one new address, so that
      verification continued, and the new address failed or deferred after
      having set something in $address_data, the value of $address_data was not
      passed back to the ACL. This was different to the case when no
      redirection occurred. The value is now passed back in both cases.

PH/63 Changed the macro HAVE_LOGIN_CAP (see PH/41 for this release above) to
      HAVE_SETCLASSRESOURCES because there are different APIs in use that all
      use login_cap.h, so on its own it isn't the distinguishing feature. The
      new name refers directly to the setclassresources() function.

PH/65 Added configuration files for NetBSD3.

PH/66 Updated OS/Makefile-HP-UX for gcc 4.1.0 with HP-UX 11.

PH/67 Fixed minor infelicity in the sorting of addresses to ensure that IPv6
      is preferred over IPv4.

PH/68 The bounce_return_message and bounce_return_body options were not being
      honoured for bounces generated during the reception of non-SMTP messages.
      In particular, this applied to messages rejected by the ACL. This bug has
      been fixed. However, if bounce_return_message is true and bounce_return_
      body is false, the headers that are returned for a non-SMTP message
      include only those that have been read before the error was detected.
      (In the case of an ACL rejection, they have all been read.)

PH/69 The HTML version of the specification is now built in a directory called
      spec_html instead of spec.html, because the latter looks like a path with
      a MIME-type, and this confuses some software.

PH/70 Catch two compiler warnings in sieve.c.

PH/71 Fixed an obscure and subtle bug (thanks Alexander & Matthias). The
      function verify_get_ident() calls ip_connect() to connect a socket, but
      if the "connect()" function timed out, ip_connect() used to close the
      socket. However, verify_get_ident() also closes the socket later, and in
      between Exim writes to the log, which may get opened at this point. When
      the socket was closed in ip_connect(), the log could get the same file
      descriptor number as the socket. This naturally causes chaos. The fix is
      not to close the socket in ip_connect(); the socket should be closed by
      the function that creates it. There was only one place in the code where
      this was missing, in the iplookup router, which I don't think anybody now
      uses, but I've fixed it anyway.

PH/72 Make dns_again_means_nonexist apply to lookups using gethostbyname() as
      well as to direct DNS lookups. Otherwise the handling of names in host
      lists is inconsistent and therefore confusing.


Exim version 4.60
-----------------

PH/01 Two changes to the default runtime configuration:

      (1) Move the checks for relay_from_hosts and authenticated clients from
          after to before the (commented out) DNS black list checks.

      (2) Add control=submission to the relay_from_hosts and authenticated
          clients checks, on the grounds that messages accepted by these
          statements are most likely to be submissions.

PH/02 Several tidies to the handling of ${prvs and ${prvscheck:

      (1) Generate an error if the third argument for the ${prvs expansion is
          not a single digit.

      (2) Treat a missing third argument of ${prvscheck as if it were an empty
          string.

      (3) Reset the variables that are obtained from the first argument of
          ${prvscheck and used in the second argument before leaving the code,
          because their memory is reclaimed, so using them afterwards may do
          silly things.

      (4) Tidy up the code for expanding the arguments of ${prvscheck one by
          one (it's much easier than Tom thought :-).

      (5) Because of (4), we can now allow for the use of $prvscheck_result
          inside the third argument.

PH/03 For some reason, the default setting of PATH when running a command from
      a pipe transport was just "/usr/bin". I have changed it to
      "/bin:/usr/bin".

PH/04 SUPPORT_TRANSLATE_IP_ADDRESS and MOVE_FROZEN_MESSAGES did not cause
      anything to be listed in the output from -bV.

PH/05 When a filter generated an autoreply, the entire To: header line was
      quoted in the delivery log line, like this:

        => >A.N.Other <ano@some.domain> <original@ddress> ...

      This has been changed so that it extracts the operative address. There
      may be more than one such address. If so, they are comma-separated, like
      this:

        => >ano@some.domain,ona@other.domain <original@ddress> ...

PH/06 When a client host used a correct literal IP address in a HELO or EHLO
      command, (for example, EHLO [1.2.3.4]) and the client's IP address was
      not being looked up in the rDNS to get a host name, Exim was showing the
      IP address twice in Received: lines, even though the IP addresses were
      identical. For example:

        Received: from [1.2.3.4] (helo=[1.2.3.4])

      However, if the real host name was known, it was omitting the HELO data
      if it matched the actual IP address. This has been tidied up so that it
      doesn't show the same IP address twice.

PH/07 When both +timestamp and +memory debugging was on, the value given by
      $tod_xxx expansions could be wrong, because the tod_stamp() function was
      called by the debug printing, thereby overwriting the timestamp buffer.
      Debugging no longer uses the tod_stamp() function when +timestamp is set.

PH/08 When the original message was included in an autoreply transport, it
      always said "this is a copy of the message, including all the headers",
      even if body_only or headers_only was set. It now gives an appropriate
      message.

PH/09 Applied a patch from the Sieve maintainer which:

      o  fixes some comments
      o  adds the (disabled) notify extension core
      o  adds some debug output for the result of if/elsif tests
      o  points to the current vacation draft in the documentation
         and documents the missing references header update

      and most important:

      o  fixes a bug in processing the envelope test (when testing
         multiple envelope elements, the last element determinted the
         result)

PH/10 Exim was violating RFC 3834 ("Recommendations for Automatic Responses to
      Electronic Mail") by including:

        Auto-submitted: auto-generated

      in the messages that it generates (bounce messages and others, such as
      warnings). In the case of bounce messages for non-SMTP mesages, there was
      also a typo: it was using "Auto_submitted" (underscore instead of
      hyphen). Since every message generated by Exim is necessarily in response
      to another message, thes have all been changed to:

        Auto-Submitted: auto-replied

      in accordance with these statements in the RFC:

        The auto-replied keyword:

        -  SHOULD be used on messages sent in direct response to another
           message by an automatic process,

        -  MUST NOT be used on manually-generated messages,

        -  MAY be used on Delivery Status Notifications (DSNs) and Message
           Disposition Notifications (MDNs),

        -  MUST NOT be used on messages generated by automatic or periodic
           processes, except for messages which are automatic responses to
           other messages.

PH/11 Added "${if def:sender_address {(envelope-from <$sender_address>)\n\t}}"
      to the default Received: header definition.

PH/12 Added log selector acl_warn_skipped (default on).

PH/13 After a successful wildlsearch lookup, discard the values of numeric
      variables because (a) they are in the wrong storage pool and (b) even if
      they were copied, it wouldn't work properly because of the caching.

PH/14 Add check_rfc2047_length to disable enforcement of RFC 2047 length
      checking when decoding. Apparently there are clients that generate
      overlong encoded strings. Why am I not surprised?

PH/15 If the first argument of "${if match_address" was not empty, but did not
      contain an "@" character, Exim crashed. Now it writes a panic log message
      and treats the condition as false.

PH/16 In autoreply, treat an empty string for "once" the same as unset.

PH/17 A further patch from the Sieve maintainer: "Introduce the new Sieve
      extension "envelope-auth".  The code is finished and in agreement with
      other implementations, but there is no documentation so far and in fact,
      nobody wrote the draft yet.  This extension is currently #undef'ed, thus
      not changing the active code.

      Print executed "if" and "elsif" statements when debugging is used. This
      helps a great deal to understand what a filter does.

      Document more things not specified clearly in RFC3028.  I had all this
      sorted out, when out of a sudden new issues came to my mind.  Oops."

PH/18 Exim was not recognizing the "net-" search type prefix in match_ip lists
      (Bugzilla #53).

PH/19 Exim expands the IPv6 address given to -bh to its full non-abbreviated
      canonical form (as documented). However, after a host name lookup from
      the IP address, check_host() was doing a simple string comparison with
      addresses acquired from the DNS when checking that the found name did
      have the original IP as one of its addresses. Since any found IPv6
      addresses are likely to be in abbreviated form, the comparison could
      fail. Luckily, there already exists a function for doing the comparison
      by converting both addresses to binary, so now that is used instead of
      the text comparison.

PH/20 There was another similar case to PH/19, when a complete host name was
      given in a host list; looking up its IP address could give an abbreviated
      form, whereas the current host's name might or might not be abbreviated.
      The same fix has been applied.


Exim version 4.54
-----------------

PH/01 The ${base62: operator adjusted itself to base 36 when BASE_62 was
      set to 36 (for Darwin and Cygwin), but the ${base62d: operator did not.
      It now does.

PH/02 Two minor problems detected in Cygwin: the os.{c,h} files had lost */ on
      the CVS lines, and there was a missing #if HAVE_IPV6 in host.c.

PH/03 Typo: missing ".o" in src/pcre/Makefile.

PH/04 Tighten up "personal" tests: Instead of testing for any "List-"
      header line, restrict the check to what is listed in RFCs 2369 and 2929.
      Also, for "Auto-Submitted", treat anything other than "no" as
      non-personal, in accordance with RFC 3834. (Previously it treated
      anything starting "auto-" as non-personal.)

TF/01 The control=submission/name=... option had a problem with syntax
      errors if the name included a slash character. The /name= option
      now slurps the rest of the string, so it can include any characters
      but it must come last in the list of options (after /sender_retain
      or /domain=).

PH/05 Some modifications to the interface to the fake nameserver for the new
      testing suite.



Exim version 4.53
-----------------

TK/01 Added the "success_on_redirect" address verification option. See
      NewStuff for rationale and an example.

PH/01 Added support for SQLite, basic code supplied by David Woodhouse.

PH/02 Patch to exigrep to allow it to work on syslog lines.

PH/03 When creating an mbox file for a virus/spam scan, use fseek() instead of
      fread() to skip over the body file's header line, because in Cygwin the
      header line is locked and is inaccessible.

PH/04 Added $message_exim_id, ultimately to replace $message_id (they will both
      co-exist for some time) to make it clear that it is the Exim ID that is
      referenced, not the Message-ID: header line.

PH/05 Replaced all Tom's calls to snprintf() with calls to the internal
      string_format() function, because snprintf() does not exist on all
      operating systems.

PH/06 The use of forbid_filter_existstest now also locks out the use of the
      ${stat: expansion item.

PH/07 Changed "SMTP protocol violation: synchronization error" into "SMTP
      protocol synchronization error", to keep the pedants happy.

PH/08 Arrange for USE_INET_NTOA_FIX to be set in config.h for AIX systems as
      well as for IRIX systems, when gcc is being used. See the host.c source
      file for comments.

PH/09 Installed latest Cygwin configuration files from the Cygwin maintainer.

PH/10 Named domain lists were not working if used in a queue_smtp_domains
      setting.

PH/11 Added support for the IGNOREQUOTA extension to LMTP, both to the lmtp
      transport and to the smtp transport in LMTP mode.

TK/02 Remove one case of BASE64 error detection FTTB (undocumented anyway).

PH/12 There was a missing call to search_tidyup() before the fork() in rda.c to
      run a filter in a subprocess. This could lead to confusion in subsequent
      lookups in the parent process. There should also be a search_tidyup() at
      the end of the subprocess.

PH/13 Previously, if "verify = helo" was set in an ACL, the condition was true
      only if the host matched helo_try_verify_hosts, which caused the
      verification to occur when the EHLO/HELO command was issued. The ACL just
      tested the remembered result. Now, if a previous verification attempt has
      not happened, "verify = helo" does it there and then.

JJ/01 exipick: added $message_exim_id variable (see 4.53-PH/04)

TK/03 Fix log output including CR from clamd.

PH/14 A reference to $reply_address when Reply-to: was empty and From: did not
      exist provoked a memory error which could cause a segfault.

PH/15 Installed PCRE 6.2

PH/17 Defined BIND_8_COMPAT in the Darwin os.h file.

PH/18 Reversed 4.52/PH/17 because the HP-UX user found it wasn't the cause
      of the problem. Specifically, suggested +O2 rather than +O1 for the
      HP-UX compiler.

PH/19 Added sqlite_lock_timeout option (David Woodhouse's patch).

PH/20 If a delivery was routed to a non-standard port by means of an SRV
      record, the port was not correctly logged when the outgoing_port log
      selector was set (it logged the transort's default port).

PH/21 Added support for host-specific ports to manualroute, queryprogram,
      fallback_hosts, and "hosts" in the smtp transport.

PH/22 If the log selector "outgoing_port" is set, the port is now also given on
      host errors such as "Connection refused".

PH/23 Applied a patch to fix problems with exim-4.52 while doing radius
      authentication with radiusclient 0.4.9:

      - Error returned from rc_read_config was caught wrongly
      - Username/password not passed on to radius server due to wrong length.

      The presumption is that some radiusclient API changes for 4.51/PH/17
      were not taken care of correctly. The code is still untested by me (my
      Linux distribution still has 0.3.2 of radiusclient), but it was
      contributed by a Radius user.

PH/24 When doing a callout, the value of $domain wasn't set correctly when
      expanding the "port" option of the smtp transport.

TK/04 MIME ACL: Fix buffer underrun that occurs when EOF condition is met
      while reading a MIME header. Thanks to Tom Hughes for a patch.

PH/24 Include config.h inside local_scan.h so that configuration settings are
      available.

PH/25 Make $smtp_command_argument available after all SMTP commands. This means
      that in an ACL for RCPT (for example), you can examine exactly what was
      received.

PH/26 Exim was recognizing IPv6 addresses of the form [IPv6:....] in EHLO
      commands, but it was not correctly comparing the address with the actual
      client host address. Thus, it would show the EHLO address in Received:
      header lines when this was not necessary.

PH/27 Added the % operator to ${eval:}.

PH/28 Exim tries to create and chdir to its spool directory when it starts;
      it should be ignoring failures (because with -C, for example, it has lost
      privilege). It wasn't ignoring creation failures other than "already
      exists".

PH/29 Added "crypteq" to the list of supported features that Exim outputs when
      -bV or -d is used.

PH/30 Fixed (presumably very longstanding) bug in exim_dbmbuild: if it failed
      because an input line was too long, either on its own, or by virtue of
      too many continuations, the temporary file was not being removed, and the
      return code was incorrect.

PH/31 Missing "BOOL" in function definition in filtertest.c.

PH/32 Applied Sieve patches from the maintainer.

TK/05 Domainkeys: Accomodate for a minor API change in libdomainkeys 0.67.

PH/33 Added "verify = not_blind".

PH/34 There are settings for CHOWN_COMMAND and MV_COMMAND that can be used in
      Local/Makefile (with some defaults set). These are used in built scripts
      such as exicyclog, but they have never been used in the exim_install
      script (though there are many overriding facilities there). I have
      arranged that the exim_install script now takes note of these two
      settings.

PH/35 Installed configuration files for Dragonfly.

PH/36 When a locally submitted message by a trusted user did not contain a
      From: header, and the sender address was obtained from -f or from an SMTP
      MAIL command, and the trusted user did not use -F to supply a sender
      name, $originator_name was incorrectly used when constructing a From:
      header. Furthermore, $originator_name was used for submission mode
      messages from external hosts without From: headers in a similar way,
      which is clearly wrong.

PH/37 Added control=suppress_local_fixups.

PH/38 When log_selector = +received_sender was set, and the addition of the
      sender made the log line's construction buffer exactly full, or one byte
      less than full, an overflow happened when the terminating "\n" was
      subsequently added.

PH/39 Added a new log selector, "unknown_in_list", which provokes a log entry
      when the result of a list match is failure because a DNS lookup failed.

PH/40 RM_COMMAND is now used in the building process.

PH/41 Added a "distclean" target to the top-level Makefile; it deletes all
      the "build-* directories that it finds.

PH/42 (But a TF fix): In a domain list, Exim incorrectly matched @[] if the IP
      address in a domain literal was a prefix of an interface address.

PH/43 (Again a TF fix): In the dnslookup router, do not apply widen_domains
      when verifying a sender address, unless rewrite_headers is false.

PH/44 Wrote a long comment about why errors_to addresses are verified as
      recipients, not senders.

TF/01 Add missing LIBS=-lm to OS/Makefile-OpenBSD which was overlooked when
      the ratelimit ACL was added.

PH/45 Added $smtp_command for the full command (cf $smtp_command_argument).

PH/46 Added extra information about PostgreSQL errors to the error string.

PH/47 Added an interface to a fake DNS resolver for use by the new test suite,
      avoiding the need to install special zones in a real server. This is
      backwards compatible; if it can't find the fake resolver, it drops back.
      Thus, both old and new test suites can be run.

TF/02 Added util/ratelimit.pl

TF/03 Minor fix to the ratelimit code to improve its behaviour in case the
      clock is set back in time.

TF/04 Fix the ratelimit support in exim_fixdb. Patch provided by Brian
      Candler <B.Candler@pobox.com>.

TF/05 The fix for PH/43 was not completely correct; widen_domains is always
      OK for addresses that are the result of redirections.

PH/48 A number of further additions for the benefit of the new test suite,
      including a fake gethostbyname() that interfaces to the fake DNS resolver
      (see PH/47 above).

TF/06 The fix for widen_domains has also been applied to qualify_single and
      search_parents which are the other dnslookup options that can cause
      header rewrites.

PH/49 Michael Haardt's randomized retrying, but as a separate retry parameter
      type ("H").

PH/50 Make never_users, trusted_users, admin_groups, trusted_groups expandable.

TF/07 Exim produced the error message "an SRV record indicated no SMTP
      service" if it encountered an MX record with an empty target hostname.
      The message is now "an MX or SRV record indicated no SMTP service".

TF/08 Change PH/13 introduced the possibility that verify=helo may defer,
      if the DNS of the sending site is misconfigured. This is quite a
      common situation. This change restores the behaviour of treating a
      helo verification defer as a failure.

PH/51 If self=fail was set on a router, the bounce message did not include the
      actual error message.


Exim version 4.52
-----------------

TF/01 Added support for Client SMTP Authorization. See NewStuff for details.

PH/01 When a transport filter timed out in a pipe delivery, and the pipe
      command itself ended in error, the underlying message about the transport
      filter timeout was being overwritten with the pipe command error. Now the
      underlying error message should be appended to the second error message.

TK/01 Fix poll() being unavailable on Mac OSX 10.2.

PH/02 Reduce the amount of output that "make" produces by default. Full output
      can still be requested.

PH/03 The warning log line about a condition test deferring for a "warn" verb
      was being output only once per connection, rather than after each
      occurrence (because it was using the same function as for successful
      "warn" verbs). This seems wrong, so I have changed it.

TF/02 Two buglets in acl.c which caused Exim to read a few bytes of memory that
      it should not have, which might have caused a crash in the right
      circumstances, but probably never did.

PH/04 Installed a modified version of Tony Finch's patch to make submission
      mode fix the return path as well as the Sender: header line, and to
      add a /name= option so that you can make the user's friendly name appear
      in the header line.

TF/03 Added the control = fakedefer ACL modifier.

TF/04 Added the ratelimit ACL condition. See NewStuff for details. Thanks to
      Mark Lowes for thorough testing.

TK/02 Rewrote SPF support to work with libspf2 versions >1.2.0.

TK/03 Merged latest SRS patch from Miles Wilton.

PH/05 There's a shambles in IRIX6 - it defines EX_OK in unistd.h which conflicts
      with the definition in sysexits.h (which is #included earlier).
      Fortunately, Exim does not actually use EX_OK. The code used to try to
      preserve the sysexits.h value, by assumimg that macro definitions were
      scanned for macro replacements. I have been disabused of this notion,
      so now the code just undefines EX_OK before #including unistd.h.

PH/06 There is a timeout for writing blocks of data, set by, e.g. data_timeout
      in the smtp transport. When a block could not be written in a single
      write() function, the timeout was being re-applied to each part-write.
      This seems wrong - if the receiver was accepting one byte at a time it
      would take for ever. The timeout is now adjusted when this happens. It
      doesn't have to be particularly precise.

TK/04 Added simple SPF lookup method in EXPERIMENTAL_SPF. See NewStuff for
      details. Thanks to Chris Webb <chris@arachsys.com> for the patch!

PH/07 Added "fullpostmaster" verify option, which does a check to <postmaster>
      without a domain if the check to <postmaster@domain> fails.

SC/01 Eximstats: added -xls and the ability to specify output files
     (patch written by Frank Heydlauf).

SC/02 Eximstats: use FileHandles for outputing results.

SC/03 Eximstats: allow any combination of xls, txt, and html output.

SC/04 Eximstats: fixed display of large numbers with -nvr option

SC/05 Eximstats: fixed merging of reports with empty tables.

SC/06 Eximstats: added the -include_original_destination flag

SC/07 Eximstats: removed tabs and trailing whitespace.

TK/05 Malware: Improve on aveserver error handling. Patch from Alex Miller.

TK/06 MBOX spool code: Add real "From " MBOX separator line
      so the .eml file is really in mbox format (even though
      most programs do not really care). Patch from Alex Miller.

TK/07 MBOX spool code: Add X-Envelope-From: and X-Envelope-To: headers.
      The latter is generated from $received_to and is only set if the
      message has one envelope recipient. SA can use these headers,
      obviously out-of-the-box. Patch from Alex Miller.

PH/08 The ${def test on a variable was returning false if the variable's
      value was "0", contrary to what the specification has always said!
      The result should be true unless the variable is empty.

PH/09 The syntax error of a character other than { following "${if
      def:variable_name" (after optional whitespace) was not being diagnosed.
      An expansion such as ${if def:sender_ident:{xxx}{yyy}} in which an
      accidental colon was present, for example, could give incorrect results.

PH/10 Tidied the code in a number of places where the st_size field of a stat()
      result is used (not including appendfile, where other changes are about
      to be made).

PH/11 Upgraded appendfile so that quotas larger than 2G are now supported.
      This involved changing a lot of size variables from int to off_t. It
      should work with maildirs and everything.

TK/08 Apply fix provided by Michael Haardt to prevent deadlock in case of
      spamd dying while we are connected to it.

TF/05 Fixed a ${extract error message typo reported by Jeremy Harris
      <jgh@wizmail.org>

PH/12 Applied Alex Kiernan's patch for the API change for the error callback
      function for BDB 4.3.

PH/13 Changed auto_thaw such that it does not apply to bounce messages.

PH/14 Imported PCRE 6.0; this was more than just a trivial operation because
      the sources for PCRE have been re-arranged and more files are now
      involved.

PH/15 The code I had for printing potentially long long variables in PH/11
      above was not the best (it lost precision). The length of off_t variables
      is now inspected at build time, and an appropriate printing format (%ld
      or %lld) is chosen and #defined by OFF_T_FMT. We also define LONGLONG_T
      to be "long long int" or "long int". This is needed for the internal
      formatting function string_vformat().

PH/16 Applied Matthew Newton's patch to exicyclog: "If log_file_path is set in
      the configuration file to be ":syslog", then the script "guesses" where
      the logs files are, rather than using the compiled in default. In our
      case the guess is not the same as the compiled default, so the script
      suddenly stopped working when I started to use syslog. The patch checks
      to see if log_file_path is "". If so, it attempts to read it from exim
      with no configuration file to get the compiled in version, before it
      falls back to the previous guessing code."

TK/09 Added "prvs" and "prvscheck" expansion items. These help a lot with
      implementing BATV in an Exim configuration. See NewStuff for the gory
      details.

PH/17 Applied Michael Haardt's patch for HP-UX, affecting only the os.h and
      Makefile that are specific to HP-UX.

PH/18 If the "use_postmaster" option was set for a recipient callout together
      with the "random" option, the postmaster address was used as the MAIL
      FROM address for the random test, but not for the subsequent recipient
      test. It is now used for both.

PH/19 Applied Michael Haardt's patch to update Sieve to RFC3028bis. "The
      patch removes a few documentation additions to RFC 3028, because the
      latest draft now contains them. It adds the new en;ascii-case comparator
      and a new error check for 8bit text in MIME parts. Comparator and
      require names are now matched exactly. I enabled the subaddress
      extension, but it is not well tested yet (read: it works for me)."

PH/20 Added macros for time_t as for off_t (see PH/15 above) and used them to
      rework some of the code of TK/09 above to avoid the hardwired use of
      "%lld" and "long long". Replaced the call to snprintf() with a call to
      string_vformat().

PH/21 Added some other messages to those in 4.51/PH/42, namely "All relevant MX
      records point to non-existent hosts", "retry timeout exceeded", and
      "retry time not reached for any host after a long failure period".

PH/22 Fixed some oversights/typos causing bugs when Exim is compiled with
      experimental DomainKeys support:

      (1) The filter variables $n0-$n9 and $sn0-$sn9 were broken.
      (2) On an error such as an illegally used "control", the wrong name for
          the control was given.

      These problems did NOT occur unless DomainKeys support was compiled.

PH/23 Added daemon_startup_retries and daemon_startup_sleep.

PH/24 Added ${if match_ip condition.

PH/25 Put debug statements on either side of calls to EXIM_DBOPEN() for hints
      databases so that it will be absolutely obvious if a crash occurs in the
      DB library. This is a regular occurrence (often caused by mis-matched
      db.h files).

PH/26 Insert a lot of missing (void) casts for functions such as chown(),
      chmod(), fcntl(), sscanf(), and other functions from stdio.h. These were
      picked up on a user's system that detects such things. There doesn't seem
      to be a gcc warning option for this - only an attribute that has to be
      put on the function's prototype. It seems that in Fedora Core 4 they have
      set this on a number of new functions. No doubt there will be more in due
      course.

PH/27 If a dnslookup or manualroute router is set with verify=only, it need not
      specify a transport. However, if an address that was verified by such a
      router was the subject of a callout, Exim crashed because it tried to
      read the rcpt_include_affixes from the non-existent transport. Now it
      just assumes that the setting of that option is false. This bug was
      introduced by 4.51/PH/31.

PH/28 Changed -d+all to exclude +memory, because that information is very
      rarely of interest, but it makes the output a lot bigger. People tend to
      do -d+all out of habit.

PH/29 Removed support for the Linux-libc5 build, as it is obsolete and the
      code in os-type was giving problems when libc.so lives in lib64, like on
      x86_64 Fedora Core.

PH/30 Exim's DNS code uses the original T_xxx names for DNS record times. These
      aren't the modern standard, and it seems that some systems' include files
      don't always have them. Exim was already checking for some of the newer
      ones like T_AAAA, and defining it itself. I've added checks for all the
      record types that Exim uses.

PH/31 When using GnuTLS, if the parameters cache file did not exist, Exim was
      not automatically generating a new one, as it is supposed to. This
      prevented TLS from working. If the file did exist, but contained invalid
      data, a new version was generated, as expected. It was only the case of a
      non-existent file that was broken.

TK/10 Domainkeys: Fix a bug in verification that caused a crash in conjunction
      with a change in libdomainkeys > 0.64.

TK/11 Domainkeys: Change the logic how the "testing" policy flag is retrieved
      from DNS. If the selector record carries the flag, it now has
      precedence over the domain-wide flag.

TK/12 Cleared some compiler warnings related to SPF, SRS and DK code.

PH/32 In mua_wrapper mode, if an smtp transport configuration error (such as
      the use of a port name that isn't defined in /etc/services) occurred, the
      message was deferred as in a normal delivery, and thus remained on the
      spool, instead of being failed because of the mua_wrapper setting. This
      is now fixed, and I tidied up some of the mua_wrapper messages at the
      same time.

SC/08 Eximstats: whilst parsing the mainlog(s), store information about
      the messages in a hash of arrays rather than using individual hashes.
      This is a bit cleaner and results in dramatic memory savings, albeit
      at a slight CPU cost.

SC/09 Eximstats: added the -show_rt<list> and the -show_dt<list> flags
      as requested by Marc Sherman.

SC/10 Eximstats: added histograms for user specified patterns as requested
      by Marc Sherman.

SC/11 Eximstats: v1.43 - bugfix for pattern histograms with -h0 specified.

PH/33 Patch from the Cygwin maintainer to add "b" to all occurences of
      fopen() in the content-scanning modules that did not already have it.


Exim version 4.51
-----------------

TK/01 Added Yahoo DomainKeys support via libdomainkeys. See
      doc/experimental-spec.txt for details. (http://domainkeys.sf.net)

TK/02 Fix ACL "control" statement not being available in MIME ACL.

TK/03 Fix ACL "regex" condition not being available in MIME ACL.

PH/01 Installed a patch from the Sieve maintainer that allows -bf to be used
      to test Sieve filters that use "vacation".

PH/02 Installed a slightly modified version of Nikos Mavrogiannopoulos' patch
      that changes the way the GnuTLS parameters are stored in the cache file.
      The new format can be generated externally. For backward compatibility,
      if the data in the cache doesn't make sense, Exim assumes it has read an
      old-format file, and it generates new data and writes a new file. This
      means that you can't go back to an older release without removing the
      file.

PH/03 A redirect router that has both "unseen" and "one_time" set does not
      work if there are any delivery delays because "one_time" forces the
      parent to be marked "delivered", so its unseen clone is never tried
      again. For this reason, Exim now forbids the simultaneous setting of
      these two options.

PH/04 Change 4.11/85 fixed an obscure bug concerned with addresses that are
      redirected to themselves ("homonym" addresses). Read the long ChangeLog
      entry if you want to know the details. The fix, however, neglected to
      consider the case when local delivery batching is involved. The test for
      "previously delivered" was not happening when checking to see if an
      address could be batched with a previous (undelivered) one; under
      certain circumstances this could lead to multiple deliveries to the same
      address.

PH/05 Renamed the macro SOCKLEN_T as EXIM_SOCKLEN_T because AIX uses SOCKLEN_T
      in its include files, and this causes problems building Exim.

PH/06 A number of "verify =" ACL conditions have no options (e.g. verify =
      header_syntax) but Exim was just ignoring anything given after a slash.
      In particular, this caused confusion with an attempt to use "verify =
      reverse_host_lookup/defer_ok". An error is now given when options are
      supplied for verify items that do not have them. (Maybe reverse_host_
      lookup should have a defer_ok option, but that's a different point.)

PH/07 Increase the size of the buffer for incoming SMTP commands from 512 (as
      defined by RFC 821) to 2048, because there were problems with some AUTH
      commands, and RFC 1869 says the size should be increased for extended
      SMTP commands that take arguments.

PH/08 Added ${dlfunc dynamically loaded function for expansion (code from Tony
      Finch).

PH/09 Previously, an attempt to use ${perl when it wasn't compiled gave an
      "unknown" error; now it says that the functionality isn't in the binary.

PH/10 Added a nasty fudge to try to recognize and flatten LDAP passwords in
      an address' error message when a string expansion fails (syntax or
      whatever). Otherwise the password may appear in the log. Following change
      PH/42 below, there is no longer a chance of it appearing in a bounce
      message.

PH/11 Installed exipick version 20050225.0 from John Jetmore.

PH/12 If the last host in a fallback_hosts list was multihomed, only the first
      of its addresses was ever tried. (Bugzilla bug #2.)

PH/13 If "headers_add" in a transport didn't end in a newline, Exim printed
      the result incorrectly in the debug output. (It correctly added a newline
      to what was transported.)

TF/01 Added $received_time.

PH/14 Modified the default configuration to add an acl_smtp_data ACL, with
      commented out examples of how to interface to a virus scanner and to
      SpamAssassin. Also added commented examples of av_scanner and
      spamd_address settings.

PH/15 Further to TK/02 and TK/03 above, tidied up the tables of what conditions
      and controls are allowed in which ACLs. There were a couple of minor
      errors. Some of the entries in the conditions table (which is a table of
      where they are NOT allowed) were getting very unwieldy; rewrote them as a
      negation of where the condition IS allowed.

PH/16 Installed updated OS/os.c-cygwin from the Cygwin maintainer.

PH/17 The API for radiusclient changed at release 0.4.0. Unfortunately, the
      header file does not have a version number, so I've had to invent a new
      value for RADIUS_LIB_TYPE, namely "RADIUSCLIENTNEW" to request the new
      API. The code is untested by me (my Linux distribution still has 0.3.2 of
      radiusclient), but it was contributed by a Radius user.

PH/18 Installed Lars Mainka's patch for the support of CRL collections in
      files or directories, for OpenSSL.

PH/19 When an Exim process that is running as root has to create an Exim log
      file, it does so in a subprocess that runs as exim:exim so as to get the
      ownership right at creation (otherwise, other Exim processes might see
      the file with the wrong ownership). There was no test for failure of this
      fork() call, which would lead to the process getting stuck as it waited
      for a non-existent subprocess. Forks do occasionally fail when resources
      run out. I reviewed all the other calls to fork(); they all seem to check
      for failure.

PH/20 When checking for unexpected SMTP input at connect time (before writing
      the banner), Exim was not dealing correctly with a non-positive return
      from the read() function. If the client had disconnected by this time,
      the result was a log entry for a synchronization error with an empty
      string after "input=" when read() returned zero. If read() returned -1
      (an event I could not check), uninitialized data bytes were printed.
      There were reports of junk text (parts of files, etc) appearing after
      "input=".

PH/21 Added acl_not_smtp_mime to allow for MIME scanning for non-SMTP messages.

PH/22 Added support for macro redefinition, and (re)definition in between
      driver and ACL definitions.

PH/23 The cyrus_sasl authenticator was expanding server_hostname, but then
      forgetting to use the resulting value; it was using the unexpanded value.

PH/24 The cyrus_sasl authenticator was advertising mechanisms for which it
      hadn't been configured. The fix is from Juergen Kreileder, who
      understands it better than I do:

      "Here's what I see happening with three configured cyrus_sasl
      authenticators configured (plain, login, cram-md5):

      On startup auth_cyrus_sasl_init() gets called for each of these.
      This means three calls to sasl_listmech() without a specified mech_list.
      => SASL tests which mechs of all available mechs actually work
      => three warnings about OTP not working
      => the returned list contains: plain, login, cram-md5, digest-md5, ...

      With the patch, sasl_listmech() also gets called three times.  But now
      SASL's mech_list option is set to the server_mech specified in the the
      authenticator.  Or in other words, the answer from sasl_listmech()
      gets limited to just the mech you're testing for (which is different
      for each call.)
      => the return list contains just 'plain' or 'login', 'cram-md5' or
      nothing depending on the value of ob->server_mech.

      I've just tested the patch: Authentication still works fine,
      unavailable mechs specified in the exim configuration are still
      caught, and the auth.log warnings about OTP are gone."

PH/25 When debugging is enabled, the contents of the command line are added
      to the debugging output, even when log_selector=+arguments is not
      specified.

PH/26 Change scripts/os-type so that when "uname -s" returns just "GNU", the
      answer is "GNU", and only if the return is "GNU/something" is the answer
      "Linux".

PH/27 $acl_verify_message is now set immediately after the failure of a
      verification in an ACL, and so is available in subsequent modifiers. In
      particular, the message can be preserved by coding like this:

         warn  !verify = sender
               set acl_m0 = $acl_verify_message

      Previously, $acl_verify_message was set only while expanding "message"
      and "log_message" when a very denied access.

PH/28 Modified OS/os.c-Linux with

        -#ifndef OS_LOAD_AVERAGE
        +#if !defined(OS_LOAD_AVERAGE) && defined(__linux__)

      to make Exim compile on kfreebsd-gnu. (I'm totally confused about the
      nomenclature these days.)

PH/29 Installed patch from the Sieve maintainer that adds the options
      sieve_useraddress and sieve_subaddress to the redirect router.

PH/30 In these circumstances:
        . Two addresses routed to the same list of hosts;
        . First host does not offer TLS;
        . First host accepts first address;
        . First host gives temporary error to second address;
        . Second host offers TLS and a TLS session is established;
        . Second host accepts second address.
      Exim incorrectly logged both deliveries with the TLS parameters (cipher
      and peerdn, if requested) that were in fact used only for the second
      address.

PH/31 When doing a callout as part of verifying an address, Exim was not paying
      attention to any local part prefix or suffix that was matched by the
      router that accepted the address. It now behaves in the same way as it
      does for delivery: the affixes are removed from the local part unless
      rcpt_include_affixes is set on the transport.

PH/32 Add the sender address, as F=<...>, to the log line when logging a
      timeout during the DATA phase of an incoming message.

PH/33 Sieve envelope tests were broken for match types other than :is. I have
      applied a patch sanctioned by the Sieve maintainer.

PH/34 Change 4.50/80 broke Exim in that it could no longer handle cases where
      the uid or gid is negative. A case of a negative gid caused this to be
      noticed. The fix allows for either to be negative.

PH/35 ACL_WHERE_MIME is now declared unconditionally, to avoid too much code
      clutter, but the tables that are indexed by ACL_WHERE_xxx values had been
      overlooked.

PH/36 The change PH/12 above was broken. Fixed it.

PH/37 Exim used to check for duplicate addresses in the middle of routing, on
      the grounds that routing the same address twice would always produce the
      same answer. This might have been true once, but it is certainly no
      longer true now. Routing a child address may depend on the previous
      routing that produced that child. Some complicated redirection strategies
      went wrong when messages had multiple recipients, and made Exim's
      behaviour dependent on the order in which the addresses were given.

      I have moved the duplicate checking until after the routing is complete.
      Exim scans the addresses that are assigned to local and remote
      transports, and removes any duplicates. This means that more work will be
      done, as duplicates will always all be routed, but duplicates are
      presumably rare, so I don't expect this is of any significance.

      For deliveries to pipes, files, and autoreplies, the duplicate checking
      still happens during the routing process, since they are not going to be
      routed further.

PH/38 Installed a patch from Ian Freislich, with the agreement of Tom Kistner.
      It corrects a timeout issue with spamd. This is Ian's comment: "The
      background is that sometimes spamd either never reads data from a
      connection it has accepted, or it never writes response data. The exiscan
      spam.[ch] uses a 3600 second timeout on spamd socket reads, further, it
      blindly assumes that writes won't block so it may never time out."

PH/39 Allow G after quota size as well as K and M.

PH/40 The value set for $authenticated_id in an authenticator may not contain
      binary zeroes or newlines because the value is written to log lines and
      to spool files. There was no check on this. Now the value is run through
      the string_printing() function so that such characters are converted to
      printable escape sequences.

PH/41 $message_linecount is a new variable that contains the total number of
      lines in the message. Compare $body_linecount, which is the count for the
      body only.

PH/42 Exim no longer gives details of delivery errors for specific addresses in
      bounce and delay warning messages, except in certain special cases, which
      are as follows:

      (a) An SMTP error message from a remote host;
      (b) A message specified in a :fail: redirection;
      (c) A message specified in a "fail" command in a system filter;
      (d) A message specified in a FAIL return from the queryprogram router;
      (e) A message specified by the cannot_route_message router option.

      In these cases only, Exim does include the error details in bounce and
      warning messages. There are also a few cases where bland messages such
      as "unrouteable address" or "local delivery error" are given.

PH/43 $value is now also set for the "else" part of a ${run expansion.

PH/44 Applied patch from the Sieve maintainer: "The vacation draft is still
      being worked on, but at least Exim now implements the latest version to
      play with."

PH/45 In a pipe transport, although a timeout while waiting for the pipe
      process to complete was treated as a delivery failure, a timeout while
      writing the message to the pipe was logged, but erroneously treated as a
      successful delivery. Such timeouts include transport filter timeouts. For
      consistency with the overall process timeout, these timeouts are now
      treated as errors, giving rise to delivery failures by default. However,
      there is now a new Boolean option for the pipe transport called
      timeout_defer, which, if set TRUE, converts the failures into defers for
      both kinds of timeout. A transport filter timeout is now identified in
      the log output.

PH/46 The "scripts/Configure-config.h" script calls "make" at one point. On
      systems where "make" and "gmake" are different, calling "gmake" at top
      level broke things. I've arranged for the value of $(MAKE) to be passed
      from the Makefile to this script so that it can call the same version of
      "make".


A note about Exim versions 4.44 and 4.50
----------------------------------------

Exim 4.50 was meant to be the next release after 4.43. It contains a lot of
changes of various kinds. As a consequence, a big documentation update was
needed. This delayed the release for rather longer than seemed good, especially
in the light of a couple of (minor) security issues. Therefore, the changes
that fixed bugs were backported into 4.43, to create a 4.44 maintenance
release. So 4.44 and 4.50 are in effect two different branches that both start
from 4.43.

I have left the 4.50 change log unchanged; it contains all the changes since
4.43. The change log for 4.44 is below; many of its items are identical to
those for 4.50. This seems to be the most sensible way to preserve the
historical information.


Exim version 4.50
-----------------

 1. Minor wording change to the doc/README.SIEVE file.

 2. Change 4.43/35 introduced a bug: if quota_filecount was set, the
    computation of the current number of files was incorrect.

 3. Closing a stable door: arrange to panic-die if setitimer() ever fails. The
    bug fixed in 4.43/37 would have been diagnosed quickly if this had been in
    place.

 4. Give more explanation in the error message when the command for a transport
    filter fails to execute.

 5. There are several places where Exim runs a non-Exim command in a
    subprocess. The SIGUSR1 signal should be disabled for these processes. This
    was being done only for the command run by the queryprogram router. It is
    now done for all such subprocesses. The other cases are: ${run, transport
    filters, and the commands run by the lmtp and pipe transports.

 6. Added CONFIGURE_GROUP build-time option.

 7. Some older OS have a limit of 256 on the maximum number of file
    descriptors. Exim was using setrlimit() to set 1000 as a large value
    unlikely to be exceeded. Change 4.43/17 caused a lot of logging on these
    systems. I've change it so that if it can't get 1000, it tries for 256.

 8. "control=submission" was allowed, but had no effect, in a DATA ACL. This
    was an oversight, and furthermore, ever since the addition of extra
    controls (e.g. 4.43/32), the checks on when to allow different forms of
    "control" were broken. There should now be diagnostics for all cases when a
    control that does not make sense is encountered.

 9. Added the /retain_sender option to "control=submission".

10. $recipients is now available in the predata ACL (oversight).

11. Tidy the search cache before the fork to do a delivery from a message
    received from the command line. Otherwise the child will trigger a lookup
    failure and thereby defer the delivery if it tries to use (for example) a
    cached ldap connection that the parent has called unbind on.

12. If verify=recipient was followed by verify=sender in a RCPT ACL, the value
    of $address_data from the recipient verification was clobbered by the
    sender verification.

13. The value of address_data from a sender verification is now available in
    $sender_address_data in subsequent conditions in the ACL statement.

14. Added forbid_sieve_filter and forbid_exim_filter to the redirect router.

15. Added a new option "connect=<time>" to callout options, to set a different
    connection timeout.

16. If FIXED_NEVER_USERS was defined, but empty, Exim was assuming the uid 0
    was its contents. (It was OK if the option was not defined at all.)

17. A "Completed" log line is now written for messages that are removed from
    the spool by the -Mrm option.

18. New variables $sender_verify_failure and $recipient_verify_failure contain
    information about exactly what failed.

19. Added -dd to debug only the daemon process.

20. Incorporated Michael Haardt's patch to ldap.c for improving the way it
    handles timeouts, both on the server side and network timeouts. Renamed the
    CONNECT parameter as NETTIMEOUT (but kept the old name for compatibility).

21. The rare case of EHLO->STARTTLS->HELO was setting the protocol to "smtp".
    It is now set to "smtps".

22. $host_address is now set to the target address during the checking of
    ignore_target_hosts.

23. When checking ignore_target_hosts for an ipliteral router, no host name was
    being passed; this would have caused $sender_host_name to have been used if
    matching the list had actually called for a host name (not very likely,
    since this list is usually IP addresses). A host name is now passed as
    "[x.x.x.x]".

24. Changed the calls that set up the SIGCHLD handler in the daemon to use the
    code that specifies a non-restarting handler (typically sigaction() in
    modern systems) in an attempt to fix a rare and obscure crash bug.

25. Narrowed the window for a race in the daemon that could cause it to ignore
    SIGCHLD signals. This is not a major problem, because they are used only to
    wake it up if nothing else does.

26. A malformed maildirsize file could cause Exim to calculate negative values
    for the mailbox size or file count. Odd effects could occur as a result.
    The maildirsize information is now recalculated if the size or filecount
    end up negative.

27. Added HAVE_SYS_STATVFS_H to the os.h file for Linux, as it has had this
    support for a long time. Removed HAVE_SYS_VFS_H.

28. Installed the latest version of exipick from John Jetmore.

29. In an address list, if the pattern was not a regular expression, an empty
    subject address (from a bounce message) matched only if the pattern was an
    empty string. Non-empty patterns were not even tested. This was the wrong
    because it is perfectly reasonable to use an empty address as part of a
    database query. An empty address is now tested by patterns that are
    lookups. However, all the other forms of pattern expect the subject to
    contain a local part and a domain, and therefore, for them, an empty
    address still always fails if the pattern is not itself empty.

30. Exim went into a mad DNS loop when attempting to do a callout where the
    host was specified on an smtp transport, and looking it up yielded more
    than one IP address.

31. Re-factored the code for checking spool and log partition space into a
    function that finds that data and another that does the check. The former
    is then used to implement four new variables: $spool_space, $log_space,
    $spool_inodes, and $log_inodes.

32. The RFC2047 encoding function was originally intended for short strings
    such as real names; it was not keeping to the 75-character limit for
    encoded words that the RFC imposes. It now respects the limit, and
    generates multiple encoded words if necessary. To be on the safe side, I
    have increased the buffer size for the ${rfc2047: expansion operator from
    1024 to 2048 bytes.

33. It is now permitted to omit both strings after an "if" condition; if the
    condition is true, the result is "true". As before, when the second string
    is omitted, a false condition yields an empty string. This makes it less
    cumbersome to write custom ACL and router conditions.

34. Failure to deliver a bounce message always caused it to be frozen, even if
    there was an errors_to setting on the router. The errors_to setting is now
    respected.

35. If an IPv6 address is given for -bh or -bhc, it is now converted to the
    canonical form (fully expanded) before being placed in
    $sender_host_address.

36. The table in the code that translates DNS record types into text (T_A to
    "A" for instance) was missing entries for NS and CNAME. It is just possible
    that this could have caused confusion if both these types were looked up
    for the same domain, because the text type is used as part of Exim's
    per-process caching. But the chance of anyone hitting this buglet seems
    very small.

37. The dnsdb lookup has been extended in a number of ways.

    (1) There is a new type, "zns", which walks up the domain tree until it
        finds some nameserver records. It should be used with care.

    (2) There is a new type, "mxh", which is like "mx" except that it returns
        just the host names, not the priorities.

    (3) It is now possible to give a list of domains (or IP addresses) to be
        looked up. The behaviour when one of the lookups defers can be
        controlled by a keyword.

    (4) It is now possible to specify the separator character for use when
        multiple records are returned.

38. The dnslists ACL condition has been extended: it is now possible to supply
    a list of IP addresses and/or domains to be looked up in a particular DNS
    domain.

39. Added log_selector=+queue_time_overall.

40. When running the queue in the test harness, wait just a tad after forking a
    delivery process, to get repeatability of debugging output.

41. Include certificate and key file names in error message when GnuTLS fails
    to set them up, because the GnuTLS error message doesn't include the name
    of the failing file when there is a problem reading it.

42. Allow both -bf and -bF in the same test run.

43. Did the same fix as 41 above for OpenSSL, which had the same infelicity.

44. The "Exiscan patch" is now merged into the mainline Exim source.

45. Sometimes the final signoff response after QUIT could fail to get
    transmitted in the non-TLS case. Testing !tls_active instead of tls_active
    < 0 before doing a fflush(). This bug looks as though it goes back to the
    introduction of TLS in release 3.20, but "sometimes" must have been rare
    because the tests only now provoked it.

46. Reset the locale to "C" after calling embedded Perl, in case it was changed
    (this can affect the format of dates).

47. exim_tidydb, when checking for the continued existence of a message for
    which it has found a message-specific retry record, was not finding
    messages that were in split spool directories. Consequently, it was
    deleting retry records that should have stayed in existence.

48. Steve fixed some bugs in eximstats.

49. The SPA authentication driver was not abandoning authentication and moving
    on to the next authenticator when an expansion was forced to fail,
    contradicting the general specification for all authenticators. Instead it
    was generating a temporary error. It now behaves as specified.

50. The default ordering of permitted cipher suites for GnuTLS was pessimal
    (the order specifies the preference for clients). The order is now AES256,
    AES128, 3DES, ARCFOUR128.

51. Small patch to Sieve code - explicitly set From: when generating an
    autoreply.

52. Exim crashed if a remote delivery caused a very long error message to be
    recorded - for instance if somebody sent an entire SpamAssassin report back
    as a large number of 550 error lines. This bug was coincidentally fixed by
    increasing the size of one of Exim's internal buffers (big_buffer) that
    happened as part of the Exiscan merge. However, to be on the safe side, I
    have made the code more robust (and fixed the comments that describe what
    is going on).

53. Now that there can be additional text after "Completed" in log lines (if
    the queue_time_overall log selector is set), a one-byte patch to exigrep
    was needed to allow it to recognize "Completed" as not the last thing in
    the line.

54. The LDAP lookup was not handling a return of LDAP_RES_SEARCH_REFERENCE. A
    patch that reportedly fixes this has been added. I am not expert enough to
    create a test for it. This is what the patch creator wrote:

      "I found a little strange behaviour of ldap code when working with
      Windows 2003 AD Domain, where users was placed in more than one
      Organization Units. When I tried to give exim partial DN, the exit code
      of ldap_search was unknown to exim because of LDAP_RES_SEARCH_REFERENCE.
      But simultaneously result of request was absolutely normal ldap result,
      so I produce this patch..."

    Later: it seems that not all versions of LDAP support LDAP_RES_SEARCH_
    REFERENCE, so I have modified the code to exclude the patch when that macro
    is not defined.

55. Some experimental protocols are using DNS PTR records for new purposes. The
    keys for these records are domain names, not reversed IP addresses. The
    dnsdb PTR lookup now tests whether its key is an IP address. If not, it
    leaves it alone. Component reversal etc. now happens only for IP addresses.
    CAN-2005-0021

56. Improve error message when ldap_search() fails in OpenLDAP or Solaris LDAP.

57. Double the size of the debug message buffer (to 2048) so that more of very
    long debug lines gets shown.

58. The exicyclog utility now does better if the number of log files to keep
    exceeds 99. In this case, it numbers them 001, 002 ... instead of 01, 02...

59. Two changes related to the smtp_active_hostname option:

      (1) $smtp_active_hostname is now available as a variable.
      (2) The default for smtp_banner uses $smtp_active_hostname instead
          of $primary_hostname.

60. The host_aton() function is supposed to be passed a string that is known
    to be a valid IP address. However, in the case of IPv6 addresses, it was
    not checking this. This is a hostage to fortune. Exim now panics and dies
    if the condition is not met. A case was found where this could be provoked
    from a dnsdb PTR lookup with an IPv6 address that had more than 8
    components; fortuitously, this particular loophole had already been fixed
    by change 4.50/55 above.

    If there are any other similar loopholes, the new check in host_aton()
    itself should stop them being exploited. The report I received stated that
    data on the command line could provoke the exploit when Exim was running as
    exim, but did not say which command line option was involved. All I could
    find was the use of -be with a bad dnsdb PTR lookup, and in that case it is
    running as the user.
    CAN-2005-0021

61. There was a buffer overflow vulnerability in the SPA authentication code
    (which came originally from the Samba project). I have added a test to the
    spa_base64_to_bits() function which I hope fixes it.
    CAN-2005-0022

62. Configuration update for GNU/Hurd and variations. Updated Makefile-GNU and
    os.h-GNU, and added configuration files for GNUkFreeBSD and GNUkNetBSD.

63. The daemon start-up calls getloadavg() while still root for those OS that
    need the first call to be done as root, but it missed one case: when
    deliver_queue_load_max is set with deliver_drop_privilege. This is
    necessary for the benefit of the queue runner, because there is no re-exec
    when deliver_drop_privilege is set.

64. A call to exiwhat cut short delays set up by "delay" modifiers in ACLs.
    This has been fixed.

65. Caching of lookup data for "hosts =" ACL conditions, when a named host list
    was in use, was not putting the data itself into the right store pool;
    consequently, it could be overwritten for a subsequent message in the same
    SMTP connection. (Fix 4.40/11 dealt with the non-cache case, but overlooked
    the caching.)

66. Added hosts_max_try_hardlimit to the smtp transport, default 50.

67. The string_is_ip_address() function returns 0, 4, or 6, for "no an IP
    address", "IPv4 address", and "IPv6 address", respectively. Some calls of
    the function were treating the return as a boolean value, which happened to
    work because 0=false and not-0=true, but is not correct code.

68. The host_aton() function was not handling scoped IPv6 addresses (those
    with, for example, "%eth0" on the end) correctly.

69. Fixed some compiler warnings in acl.c for the bitmaps specified with
    negated items (that is, ~something) in unsigned ints. Some compilers
    apparently mutter when there is no cast.

70. If an address verification called from an ACL failed, and did not produce a
    user-specific message (i.e. there was only a "system" message), nothing was
    put in $acl_verify_message. In this situation, it now puts the system
    message there.

71. Change 4.23/11 added synchronization checking at the start of an SMTP
    session; change 4.31/43 added the unwanted input to the log line - except
    that it did not do this in the start of session case. It now does.

72. After a timeout in a callout SMTP session, Exim still sent a QUIT command.
    This is wrong and can cause the other end to generate a synchronization
    error if it is another Exim or anything else that does the synchronization
    check. A QUIT command is no longer sent after a timeout.

73. $host_lookup_deferred has been added, to make it easier to detect DEFERs
    during host lookups.

74. The defer_ok option of callout verification was not working if it was used
    when verifying addresses in header lines, that is, for this case:

      verify = header_sender/callout=defer_ok

75. A backgrounded daemon closed stdin/stdout/stderr on entry; this meant that
    those file descriptors could be used for SMTP connections. If anything
    wrote to stderr (the example that came up was "warn" in embedded Perl), it
    could be sent to the SMTP client, causing chaos. The daemon now opens
    stdin, stdout, and stderr to /dev/null when it puts itself into the
    background.

76. Arrange for output from Perl's "warn" command to be written to Exim's main
    log by default. The user can override this with suitable Perl magic.

77. The use of log_message on a "discard" ACL verb, which is supposed to add to
    the log message when discard triggers, was not working for the DATA ACL or
    for the non-SMTP ACL.

78. Error message wording change in sieve.c.

79. If smtp_accept_max_per_host was set, the number of connections could be
    restricted to fewer than expected, because the daemon was trying to set up
    a new connection before checking whether the processes handling previous
    connections had finished. The check for completed processes is now done
    earlier. On busy systems, this bug wouldn't be noticed because something
    else would have woken the daemon, and it would have reaped the completed
    process earlier.

80. If a message was submitted locally by a user whose login name contained one
    or more spaces (ugh!), the spool file that Exim wrote was not re-readable.
    It caused a spool format error. I have fixed the spool reading code. A
    related problem was that the "from" clause in the Received: line became
    illegal because of the space(s). It is now covered by ${quote_local_part.

81. Included the latest eximstats from Steve (adds average sizes to HTML Top
    tables).

82. Updated OS/Makefile-AIX as per message from Mike Meredith.

83. Patch from Sieve maintainer to fix unterminated string problem in
    "vacation" handling.

84. Some minor changes to the Linux configuration files to help with other
    OS variants using glibc.

85. One more patch for Sieve to update vacation handling to latest spec.


----------------------------------------------------
See the note above about the 4.44 and 4.50 releases.
----------------------------------------------------


Exim version 4.44
-----------------

 1. Change 4.43/35 introduced a bug that caused file counts to be
    incorrectly computed when quota_filecount was set in an appendfile
    transport

 2. Closing a stable door: arrange to panic-die if setitimer() ever fails. The
    bug fixed in 4.43/37 would have been diagnosed quickly if this had been in
    place.

 3. Give more explanation in the error message when the command for a transport
    filter fails to execute.

 4. There are several places where Exim runs a non-Exim command in a
    subprocess. The SIGUSR1 signal should be disabled for these processes. This
    was being done only for the command run by the queryprogram router. It is
    now done for all such subprocesses. The other cases are: ${run, transport
    filters, and the commands run by the lmtp and pipe transports.

 5. Some older OS have a limit of 256 on the maximum number of file
    descriptors. Exim was using setrlimit() to set 1000 as a large value
    unlikely to be exceeded. Change 4.43/17 caused a lot of logging on these
    systems. I've change it so that if it can't get 1000, it tries for 256.

 6. "control=submission" was allowed, but had no effect, in a DATA ACL. This
    was an oversight, and furthermore, ever since the addition of extra
    controls (e.g. 4.43/32), the checks on when to allow different forms of
    "control" were broken. There should now be diagnostics for all cases when a
    control that does not make sense is encountered.

 7. $recipients is now available in the predata ACL (oversight).

 8. Tidy the search cache before the fork to do a delivery from a message
    received from the command line. Otherwise the child will trigger a lookup
    failure and thereby defer the delivery if it tries to use (for example) a
    cached ldap connection that the parent has called unbind on.

 9. If verify=recipient was followed by verify=sender in a RCPT ACL, the value
    of $address_data from the recipient verification was clobbered by the
    sender verification.

10. If FIXED_NEVER_USERS was defined, but empty, Exim was assuming the uid 0
    was its contents. (It was OK if the option was not defined at all.)

11. A "Completed" log line is now written for messages that are removed from
    the spool by the -Mrm option.

12. $host_address is now set to the target address during the checking of
    ignore_target_hosts.

13. When checking ignore_target_hosts for an ipliteral router, no host name was
    being passed; this would have caused $sender_host_name to have been used if
    matching the list had actually called for a host name (not very likely,
    since this list is usually IP addresses). A host name is now passed as
    "[x.x.x.x]".

14. Changed the calls that set up the SIGCHLD handler in the daemon to use the
    code that specifies a non-restarting handler (typically sigaction() in
    modern systems) in an attempt to fix a rare and obscure crash bug.

15. Narrowed the window for a race in the daemon that could cause it to ignore
    SIGCHLD signals. This is not a major problem, because they are used only to
    wake it up if nothing else does.

16. A malformed maildirsize file could cause Exim to calculate negative values
    for the mailbox size or file count. Odd effects could occur as a result.
    The maildirsize information is now recalculated if the size or filecount
    end up negative.

17. Added HAVE_SYS_STATVFS_H to the os.h file for Linux, as it has had this
    support for a long time. Removed HAVE_SYS_VFS_H.

18. Updated exipick to current release from John Jetmore.

19. Allow an empty sender to be matched against a lookup in an address list.
    Previously the only cases considered were a regular expression, or an
    empty pattern.

20. Exim went into a mad DNS lookup loop when doing a callout where the
    host was specified on the transport, if the DNS lookup yielded more than
    one IP address.

21. The RFC2047 encoding function was originally intended for short strings
    such as real names; it was not keeping to the 75-character limit for
    encoded words that the RFC imposes. It now respects the limit, and
    generates multiple encoded words if necessary. To be on the safe side, I
    have increased the buffer size for the ${rfc2047: expansion operator from
    1024 to 2048 bytes.

22. Failure to deliver a bounce message always caused it to be frozen, even if
    there was an errors_to setting on the router. The errors_to setting is now
    respected.

23. If an IPv6 address is given for -bh or -bhc, it is now converted to the
    canonical form (fully expanded) before being placed in
    $sender_host_address.

24. Updated eximstats to version 1.33

25. Include certificate and key file names in error message when GnuTLS fails
    to set them up, because the GnuTLS error message doesn't include the name
    of the failing file when there is a problem reading it.

26. Expand error message when OpenSSL has problems setting up cert/key files.
    As per change 25.

27. Reset the locale to "C" after calling embedded Perl, in case it was changed
    (this can affect the format of dates).

28. exim_tidydb, when checking for the continued existence of a message for
    which it has found a message-specific retry record, was not finding
    messages that were in split spool directories. Consequently, it was
    deleting retry records that should have stayed in existence.

29. eximstats updated to version 1.35
    1.34 - allow eximstats to parse syslog lines as well as mainlog lines
    1.35 - bugfix such that pie charts by volume are generated correctly

30. The SPA authentication driver was not abandoning authentication and moving
    on to the next authenticator when an expansion was forced to fail,
    contradicting the general specification for all authenticators. Instead it
    was generating a temporary error. It now behaves as specified.

31. The default ordering of permitted cipher suites for GnuTLS was pessimal
    (the order specifies the preference for clients). The order is now AES256,
    AES128, 3DES, ARCFOUR128.

31. Small patch to Sieve code - explicitly set From: when generating an
    autoreply.

32. Exim crashed if a remote delivery caused a very long error message to be
    recorded - for instance if somebody sent an entire SpamAssassin report back
    as a large number of 550 error lines. This bug was coincidentally fixed by
    increasing the size of one of Exim's internal buffers (big_buffer) that
    happened as part of the Exiscan merge. However, to be on the safe side, I
    have made the code more robust (and fixed the comments that describe what
    is going on).

33. Some experimental protocols are using DNS PTR records for new purposes. The
    keys for these records are domain names, not reversed IP addresses. The
    dnsdb PTR lookup now tests whether its key is an IP address. If not, it
    leaves it alone. Component reversal etc. now happens only for IP addresses.
    CAN-2005-0021

34. The host_aton() function is supposed to be passed a string that is known
    to be a valid IP address. However, in the case of IPv6 addresses, it was
    not checking this. This is a hostage to fortune. Exim now panics and dies
    if the condition is not met. A case was found where this could be provoked
    from a dnsdb PTR lookup with an IPv6 address that had more than 8
    components; fortuitously, this particular loophole had already been fixed
    by change 4.50/55 or 4.44/33 above.

    If there are any other similar loopholes, the new check in host_aton()
    itself should stop them being exploited. The report I received stated that
    data on the command line could provoke the exploit when Exim was running as
    exim, but did not say which command line option was involved. All I could
    find was the use of -be with a bad dnsdb PTR lookup, and in that case it is
    running as the user.
    CAN-2005-0021

35. There was a buffer overflow vulnerability in the SPA authentication code
    (which came originally from the Samba project). I have added a test to the
    spa_base64_to_bits() function which I hope fixes it.
    CAN-2005-0022

36. The daemon start-up calls getloadavg() while still root for those OS that
    need the first call to be done as root, but it missed one case: when
    deliver_queue_load_max is set with deliver_drop_privilege. This is
    necessary for the benefit of the queue runner, because there is no re-exec
    when deliver_drop_privilege is set.

37. Caching of lookup data for "hosts =" ACL conditions, when a named host list
    was in use, was not putting the data itself into the right store pool;
    consequently, it could be overwritten for a subsequent message in the same
    SMTP connection. (Fix 4.40/11 dealt with the non-cache case, but overlooked
    the caching.)

38. Sometimes the final signoff response after QUIT could fail to get
    transmitted in the non-TLS case. Testing !tls_active instead of tls_active
    < 0 before doing a fflush(). This bug looks as though it goes back to the
    introduction of TLS in release 3.20, but "sometimes" must have been rare
    because the tests only now provoked it.


Exim version 4.43
-----------------

 1. Fixed a longstanding but relatively impotent bug: a long time ago, before
    PIPELINING, the function smtp_write_command() used to return TRUE or FALSE.
    Now it returns an integer. A number of calls were still expecting a T/F
    return. Fortuitously, in all cases, the tests worked in OK situations,
    which is the norm. However, things would have gone wrong on any write
    failures on the smtp file descriptor. This function is used when sending
    messages over SMTP and also when doing verify callouts.

 2. When Exim is called to do synchronous delivery of a locally submitted
    message (the -odf or -odi options), it no longer closes stderr before doing
    the delivery.

 3. Implemented the mua_wrapper option.

 4. Implemented mx_fail_domains and srv_fail_domains for the dnslookup router.

 5. Implemented the functions header_remove(), header_testname(),
    header_add_at_position(), and receive_remove_recipient(), and exported them
    to local_scan().

 6. If an ACL "warn" statement specified the addition of headers, Exim already
    inserted X-ACL-Warn: at the start if there was no header name. However, it
    was not making this test for the second and subsequent header lines if
    there were newlines in the string. This meant that an invalid header could
    be inserted if Exim was badly configured.

 7. Allow an ACL "warn" statement to add header lines at the start or after all
    the Received: headers, as well as at the end.

 8. Added the rcpt_4xx retry error code.

 9. Added postmaster_mailfrom=xxx to callout verification option.

10. Added mailfrom=xxxx to the callout verification option, for verify=
    header_sender only.

11. ${substr_1_:xxxx} and ${substr__3:xxxx} are now diagnosed as syntax errors
    (they previously behaved as ${substr_1_0:xxxx} and ${substr:_0_3:xxxx}).

12. Inserted some casts to stop certain compilers warning when using pointer
    differences as field lengths or precisions in printf-type calls (mostly
    affecting debugging statements).

13. Added optional readline() support for -be (dynamically loaded).

14. Obscure bug fix: if a message error (e.g. 4xx to MAIL) happened within the
    same clock tick as a message's arrival, so that its received time was the
    same as the "first fail" time on the retry record, and that message
    remained on the queue past the ultimate address timeout, every queue runner
    would try a delivery (because it was past the ultimate address timeout) but
    after another failure, the ultimate address timeout, which should have then
    bounced the address, did not kick in. This was a "< instead of <=" error;
    in most cases the first failure would have been in the next clock tick
    after the received time, and all would be well.

15. The special items beginning with @ in domain lists (e.g. @mx_any) were not
    being recognized when the domain list was tested by the match_domain
    condition in an expansion string.

16. Added the ${str2b64: operator.

17. Exim was always calling setrlimit() to set a large limit for the number of
    processes, without checking whether the existing limit was already
    adequate. (It did check for the limit on file descriptors.) Furthermore,
    errors from getrlimit() and setrlimit() were being ignored. Now they are
    logged to the main and panic logs, but Exim does carry on, to try to do its
    job under whatever limits there are.

18. Imported PCRE 5.0.

19. Trivial typo in log message " temporarily refused connection" (the leading
    space).

20. If the log selector return_path_on_delivery was set and an address was
    redirected to /dev/null, the delivery process crashed because it assumed
    that a return path would always be set for a "successful" delivery. In this
    case, the whole delivery is bypassed as an optimization, and therefore no
    return path is set.

21. Internal re-arrangement: the function for sending a challenge and reading
    a response while authentication was assuming a zero-terminated challenge
    string. It's now changed to take a pointer and a length, to allow for
    binary data in such strings.

22. Added the cyrus_sasl authenticator (code supplied by MBM).

23. Exim was not respecting finduser_retries when seeking the login of the
    uid under which it was called; it was always trying 10 times. (The default
    setting of finduser_retries is zero.) Also, it was sleeping after the final
    failure, which is pointless.

24. Implemented tls_on_connect_ports.

25. Implemented acl_smtp_predata.

26. If the domain in control=submission is set empty, Exim assumes that the
    authenticated id is a complete email address when it generates From: or
    Sender: header lines.

27. Added "#define SOCKLEN_T int" to OS/os.h-SCO and OS/os.h-SCO_SV. Also added
    definitions to OS/Makefile-SCO and OS/Makefile-SCO_SV that put basename,
    chown and chgrp in /bin and hostname in /usr/bin.

28. Exim was keeping the "process log" file open after each use, just as it
    does for the main log. This opens the possibility of it remaining open for
    long periods when the USR1 signal hits a daemon. Occasional processlog
    errors were reported, that could have been caused by this. Anyway, it seems
    much more sensible not to leave this file open at all, so that is what now
    happens.

29. The long-running daemon process does not normally write to the log once it
    has entered its main loop, and it closes the log before doing so. This is
    so that log files can straightforwardly be renamed and moved. However,
    there are a couple of unusual error situations where the daemon does write
    log entries, and I had neglected to close the log afterwards.

30. The text of an SMTP error response that was received during a remote
    delivery was being truncated at 512 bytes. This is too short for some of
    the long messages that one sometimes sees. I've increased the limit to
    1024.

31. It is now possible to make retry rules that apply only when a message has a
    specific sender, in particular, an empty sender.

32. Added "control = enforce_sync" and "control = no_enforce_sync". This makes
    it possible to be selective about when SMTP synchronization is enforced.

33. Added "control = caseful_local_part" and "control = "caselower_local_part".

32. Implemented hosts_connection_nolog.

33. Added an ACL for QUIT.

34. Setting "delay_warning=" to disable warnings was not working; it gave a
    syntax error.

35. Added mailbox_size and mailbox_filecount to appendfile.

36. Added control = no_multiline_responses to ACLs.

37. There was a bug in the logic of the code that waits for the clock to tick
    in the case where the clock went backwards by a substantial amount such
    that the microsecond fraction of "now" was more than the microsecond
    fraction of "then" (but the whole seconds number was less).

38. Added support for the libradius Radius client library this is found on
    FreeBSD (previously only the radiusclient library was supported).


Exim version 4.42
-----------------

 1. When certain lookups returned multiple values in the form name=value, the
    quoting of the values was not always being done properly. Specifically:
    (a) If the value started with a double quote, but contained no whitespace,
        it was not quoted.
    (b) If the value contained whitespace other than a space character (i.e.
        tabs or newlines or carriage returns) it was not quoted.
    This fix has been applied to the mysql and pgsql lookups by writing a
    separate quoting function and calling it from the lookup code. The fix
    should probably also be applied to nisplus, ibase and oracle lookups, but
    since I cannot test any of those, I have not disturbed their existing code.

 2. A hit in the callout cache for a specific address caused a log line with no
    reason for rejecting RCPT. Now it says "Previous (cached) callout
    verification failure".

 3. There was an off-by-one bug in the queryprogram router. An over-long
    return line was truncated at 256 instead of 255 characters, thereby
    overflowing its buffer with the terminating zero. As well as fixing this, I
    have increased the buffer size to 1024 (and made a note to document this).

 4. If an interrupt, such as the USR1 signal that is send by exiwhat, arrives
    when Exim is waiting for an SMTP response from a remote server, Exim
    restarts its select() call on the socket, thereby resetting its timeout.
    This is not a problem when such interrupts are rare. Somebody set up a cron
    job to run exiwhat every 2 minutes, which is less than the normal select()
    timeout (5 or 10 minutes). This meant that the select() timeout never
    kicked in because it was always reset. I have fixed this by comparing the
    time when an interrupt arrives with the time at the start of the first call
    to select(). If more time than the timeout has elapsed, the interrupt is
    treated as a timeout.

 5. Some internal re-factoring in preparation for the addition of Sieve
    extensions (by MH). In particular, the "personal" test is moved to a
    separate function, and given an option for scanning Cc: and Bcc: (which is
    not set for Exim filters).

 6. When Exim created an email address using the login of the caller as the
    local part (e.g. when creating a From: or Sender: header line), it was not
    quoting the local part when it contained special characters such as @.

 7. Installed new OpenBSD configuration files.

 8. Reworded some messages for syntax errors in "and" and "or" conditions to
    try to make them clearer.

 9. Callout options, other than the timeout value, were being ignored when
    verifying sender addresses in header lines. For example, when using

      verify = header_sender/callout=no_cache

    the cache was (incorrectly) being used.

10. Added a missing instance of ${EXE} to the exim_install script; this affects
    only the Cygwin environment.

11. When return_path_on_delivery was set as a log selector, if different remote
    addresses in the same message used different return paths and parallel
    remote delivery occurred, the wrong values would sometimes be logged.
    (Whenever a remote delivery process finished, the return path value from
    the most recently started remote delivery process was logged.)

12. RFC 3848 specifies standard names for the "with" phrase in Received: header
    lines when AUTH and/or TLS are in use. This is the "received protocol"
    field. Exim used to use "asmtp" for authenticated SMTP, without any
    indication (in the protocol name) for TLS use. Now it follows the RFC and
    uses "esmtpa" if the connection is authenticated, "esmtps" if it is
    encrypted, and "esmtpsa" if it is both encrypted and authenticated. These
    names appear in log lines as well as in Received: header lines.

13. Installed MH's patches for Sieve to add the "copy" and "vacation"
    extensions, and comparison tests, and to fix some bugs.

14. Changes to the "personal" filter test:

    (1) The test was buggy in that it was just doing the equivalent of
    "contains" tests on header lines. For example, if a user's address was
    anne@some.where, the "personal" test would incorrectly be true for

      To: susanne@some.where

    This test is now done by extracting each address from the header in turn,
    and checking the entire address. Other tests that are part of "personal"
    are now done using regular expressions (for example, to check local parts
    of addresses in From: header lines).

    (2) The list of non-personal local parts in From: addresses has been
    extended to include "listserv", "majordomo", "*-request", and "owner-*",
    taken from the Sieve specification recommendations.

    (3) If the message contains any header line starting with "List-" it is
    treated as non-personal.

    (4) The test for "circular" in the Subject: header line has been removed
    because it now seems ill-conceived.

15. Minor typos in src/EDITME comments corrected.

16. Installed latest exipick from John Jetmore.

17. If headers_add on a router specified a text string that was too long for
    string_sprintf() - that is, longer than 8192 bytes - Exim panicked. The use
    of string_sprintf() is now avoided.

18. $message_body_size was not set (it was always zero) when running the DATA
    ACL and the local_scan() function.

19. For the "mail" command in an Exim filter, no default was being set for
    the once_repeat time, causing a random time value to be used if "once" was
    specified. (If the value happened to be <= 0, no repeat happened.) The
    default is now 0s, meaning "never repeat". The "vacation" command was OK
    (its default is 7d). It's somewhat surprising nobody ever noticed this bug
    (I found it when inspecting the code).

20. There is now an overall timeout for performing a callout verification. It
    defaults to 4 times the callout timeout, which applies to individual SMTP
    commands during the callout. The overall timeout applies when there is more
    than one host that can be tried. The timeout is checked before trying the
    next host. This prevents very long delays if there are a large number of
    hosts and all are timing out (e.g. when the network connections are timing
    out). The value of the overall timeout can be changed by specifying an
    additional sub-option for "callout", called "maxwait". For example:

      verify = sender/callout=5s,maxwait=20s

21. Add O_APPEND to the open() call for maildirsize files (Exim already seeks
    to the end before writing, but this should make it even safer).

22. Exim was forgetting that it had advertised PIPELINING for the second and
    subsequent messages on an SMTP connection. It was also not resetting its
    memory on STARTTLS and an internal HELO.

23. When Exim logs an SMTP synchronization error within a session, it now
    records whether PIPELINING has been advertised or not.

24. Added 3 instances of "(long int)" casts to time_t variables that were being
    formatted using %ld, because on OpenBSD (and perhaps others), time_t is int
    rather than long int.

25. Installed the latest Cygwin configuration files from the Cygwin maintainer.

26. Added the never_mail option to autoreply.


Exim version 4.41
-----------------

 1. A reorganization of the code in order to implement 4.40/8 caused a daemon
    crash if the getsockname() call failed; this can happen if a connection is
    closed very soon after it is established. The problem was simply in the
    order in which certain operations were done, causing Exim to try to write
    to the SMTP stream before it had set up the file descriptor. The bug has
    been fixed by making things happen in the correct order.


Exim version 4.40
-----------------

 1. If "drop" was used in a DATA ACL, the SMTP output buffer was not flushed
    before the connection was closed, thus losing the rejection response.

 2. Commented out the definition of SOCKLEN_T in os.h-SunOS5. It is needed for
    some early Solaris releases, but causes trouble in current releases where
    socklen_t is defined.

 3. When std{in,out,err} are closed, re-open them to /dev/null so that they
    always exist.

 4. Minor refactoring of os.c-Linux to avoid compiler warning when IPv6 is not
    configured.

 5. Refactoring in expand.c to improve memory usage. Pre-allocate a block so
    that releasing the top of it at the end releases what was used for sub-
    expansions (unless the block got too big). However, discard this block if
    the first thing is a variable or header, so that we can use its block when
    it is dynamic (useful for very large $message_headers, for example).

 6. Lookups now cache *every* query, not just the most recent. A new, separate
    store pool is used for this. It can be recovered when all lookup caches are
    flushed. Lookups now release memory at the end of their result strings.
    This has involved some general refactoring of the lookup sources.

 7. Some code has been added to the store_xxx() functions to reduce the amount
    of flapping under certain conditions.

 8. log_incoming_interface used to affect only the <= reception log lines. Now
    it causes the local interface and port to be added to several more SMTP log
    lines, for example "SMTP connection from", and rejection lines.

 9. The Sieve author supplied some patches for the doc/README.SIEVE file.

10. Added a conditional definition of _BSD_SOCKLEN_T to os.h-Darwin.

11. If $host_data was set by virtue of a hosts lookup in an ACL, its value
    could be overwritten at the end of the current message (or the start of a
    new message if it was set in a HELO ACL). The value is now preserved for
    the duration of the SMTP connection.

12. If a transport had a headers_rewrite setting, and a matching header line
    contained an unqualified address, that address was qualified, even if it
    did not match any rewriting rules. The underlying bug was that the values
    of the flags that permit the existence of unqualified sender and recipient
    addresses in header lines (set by {sender,recipient}_unqualified_hosts for
    non-local messages, and by -bnq for local messages) were not being
    preserved with the message after it was received.

13. When Exim was logging an SMTP synchronization error, it could sometimes log
    "next input=" as part of the text comprising the host identity instead of
    the correct text. The code was using the same buffer for two different
    strings. However, depending on which order the printing function evaluated
    its arguments, the bug did not always show up. Under Linux, for example, my
    test suite worked just fine.

14. Exigrep contained a use of Perl's "our" scoping after change 4.31/70. This
    doesn't work with some older versions of Perl. It has been changed to "my",
    which in any case is probably the better facility to use.

15. A really picky compiler found some instances of statements for creating
    error messages that either had too many or two few arguments for the format
    string.

16. The size of the buffer for calls to the DNS resolver has been increased
    from 1024 to 2048. A larger buffer is needed when performing PTR lookups
    for addresses that have a lot of PTR records. This alleviates a problem; it
    does not fully solve it.

17. A dnsdb lookup for PTR records that receives more data than will fit in the
    buffer now truncates the list and logs the incident, which is the same
    action as happens when Exim is looking up a host name and its aliases.
    Previously in this situation something unpredictable would happen;
    sometimes it was "internal error: store_reset failed".

18. If a server dropped the connection unexpectedly when an Exim client was
    using GnuTLS and trying to read a response, the client delivery process
    crashed while trying to generate an error log message.

19. If a "warn" verb in an ACL added multiple headers to a message in a single
    string, for example:

      warn message = H1: something\nH2: something

    the text was added as a single header line from Exim's point of view
    though it ended up OK in the delivered message. However, searching for the
    second and subsequent header lines using $h_h2: did not work. This has been
    fixed. Similarly, if a system filter added multiple headers in this way,
    the routers could not see them.

20. Expanded the error message when iplsearch is called with an invalid key to
    suggest using net-iplsearch in a host list.

21. When running tests using -bh, any delays imposed by "delay" modifiers in
    ACLs are no longer actually imposed (and a message to that effect is
    output).

22. If a "gecos" field in a passwd entry contained escaped characters, in
    particular, if it contained a \" sequence, Exim got it wrong when building
    a From: or a Sender: header from that name. A second bug also caused
    incorrect handling when an unquoted " was present following a character
    that needed quoting.

23. "{crypt}" as a password encryption mechanism for a "crypteq" expansion item
    was not being matched caselessly.

24. Arranged for all hyphens in the exim.8 source to be escaped with
    backslashes.

25. Change 16 of 4.32, which reversed 71 or 4.31 didn't quite do the job
    properly. Recipient callout cache records were still being keyed to include
    the sender, even when use_sender was set false. This led to far more
    callouts that were necessary. The sender is no longer included in the key
    when use_sender is false.

26. Added "control = submission" modifier to ACLs.

27. Added the ${base62d: operator to decode base 62 numbers.

28. dnsdb lookups can now access SRV records.

29. CONFIGURE_OWNER can be set at build time to define an alternative owner for
    the configuration file.

30. The debug message "delivering xxxxxx-xxxxxx-xx" is now output in verbose
    (-v) mode. This makes the output for a verbose queue run more intelligible.

31. Added a use_postmaster feature to recipient callouts.

32. Added the $body_zerocount variable, containing the number of binary zero
    bytes in the message body.

33. The time of last modification of the "new" subdirectory is now used as the
    "mailbox time last read" when there is a quota error for a maildir
    delivery.

34. Added string comparison operators lt, lti, le, lei, gt, gti, ge, gei.

35. Added +ignore_unknown as a special item in host lists.

36. Code for decoding IPv6 addresses in host lists is now included, even if
    IPv6 support is not being compiled. This fixes a bug in which an IPv6
    address was recognized as an IP address, but was then not correctly decoded
    into binary, causing unexpected and incorrect effects when compared with
    another IP address.


Exim version 4.34
-----------------

 1. Very minor rewording of debugging text in manualroute to say "list of
    hosts" instead of "hostlist".

 2. If verify=header_syntax was set, and a header line with an unqualified
    address (no domain) and a large number of spaces between the end of the
    name and the colon was received, the reception process suffered a buffer
    overflow, and (when I tested it) crashed. This was caused by some obsolete
    code that should have been removed. The fix is to remove it!

 3. When running in the test harness, delay a bit after writing a bounce
    message to get a bit more predictability in the log output.

 4. Added a call to search_tidyup() just before forking a reception process. In
    theory, someone could use a lookup in the expansion of smtp_accept_max_
    per_host which, without the tidyup, could leave open a database connection.

 5. Added the variables $recipient_data and $sender_data which get set from a
    lookup success in an ACL "recipients" or "senders" condition, or a router
    "senders" option, similar to $domain_data and $local_part_data.

 6. Moved the writing of debug_print from before to after the "senders" test
    for routers.

 7. Change 4.31/66 (moving the time when the Received: is generated) caused
    problems for message scanning, either using a data ACL, or using
    local_scan() because the Received: header was not generated till after they
    were called (in order to set the time as the time of reception completion).
    I have revised the way this works. The header is now generated after the
    body is received, but before the ACL or local_scan() are called. After they
    are run, the timestamp in the header is updated.


Exim version 4.33
-----------------

 1. Change 4.24/6 introduced a bug because the SIGALRM handler was disabled
    before starting a queue runner without re-exec. This happened only when
    deliver_drop_privilege was set or when the Exim user was set to root. The
    effect of the bug was that timeouts during subsequent deliveries caused
    crashes instead of being properly handled. The handler is now left at its
    default (and expected) setting.

 2. The other case in which a daemon avoids a re-exec is to deliver an incoming
    message, again when deliver_drop_privilege is set or Exim is run as root.
    The bug described in (1) was not present in this case, but the tidying up
    of the other signals was missing. I have made the two cases consistent.

 3. The ignore_target_hosts setting on a manualroute router was being ignored
    for hosts that were looked up using the /MX notation.

 4. Added /ignore=<ip list> feature to @mx_any, @mx_primary, and @mx_secondary
    in domain lists.

 5. Change 4.31/55 was buggy, and broke when there was a rewriting rule that
    operated on the sender address. After changing the $sender_address to <>
    for the sender address verify, Exim was re-instated it as the original
    (before rewriting) address, but remembering that it had rewritten it, so it
    wasn't rewriting it again. This bug also had the effect of breaking the
    sender address verification caching when the sender address was rewritten.

 6. The ignore_target_hosts option was being ignored by the ipliteral router.
    This has been changed so that if the ip literal address matches
    ignore_target_hosts, the router declines.

 7. Added expansion conditions match_domain, match_address, and match_local_
    part (NOT match_host).

 8. The placeholder for the Received: header didn't have a length field set.

 9. Added code to Exim itself and to exim_lock to test for a specific race
    condition that could lead to file corruption when using MBX delivery. The
    issue is with the lockfile that is created in /tmp. If this file is removed
    after a process has opened it but before that process has acquired a lock,
    there is the potential for a second process to recreate the file and also
    acquire a lock. This could lead to two Exim processes writing to the file
    at the same time. The added code performs the same test as UW imapd; it
    checks after acquiring the lock that its file descriptor still refers to
    the same named file.

10. The buffer for building added header lines was of fixed size, 8192 bytes.
    It is now parameterized by HEADER_ADD_BUFFER_SIZE and this can be adjusted
    when Exim is built.

11. Added the smtp_active_hostname option. If used, this will typically be made
    to depend on the incoming interface address. Because $interface_address is
    not set up until the daemon has forked a reception process, error responses
    that can happen earlier (such as "too many connections") no longer contain
    a host name.

12. If an expansion in a condition on a "warn" statement fails because a lookup
    defers, the "warn" statement is abandoned, and the next ACL statement is
    processed. Previously this caused the whole ACL to be aborted.

13. Added the iplsearch lookup type.

14. Added ident_timeout as a log selector.

15. Added tls_certificate_verified as a log selector.

16. Added a global option tls_require_ciphers (compare the smtp transport
    option of the same name). This controls incoming TLS connections.

17. I finally figured out how to make tls_require_ciphers do a similar thing
    in GNUtls to what it does in OpenSSL, that is, set up an appropriate list
    before starting the TLS session.

18. Tabs are now shown as \t in -bP output.

19. If the log selector return_path_on_delivery was set, Exim crashed when
    bouncing a message because it had too many Received: header lines.

20. If two routers both had headers_remove settings, and the first one included
    a superfluous trailing colon, the final name in the first list and the
    first name in the second list were incorrectly joined into one item (with a
    colon in the middle).


Exim version 4.32
-----------------

 1. Added -C and -D options to the exinext utility, mainly to make it easier
    to include in the automated testing, but these could be helpful when
    multiple configurations are in use.

 2. The exinext utility was not formatting the output nicely when there was
    an alternate port involved in the retry record key, nor when there was a
    message id as well (for retries that were specific to a specific message
    and a specific host). It was also confused by IPv6 addresses, because of
    the additional colons they contain. I have fixed the IPv4 problem, and
    patched it up to do a reasonable job for IPv6.

 3. When there is an error after a MAIL, RCPT, or DATA SMTP command during
    delivery, the log line now contains "pipelined" if PIPELINING was used.

 4. An SMTP transport process used to panic and die if the bind() call to set
    an explicit outgoing interface failed. This has been changed; it is now
    treated in the same way as a connect() failure.

 5. A reference to $sender_host_name in the part of a conditional expansion
    that was being skipped was still causing a DNS lookup. This no longer
    occurs.

 6. The def: expansion condition was not recognizing references to header lines
    that used bh_ and bheader_.

 7. Added the _cache feature to named lists.

 8. The code for checking quota_filecount in the appendfile transport was
    allowing one more file than it should have been.

 9. For compatibility with Sendmail, the command line option

      -prval:sval

    is equivalent to

      -oMr rval -oMs sval

    and sets the incoming protocol and host name (for trusted callers). The
    host name and its colon can be omitted when only the protocol is to be set.
    Note the Exim already has two private options, -pd and -ps, that refer to
    embedded Perl. It is therefore impossible to set a protocol value of "d" or
    "s", but I don't think that's a major issue.

10. A number of refactoring changes to the code, none of which should affect
    Exim's behaviour:

    (a) The number of logging options was getting close to filling up the
    32-bit word that was used as a bit map. I have split them into two classes:
    those that are passed in the argument to log_write(), and those that are
    only ever tested independently outside of that function. These are now in
    separate 32-bit words, so there is plenty of room for expansion again.
    There is no change in the user interface or the logging behaviour.

    (b) When building, for example, log lines, the code previously used a
    macro that called string_cat() twice, in order to add two strings. This is
    not really sufficiently general. Furthermore, there was one instance where
    it was actually wrong because one of the argument was used twice, and in
    one call a function was used. (As it happened, calling the function twice
    did not affect the overall behaviour.) The macro has been replaced by a
    function that can join an arbitrary number of extra strings onto a growing
    string.

    (c) The code for expansion conditions now uses a table and a binary chop
    instead of a serial search (which was left over from when there were very
    few conditions). Also, it now recognizes conditions like "pam" even when
    the relevant support is not compiled in: a suitably worded error message is
    given if an attempt is made to use such a condition.

11. Added ${time_interval:xxxxx}.

12. A bug was causing one of the ddress fields not to be passed back correctly
    from remote delivery subprocesses. The field in question was not being
    subsequently used, so this caused to problems in practice.

13. Added new log selectors queue_time and deliver_time.

14. Might have fixed a bug in maildirsizefile handling that threw up
    "unexpected character" debug warnings, and recalculated the data
    unnecessarily. In any case, I expanded the warning message to give more
    information.

15. Added the message "Restricted characters in address" to the statements in
    the default ACL that block characters like @ and % in local parts.

16. Change 71 for release 4.31 proved to be much less benign that I imagined.
    Three changes have been made:

    (a) There was a serious bug; a negative response to MAIL caused the whole
        recipient domain to be cached as invalid, thereby blocking all messages
        to all local parts at the same domain, from all senders. This bug has
        been fixed. The domain is no longer cached after a negative response to
        MAIL if the sender used is not empty.

    (b) The default behaviour of using MAIL FROM:<> for recipient callouts has
        been restored.

    (c) A new callout option, "use_sender" has been added for people who want
        the modified behaviour.


Exim version 4.31
-----------------

 1. Removed "EXTRALIBS=-lwrap" from OS/Makefile-Unixware7 on the advice of
    Larry Rosenman.

 2. Removed "LIBS = -lresolv" from OS/Makefile-Darwin as it is not needed, and
    indeed breaks things for older releases.

 3. Added additional logging to the case where there is a problem reading data
    from a filter that is running in a subprocess using a pipe, in order to
    try to track down a specific problem.

 4. Testing facility fudge: when running in the test harness and attempting
    to connect to 10.x.x.x (expecting a connection timeout) I'm now sometimes
    getting "No route to host". Convert this to a timeout.

 5. Define ICONV_ARG2_TYPE as "char **" for Unixware7 to avoid compiler
    warning.

 6. Some OS don't have socklen_t but use size_t instead. This affects the
    fifth argument of getsockopt() amongst other things. This is now
    configurable by a macro called SOCKLEN_T which defaults to socklen_t, but
    can be set for individual OS. I have set it for SunOS5, OSF1, and
    Unixware7. Current versions of SunOS5 (aka Solaris) do have socklen_t, but
    some earlier ones do not.

 7. Change 4.30/15 was not doing the test caselessly.

 8. The standard form for an IPv6 address literal was being rejected by address
    parsing in, for example, MAIL and RCPT commands. An example of this kind of
    address is [IPv6:2002:c1ed:8229:10:202:2dff:fe07:a42a]. Exim now accepts
    this, as well as the form without the "IPv6" on the front (but only when
    address literals are enabled, of course).

 9. Added some casts to avoid compiler warnings in OS/os.c-Linux.

10. Exim crashed if a message with an empty sender address specified by -f
    encountered a router with an errors_to setting. This could be provoked only
    by a command such as

      exim -f "" ...

    where an empty string was supplied; "<>" did not hit this bug.

11. Installed PCRE release 4.5.

12. If EHLO/HELO was rejected by an ACL, the value of $sender_helo_name
    remained set. It is now erased.

13. exiqgrep wasn't working on MacOS X because it didn't correctly compute
    times from message ids (which are base 36 rather than the normal 62).

14. "Expected" SMTP protocol errors that can arise when PIPELINING is in use
    were being counted as actual protocol errors, and logged if the log
    selector +smtp_protocol_error was set. One cannot be perfect in this test,
    but now, if PIPELINING has been advertised, RCPT following a rejected MAIL,
    and DATA following a set of rejected RCPTs do not count as protocol errors.
    In other words, Exim assumes they were pipelined, though this may not
    actually be the case. Of course, in all cases the client gets an
    appropriate error code.

15. If a lookup fails in an ACL condition, a message about the failure may
    be available; it is used if testing the ACL cannot continue, because most
    such messages specify what the cause of the deferral is. However, some
    messages (e.g. "MYSQL: no data found") do not cause a defer. There was bug
    that caused an old message to be retained and used if a later statement
    caused a defer, replacing the real cause of the deferral.

16. If an IP address had so many PTR records that the DNS lookup buffer
    was not large enough to hold them, Exim could crash while trying to process
    the truncated data. It now detects and logs this case.

17. Further to 4.21/58, another change has been made: if (and only if) the
    first line of a message (the first header line) ends with CRLF, a bare LF
    in a subsequent header line has a space inserted after it, so as not to
    terminate the header.

18. Refactoring: tidied an ugly bit of code in appendfile that copied data
    unnecessarily, used atoi() instead of strtol(), and didn't check the
    termination when getting file sizes from file names by regex.

19. Completely re-implemented the support for maildirsize files, in the light
    of a number of problems with the previous contributed implementation
    (4.30/29). In particular:

    . If the quota is zero, the maildirsize file is maintained, but no quota is
      imposed.

    . If the maildir directory does not exist, it is created before any attempt
      to write a maildirsize file.

    . The quota value in the file is just a cache; if the quota is changed in
      the transport, the new value overrides.

    . A regular expression is available for excluding directories from the
      count.

20. The autoreply transport checks the characters in options that define the
    message's headers; it allows continued headers, but it was checking with
    isspace() after an embedded newline instead of explicitly looking for a
    space or a tab.

21. If all the "regular" hosts to which an address was routed had passed their
    expiry times, and had not reached their retry times, the address was
    bounced, even if fallback hosts were defined. Now Exim should go on to try
    the fallback hosts.

22. Increased buffer sizes in the callout code from 1024 to 4096 to match the
    equivalent code in the SMTP transport. Some hosts send humungous responses
    to HELO/EHLO, more than 1024 it seems.

23. Refactoring: code in filter.c used (void *) for "any old type" but this
    gives compiler warnings in some environments. I've now done it "properly",
    using a union.

24. The replacement for inet_ntoa() that is used with gcc on IRIX systems
    (because of problems with the built-in one) was declared to return uschar *
    instead of char *, causing compiler failure.

25. Fixed a file descriptor leak when processing alias/forward files.

26. Fixed a minor format string issue in dbfn.c.

27. Typo in exim.c: ("dmbnz" for "dbmnz").

28. If a filter file refered to $h_xxx or $message_headers, and the headers
    contained RFC 2047 "words", Exim's memory could, under certain conditions,
    become corrupted.

29. When a sender address is verified, it is cached, to save repeating the test
    when there is more than one recipient in a message. However, when the
    verification involves a callout, it is possible for different callout
    options to be set for different recipients. It is too complicated to keep
    track of this in the cache, so now Exim always runs a verification when a
    callout is required, relying on the callout cache for the optimization.
    The overhead is duplication of the address routing, but this should not be
    too great.

30. Fixed a bug in callout caching. If a RCPT command caused the sender address
    to be verified with callout=postmaster, and the main callout worked but the
    postmaster check failed, the verification correctly failed. However, if a
    subsequent RCPT command asked for sender verification *without* the
    postmaster check, incorrect caching caused this verification also to fail,
    incorrectly.

31. Exim caches DNS lookup failures so as to avoid multiple timeouts; however,
    it was not caching the DNS options (qualify_single, search_parents) that
    were used when the lookup failed. A subsequent lookup with different
    options therefore always gave the same answer, though there were cases
    where it should not have. (Example: a "domains = !$mx_any" option on a
    dnslookup router: the "domains" option is always processed without any
    widening, but the router might have qualify_single set.) Now Exim uses the
    cached value only when the same options are set.

32. Added John Jetmore's "exipick" utility to the distribution.

33. GnuTLS: When an attempt to start a TLS session fails for any reason other
    than a timeout (e.g. a certificate is required, and is not provided), an
    Exim server now closes the connection immediately. Previously it waited for
    the client to close - but if the client is SSL, it seems that they each
    wait for each other, leading to a delay before one of them times out.

34: GnuTLS: Updated the code to use the new GnuTLS 1.0.0 API. I have not
    maintained 0.8.x compatibility because I don't think many are using it, and
    it is clearly obsolete.

35. Added TLS support for CRLs: a tls_crl global option and one for the smtp
    transport.

36. OpenSSL: $tls_certificate_verified was being set to 1 even if the
    client certificate was expired. A simple patch fixes this, though I don't
    understand the full logic of why the verify callback is called multiple
    times.

37. OpenSSL: a patch from Robert Roselius: "Enable client-bug workaround.
    Versions of OpenSSL as of 0.9.6d include a 'CBC countermeasure' feature,
    which causes problems with some clients (such as the Certicom SSL Plus
    library used by Eudora). This option, SSL_OP_DONT_INSERT_EMPTY_FRAGMENTS,
    disables the coutermeasure allowing Eudora to connect."

38. Exim was not checking that a write() to a log file succeeded. This could
    lead to Bad Things if a log got too big, in particular if it hit a file
    size limit. Exim now panics and dies if it cannot write to a log file, just
    as it does if it cannot open a log file.

39. Modified OS/Makefile-Linux so that it now contains

      CFLAGS=-O -D_FILE_OFFSET_BITS=64 -D_LARGEFILE_SOURCE

    The two -D definitions ensure that Exim is compiled with large file
    support, which makes it possible to handle log files that are bigger than
    2^31.

40. Fixed a subtle caching bug: if (in an ACL or a set of routers, for
    instance) a domain was checked against a named list that involved a lookup,
    causing $domain_data to be set, then another domain was checked against the
    same list, then the first domain was re-checked, the value of $domain_data
    after the final check could be wrong. In particular, if the second check
    failed, it could be set empty. This bug probably also applied to
    $localpart_data.

41. The strip_trailing_dot option was not being applied to the address given
    with the -f command-line option.

42. The code for reading a message's header from the spool was incrementing
    $received_count, but never initializing it. This meant that the value was
    incorrect (doubled) while delivering a message in the same process in which
    it was received. In the most common configuration of Exim, this never
    happens - a fresh exec is done - but it can happen when
    deliver_drop_privilege is set.

43. When Exim logs an SMTP synchronization error - client data sent too soon -
    it now includes up to 150 characters of the unexpected data in the log
    line.

44. The exim_dbmbuild utility uses fixed size buffers for reading input lines
    and building data strings. The size of both of these buffers was 10 000
    bytes - far larger than anybody would *ever* want, thought I. Needless to
    say, somebody hit the limit. I have increased the maximum line length to
    20 000 and the maximum data length of concatenated lines to 100 000. I have
    also fixed two bugs, because there was no checking on these buffers. Tsk,
    tsk. Now exim_dbmbuild gives a message and exits with an error code if a
    buffer is too small.

45. The exim_dbmbuild utility did not support quoted keys, as Exim does in
    lsearch lookups. Now it does.

46. When parsing a route_list item in a manualroute router, a fixed-length
    buffer was used for the list of hosts. I made this 1024 bytes long,
    thinking that nobody would ever have a list of hosts that long. Wrong.
    Somebody had a whole pile of complicated expansion conditions, and the
    string was silently truncated, leading to an expansion error. It turns out
    that it is easier to change to an unlimited length (owing to other changes
    that have happened since this code was originally written) than to build
    structure for giving a limitation error. The length of the item that
    expands into the list of hosts is now unlimited.

47. The lsearch lookup could not handle data where the length of text line was
    more than 4095 characters. Such lines were truncated, leading to shortened
    data being returned. It should now handle lines of any length.

48. Minor wording revision: "cannot test xxx in yyy ACL" becomes "cannot test
    xxx condition in yyy ACL" (e.g. "cannot test domains condition in DATA
    ACL").

49. Cosmetic tidy to scripts like exicyclog that are generated by globally
    replacing strings such as BIN_DIRECTORY in a source file: the replacement
    no longer happens in comment lines. A list of replacements is now placed
    at the head of all of the source files, except those whose only change is
    to replace PERL_COMMAND in the very first #! line.

50. Replaced the slow insertion sort in queue.c, for sorting the list of
    messages on the queue, with a bottom-up merge sort, using code contributed
    by Michael Haardt. This should make operations like -bp somewhat faster on
    large queues. It won't affect queue runners, except when queue_run_in_order
    is set.

51. Installed eximstats 1.31 in the distribution.

52. Added support for SRV lookups to the dnslookup router.

53. If an ACL referred to $message_body or $message_body_end, the value was not
    reset for any messages that followed in the same SMTP session.

54. The store-handling optimization for building very long strings was not
    differentiating between the different store pools. I don't think this
    actually made any difference in practice, but I've tidied it.

55. While running the routers to verify a sender address, $sender_address
    was still set to the sender address. This is wrong, because when routing to
    send a bounce to the sender, it would be empty. Therefore, I have changed
    it so that, while verifying a sender address, $sender_address is set to <>.
    (There is no change to what happens when verifying a recipient address.)

56. After finding MX (or SRV) records, Exim was doing a DNS lookup for the
    target A or AAAA records (if not already returned) without resetting the
    qualify_single or search_parents options of the DNS resolver. These are
    inappropriate in this case because the targets of MX and SRV records must
    be FQDNs. A broken DNS record could cause trouble if it happened to have a
    target that, when qualified, matched something in the local domain. These
    two options are now turned off when doing these lookups.

57. It seems that at least some releases of Reiserfs (which does not have the
    concept of a fixed number of inodes) returns zero and not -1 for the
    number of available inodes. This interacted badly with check_spool_inodes,
    which assumed that -1 was the "no such thing" setting. What I have done is
    to check that the total number of inodes is greater than zero before doing
    the test of how many are available.

58. When a "warn" ACL statement has a log_message modifier, the message is
    remembered, and not repeated. This is to avoid a lot of repetition when a
    message has many recipients that cause the same warning to be written.
    Howewer, Exim was preserving the list of already written lines for an
    entire SMTP session, which doesn't seem right. The memory is now reset if a
    new message is started.

59. The "rewrite" debugging flag was not showing the result of rewriting in the
    debugging output unless log_rewrite was also set.

60. Avoid a compiler warning on 64-bit systems in dsearch.c by avoiding the use
    of (int)(handle) when we know that handle contains (void *)(-1).

61. The Exim daemon panic-logs an error return when it closes the incoming
    connection. However "connection reset by peer" seems to be common, and
    isn't really an error worthy of noting specially, so that particular error
    is no long logged.

62. When Exim is trying to find all the local interfaces, it used to panic and
    die if the ioctl to get the interface flags failed. However, it seems that
    on at least one OS (Solaris 9) it is possible to have an interface that is
    included in the list of interfaces, but for which you get a failure error
    for this call. This happens when the interface is not "plumbed" into a
    protocol (i.e. neither IPv4 nor IPv6). I've changed the code so that a
    failure of the "get flags" call assumes that the interface is down.

63. Added a ${eval10: operator, which assumes all numbers are decimal. This
    makes life easier for people who are doing arithmetic on fields extracted
    from dates, where you often get leading zeros that should not be
    interpreted as octal.

64. Added qualify_domain to the redirect router, to override the global
    setting.

65. If a pathologically long header line contained very many addresses (the
    report of this problem mentioned 10 000) and each of them was rewritten,
    Exim could use up a very large amount of memory. (It kept on making new
    copies of the header line as it rewrote, and never released the old ones.)
    At the expense of a bit more processing, the header rewriting function has
    been changed so that it no longer eats memory in this way.

66. The generation of the Received: header has been moved from the time that a
    message starts to be received, to the time that it finishes. The timestamp
    in the Received: header should now be very close to that of the <= log
    line. There are two side-effects of this change:

    (a) If a message is rejected by a DATA or non-SMTP ACL or local_scan(), the
        logged header lines no longer include the local Received: line, because
        it has not yet been created. The same applies to a copy of the message
        that is returned to a non-SMTP sender when a message is rejected.

    (b) When a filter file is tested using -bf, no additional Received: header
        is added to the test message. After some thought, I decided that this
        is a bug fix.

    This change does not affect the value of $received_for. It is still set
    after address rewriting, but before local_scan() is called.

67. Installed the latest Cygwin-specific files from the Cygwin maintainer.

68. GnuTLS: If an empty file is specified for tls_verify_certificates, GnuTLS
    gave an unhelpful panic error message, and a defer error. I have managed to
    change this behaviour so that it now rejects any supplied certificate,
    which seems right, as the list of acceptable certificates is empty.

69. OpenSSL: If an empty file is specified for tls_verify_certificates, OpenSSL
    gave an unhelpful defer error. I have not managed to make this reject any
    supplied certificates, but the error message it gives is "no certificate
    supplied", which is not helpful.

70. exigrep's output now also includes lines that are not associated with any
    message, but which match the given pattern. Implemented by a patch from
    Martin Sluka, which also tidied up the Perl a bit.

71. Recipient callout verification, like sender verification, was using <> in
    the MAIL FROM command. This isn't really the right thing, since the actual
    sender may affect whether the remote host accepts the recipient or not. I
    have changed it to use the actual sender in the callout; this means that
    the cache record is now keyed on a recipient/sender pair, not just the
    recipient address. There doesn't seem to be a real danger of callout loops,
    since a callout by the remote host to check the sender would use <>.
    [SEE ABOVE: changed after hitting problems.]

72. Exim treats illegal SMTP error codes that do not begin with 4 or 5 as
    temporary errors. However, in the case of such a code being given after
    the end of a data transmission (i.e. after ".") Exim was failing to write
    a retry record for the message. (Yes, there was some broken host that was
    actually sending 8xx at this point.)

73. An unknown lookup type in a host list could cause Exim to panic-die when
    the list was checked. (An example that provoked this was putting <; in the
    middle of a list instead of at the start.) If this happened during a DATA
    ACL check, a -D file could be left lying around. This kind of configuration
    error no longer causes Exim to die; instead it causes a defer errror. The
    incident is still logged to the main and panic logs.

74. Buglet left over from Exim 3 conversion. The message "too many messages
    in one connection" was written to the rejectlog but not the mainlog, except
    when address rewriting (yes!) was being logged.

75. Added write_rejectlog option.

76. When a system filter was run not as root (that is, when system_filter_user
    was set), the values of the $n variables were not being returned to the
    main process; thus, they were not subsequently available in the $sn
    variables.

77. Added +return_path_on_delivery log selector.

78. A connection timeout was being treated differently from recipients deferred
    when testing hosts_max_try with a message that was older than the host's
    retry timeout. (The host should not be counted, thus allowing all hosts to
    be tried at least once before bouncing.) This may have been the cause of an
    occasionally reported bug whereby a message would remain on the queue
    longer than the retry timeout, but would be bounced if a delivery was
    forced. I say "may" because I never totally pinned down the problem;
    setting up timeout/retry tests is difficult. See also the next item.

79. The ultimate address timeout was not being applied to errors that involved
    a combination of host plus message (for example, a timeout on a MAIL
    command). When an address resolved to a number of possible hosts, and they
    were not all tried for each delivery (e.g. because of hosts_max_try), a
    message could remain on the queue longer than the retry timeout.

80. Sieve bug: "stop" inside "elsif" was broken. Applied a patch from Michael
    Haardt.

81. Fixed an obscure SMTP outgoing bug which required at least the following
    conditions: (a) there was another message waiting for the same server;
    (b) the server returned 5xx to all RCPT commands in the first message so
    that the message was not completed; (c) the server dropped the connection
    or gave a negative response to the RSET that Exim sends to abort the
    transaction. The observed case was a dropped connection after DATA that had
    been sent in pipelining mode. That is, the server had advertised PIPELINING
    but was not implementing it correctly. The effect of the bug was incorrect
    behaviour, such as trying another host, and this could lead to a crash.


Exim version 4.30
-----------------

 1. The 3rd arguments to getsockname(), getpeername(), and accept() in exim.c
    and daemon.c were passed as pointers to ints; they should have been
    pointers to socklen_t variables (which are typically unsigned ints).

 2. Some signed/unsigned type warnings in the os.c file for Linux have been
    fixed.

 3. Fixed a really odd bug that affected only the testing scheme; patching a
    certain fixed string in the binary changed the value of another string that
    happened to be identical to the end of the original first string.

 4. When gethostbyname() (or equivalent) is passed an IP address as a "host
    name", it returns that address as the IP address. On some operating
    systems (e.g. Solaris), it also passes back the IP address string as the
    "host name". However, on others (e.g. Linux), it passes back an empty
    string. Exim wasn't checking for this, and was changing the host name to an
    empty string, assuming it had been canonicized.

 5. Although rare, it is permitted to have more than one PTR record for a given
    IP address. I thought that gethostbyaddr() or getipnodebyaddr() always gave
    all the names associated with an address, because they do in Solaris.
    However, it seems that they do not in Linux for data that comes from the
    DNS. If an address in /etc/hosts has multiple names, they _are_ all given.
    I found this out when I moved to a new Linux workstation and tried to run
    the Exim test suite.

    To get round this problem I have changed the code so that it now does its
    own call to the DNS to look up PTR records when searching for a host name.
    If nothing can be found in the DNS, it tries gethostbyaddr(), so that
    addresses that are only in /etc/hosts are still found.

    This behaviour is, however, controlled by an option called host_lookup_
    order, which defaults to "bydns:byaddr". If people want to use the other
    order, or indeed, just use one or the other means of lookup, they can
    specify it in this variable.

 6. If a PTR record yields an empty name, Exim treats it as non-existent. In
    some operating systems, this comes back from gethostbyaddr() as an empty
    string, and this is what Exim used to test for. However, it seems that in
    other systems, "." is yielded. Exim now tests for this case too.

 7. The values of check_spool_space and check_log_space are now held internally
    as a number of kilobytes instead of an absolute number of bytes. If a
    numbers is specified without 'K' or 'M', it is rounded up to the nearest
    kilobyte. This means that much larger values can be stored.

 8. Exim monitor: an attempt to get the action menu when not actually pointing
    at a message produces an empty menu entitled "No message selected". This
    works on Solaris (OpenWindows). However, XFree86 does not like a menu with
    no entries in it ("Shell widget menu has zero width and/or height"). So I
    have added a single, blank menu entry in this case.

 9. Added ${quote_local_part.

10. MIME decoding is now applied to the contents of Subject: header lines when
    they are logged.

11. Now that a reference to $sender_host_address automatically causes a reverse
    lookup to occur if necessary (4.13/18), there is no need to arrange for a
    host lookup before query-style lookups in lists that might use this
    variable. This has therefore been abolished, and the "net-" prefix is no
    longer necessary for query-style lookups.

12. The Makefile for SCO_SV contained a setting of LDFLAGS. This appears to
    have been a typo for LFLAGS, so it has been changed.

13. The install script calls Exim with "-C /dev/null" in order to find the
    version number. If ALT_CONFIG_PREFIX was set, this caused an error message
    to be output. Howeve, since Exim outputs its version number before the
    error, it didn't break the script. It just looked ugly. I fixed this by
    always allowing "-C /dev/null" if the caller is root.

14. Ignore overlarge ACL variable number when reading spool file - insurance
    against a later release with more variables having written the file.

15. The standard form for an IPv6 address literal was being rejected by EHLO.
    Example: [IPv6:2002:c1ed:8229:10:202:2dff:fe07:a42a]. Exim now accepts
    this, as well as the form without the "IPv6" on the front.

16. Added CHOWN_COMMAND=/usr/sbin/chown and LIBS=-lresolv to the
    OS/Makefile-Darwin file.

17. Fixed typo in lookups/ldap.c: D_LOOKUP should be D_lookup. This applied
    only to LDAP libraries that do not have LDAP_OPT_DEREF.

18. After change 4.21/52, "%ld" was used to format the contents of the $inode
    variable. However, some OS use ints for inodes. I've added cast to long int
    to get rid of the compiler warning.

19. I had forgotten to lock out "/../" in configuration file names when
    ALT_CONFIG_PREFIX was set.

20. Routers used for verification do not need to specify transports. However,
    if such a router generated a host list, and callout was configured, Exim
    crashed, because it could not find a port number from the (non-existent)
    transport. It now assumes port 25 in this circumstance.

21. Added the -t option to exigrep.

22. If LOOKUP_LSEARCH is defined, all three linear search methods (lsearch,
    wildlsearch, nwildlsearch) are compiled. LOOKUP_WILDLSEARCH and LOOKUP_
    NWILDLSEARCH are now obsolete, but retained for compatibility. If either of
    them is set, LOOKUP_LSEARCH is forced.

23. "exim -bV" now outputs a list of lookups that are included in the binary.

24. Added sender and host information to the "rejected by local_scan()" log
    line; previously there was no indication of these.

25. Added .include_if_exists.

26. Change 3.952/11 added an explicit directory sync on top of a file sync for
    Linux. It turns out that not all file systems support this. Apparently some
    versions of NFS do not. (It's rare to put Exim's spool on NFS, but people
    do it.) To cope with this, the error EINVAL, which means that sync-ing is
    not supported on the file descriptor, is now ignored when Exim is trying to
    sync a directory. This applies only to Linux.

27. Added -DBIND_8_COMPAT to the CLFAGS setting for Darwin.

28. In Darwin (MacOS X), the PAM headers are in /usr/include/pam and not in
    /usr/include/security. There's now a flag in OS/os.h-Darwin to cope with
    this.

29. Added support for maildirsize files from supplied patch (modified a bit).

30. The use of :fail: followed by an empty string could lead Exim to respond to
    sender verification failures with (e.g.):

      550 Verification failed for <xxx>
      550 Sender verify failed

    where the first response line was missing the '-' that indicates it is not
    the final line of the response.

31. The loop for finding the name of the user that called Exim had a hardwired
    limit of 10; it now uses the value of finduser_retries, which is used for
    all other user lookups.

32. Added $received_count variable, available in data and not_smtp ACLs, and at
    delivery time.

33. Exim was neglecting to zero errno before one call of strtol() when
    expanding a string and expecting an integer value. On some systems this
    resulted in spurious "integer overflow" errors. Also, it was casting the
    result into an int without checking.

34. Testing for a connection timeout using "timeout_connect" in the retry rules
    did not work. The code looks as if it has *never* worked, though it appears
    to have been documented since at least releast 1.62. I have made it work.

35. The "timeout_DNS" error in retry rules, also documented since at least
    1.62, also never worked. As it isn't clear exactly what this means, and
    clearly it isn't a major issue, I have abolished the feature by treating it
    as "timeout", and writing a warning to the main and panic logs.

36. The display of retry rules for -brt wasn't always showing the error code
    correctly.

37. Added new error conditions to retry rules: timeout_A, timeout_MX,
    timeout_connect_A, timeout_connect_MX.

38. Rewriting the envelope sender at SMTP time did not allow it to be rewritten
    to the empty sender.

39. The daemon was not analysing the content of -oX till after it had closed
    stderr and disconnected from the controlling terminal. This meant that any
    syntax errors were only noted on the panic log, and the return code from
    the command was 0. By re-arranging the code a little, I've made the
    decoding happen first, so such errors now appear on stderr, and the return
    code is 1. However, the actual setting up of the sockets still happens in
    the disconnected process, so errors there are still only recorded on the
    panic log.

40. A daemon listener on a wildcard IPv6 socket that also accepts IPv4
    connections (as happens on some IP stacks) was logged at start up time as
    just listening for IPv6. It now logs "IPv6 with IPv4". This differentiates
    it from "IPv6 and IPv4", which means that two separate sockets are being
    used.

41. The debug output for gethostbyname2() or getipnodebyname() failures now
    says whether AF_INET or AF_INET6 was passed as an argument.

42. Exiwhat output was messed up when time zones were included in log
    timestamps.

43. Exiwhat now gives more information about the daemon's listening ports,
    and whether -tls-on-connect was used.

44. The "port" option of the smtp transport is now expanded.

45. A "message" modifier in a "warn" statement in a non-message ACL was being
    silently ignored. Now an error message is written to the main and panic
    logs.

46. There's a new ACL modifier called "logwrite" which writes to a log file
    as soon as it is encountered.

47. Added $local_user_uid and $local_user_gid at routing time.

48. Exim crashed when trying to verify a sender address that was being
    rewritten to "<>".

49. Exim was recognizing only a space character after ".include". It now also
    recognizes a tab character.

50. Fixed several bugs in the Perl script that creates the exim.8 man page by
    extracting the relevant information from the specification. The man page no
    longer contains scrambled data for the -d option, and I've added a section
    at the front about calling Exim under different names.

51. Added "extra_headers" argument to the "mail" command in filter files.

52. Redirecting mail to an unqualified address in a Sieve filter caused Exim to
    crash.

53. Installed eximstats 1.29.

54. Added transport_filter_timeout as a generic transport option.

55. Exim no longer adds an empty Bcc: header to messages that have no To: or
    Cc: header lines. This was required by RFC 822, but it not required by RFC
    2822.

56. Exim used to add From:, Date:, and Message-Id: header lines to any
    incoming messages that did not have them. Now it does so only if the
    message originates locally, that is, if there is no associated remote host
    address. When Resent- header lines are present, this applies to the Resent-
    lines rather than the non-Resent- lines.

57. Drop incoming SMTP connection after too many syntax or protocol errors. The
    limit is controlled by smtp_max_synprot_errors, defaulting to 3.

58. Messages for configuration errors now include the name of the main
    configuration file - useful now that there may be more than one file in a
    list (.included file names were always shown).

59. Change 4.21/82 (run initgroups() when starting the daemon) causes problems
    for those rare installations that do not start the daemon as root or run it
    setuid root. I've cut out the call to initgroups() if the daemon is not
    root at that time.

60. The Exim user and group can now be bound into the binary as text strings
    that are looked up at the start of Exim's processing.

61. Applied a small patch for the Interbase code, supplied by Ard Biesheuvel.

62. Added $mailstore_basename variable.

63. Installed patch to sieve.c from Michael Haardt.

64. When Exim failed to open the panic log after failing to open the main log,
    the original message it was trying to log was written to stderr and debug
    output, but if they were not available (the usual case in production), it
    was lost. Now it is written to syslog before the two lines that record the
    failures to open the logs.

65. Users' Exim filters run in subprocesses under the user's uid. It is
    possible for a "deliver" command or an alias in a "personal" command to
    provoke an address rewrite. If logging of address rewriting is configured,
    this fails because the process is not running as root or exim. There may be
    a better way of dealing with this, but for the moment (because 4.30 needs
    to be released), I have disabled address rewrite logging when running a
    filter in a non-root, non-exim process.


Exim version 4.24
-----------------

 1. The buildconfig auxiliary program wasn't quoting the value set for
    HEADERS_CHARSET. This caused a compilation error complaining that 'ISO' was
    not defined. This bug was masked in 4.22 by the effect that was fixed in
    change 4.23/1.

 2. Some messages that were rejected after a message id was allocated were
    shown as "incomplete" by exigrep. It no longer does this for messages that
    are rejected by local_scan() or the DATA or non-SMTP ACLs.

 3. If a Message-ID: header used a domain literal in the ID, and Exim did not
    have allow_domain_literals set, the ID did not get logged in the <= line.
    Domain literals are now always recognized in Message-ID: header lines.

 4. The first argument for a ${extract expansion item is the key name or field
    number. Leading and trailing spaces in this item were not being ignored,
    causing some misleading effects.

 5. When deliver_drop_privilege was set, single queue runner processes started
    manually (i.e. by the command "exim -q") or by the daemon (which uses the
    same command in the process it spins off) were not dropping privilege.

 6. When the daemon running as "exim" started a queue runner, it always
    re-executed Exim in the spun-off process. This is a waste of effort when
    deliver_drop_privilege is set. The new process now just calls the
    queue-runner function directly.


Exim version 4.23
-----------------

 1. Typo in the src/EDITME file: it referred to HEADERS_DECODE_TO instead of
    HEADERS_CHARSET.

 2. Change 4.21/73 introduced a bug. The pid file path set by -oP was being
    ignored. Though the use of -oP was forcing the writing of a pid file, it
    was always written to the default place.

 3. If the message "no IP address found for host xxxx" is generated during
    incoming verification, it is now followed by identification of the incoming
    connection (so you can more easily find what provoked it).

 4. Bug fix for Sieve filters: "stop" inside a block was not working properly.

 5. Added some features to "harden" Exim a bit more against certain attacks:

    (a) There is now a build-time option called FIXED_NEVER_USERS that can
        be put in Local/Makefile. This is like the never_users runtime option,
        but it cannot be overridden. The default setting is "root".

    (b) If ALT_CONFIG_PREFIX is defined in Local/Makefile, it specifies a
        prefix string with which any file named in a -C command line option
        must start.

    (c) If ALT_CONFIG_ROOT_ONLY is defined in Local/Makefile, root privilege
        is retained for -C and -D only if the caller of Exim is root. Without
        it, the exim user may also use -C and -D and retain privilege.

    (d) If DISABLE_D_OPTION is defined in Local/Makefile, the use of the -D
        command line option is disabled.

 6. Macro names set by the -D option must start with an upper case letter, just
    like macro names defined in the configuration file.

 7. Added "dereference=" facility to LDAP.

 8. Two instances of the typo "uknown" in the source files are fixed.

 9. If a PERL_COMMAND setting in Local/Makefile was not at the start of a line,
    the Configure-Makefile script screwed up while processing it.

10. Incorporated PCRE 4.4.

11. The SMTP synchronization check was not operating right at the start of an
    SMTP session. For example, it could not catch a HELO sent before the client
    waited for the greeting. There is now a check for outstanding input at the
    point when the greeting is written. Because of the duplex, asynchronous
    nature of TCP/IP, it cannot be perfect - the incorrect input may be on its
    way, but not yet received, when the check is performed.

12. Added tcp_nodelay to make it possible to turn of the setting of TCP_NODELAY
    on TCP/IP sockets, because this apparently causes some broken clients to
    timeout.

13. Installed revised OS/Makefile-CYGWIN and OS/os.c-cygwin (the .h file was
    unchanged) from the Cygwin maintainer.

14. The code for -bV that shows what is in the binary showed "mbx" when maildir
    was supported instead of testing for mbx. Effectively a typo.

15. The spa authenticator server code was not checking that the input it
    received was valid base64.

16. The debug output line for the "set" modifier in ACLs was not showing the
    name of the variable that was being set.

17. Code tidy: the variable type "vtype_string" was never used. Removed it.

18. Previously, a reference to $sender_host_name did not cause a DNS reverse
    lookup on its own. Something else was needed to trigger the lookup. For
    example, a match in host_lookup or the need for a host name in a host list.
    Now, if $sender_host_name is referenced and the host name has not yet been
    looked up, a lookup is performed. If the lookup fails, the variable remains
    empty, and $host_lookup_failed is set to "1".

19. Added "eqi" as a case-independent comparison operator.

20. The saslauthd authentication condition could segfault if neither service
    nor realm was specified.

21. If an overflowing value such as "2048M" was set for message_size_limit, the
    error message that was logged was misleading, and incoming SMTP
    connections were dropped. The message is now more accurate, and temporary
    errors are given to SMTP connections.

22. In some error situations (such as 21 above) Exim rejects all SMTP commands
    (except RSET) with a 421 error, until QUIT is received. However, it was
    failing to send a response to QUIT.

23. The HELO ACL was being run before the code for helo_try_verify_hosts,
    which made it impossible to use "verify = helo" in the HELO ACL. The HELO
    ACL is now run after the helo_try_verify_hosts code.

24. "{MD5}" and "{SHA1}" are now recognized as equivalent to "{md5"} and
    "{sha1}" in the "crypteq" expansion condition (in fact the comparison is
    case-independent, so other case variants are also recognized). Apparently
    some systems use these upper case variants.

25. If more than two messages were waiting for the same host, and a transport
    filter was specified for the transport, Exim sent two messages over the
    same TCP/IP connection, and then failed with "socket operation on non-
    socket" when it tried to send the third.

26. Added Exim::debug_write and Exim::log_write for embedded Perl use.

27. The extern definition of crypt16() in expand.c was not being excluded when
    the OS had its own crypt16() function.

28. Added bounce_return_body as a new option, and bounce_return_size_limit
    as a preferred synonym for return_size_limit, both as an option and as an
    expansion variable.

29. Added LIBS=-liconv to OS/Makefile-OSF1.

30. Changed the default configuration ACL to relax the local part checking rule
    for addresses that are not in any local domains. For these addresses,
    slashes and pipe symbols are allowed within local parts, but the sequence
    /../ is explicitly forbidden.

31. SPA server authentication was not clearing the challenge buffer before
    using it.

32. log_message in a "warn" ACL statement was writing to the reject log as
    well as to the main log, which contradicts the documentation and doesn't
    seem right (because no rejection is happening). So I have stopped it.

33. Added Ard Biesheuvel's lookup code for accessing an Interbase database.
    However, I am unable to do any testing of this.

34. Fixed an infelicity in the appendfile transport. When checking directories
    for a mailbox, to see if any needed to be created, it was accidentally
    using path names with one or more superfluous leading slashes; tracing
    would show up entries such as stat("///home/ph10", 0xFFBEEA48).

35. If log_message is set on a "discard" verb in a MAIL or RCPT ACL, its
    contents are added to the log line that is written for every discarded
    recipient. (Previously a log_message setting was ignored.)

36. The ${quote: operator now quotes the string if it is empty.

37. The install script runs exim in order to find its version number. If for
    some reason other than non-existence or emptiness, which it checks, it
    could not run './exim', it was installing it with an empty version number,
    i.e. as "exim-". This error state is now caught, and the installation is
    aborted.

38. An argument was missing from the function that creates an error message
    when Exim fails to connect to the socket for saslauthd authentication.
    This could cause Exim to crash, or give a corrupted message.

39. Added isip, isip4, and isip6 to ${if conditions.

40. The ACL variables $acl_xx are now saved with the message, and can be
    accessed later in routers, transports, and filters.

41. The new lookup type nwildlsearch is like wildlsearch, except that the key
    strings in the file are not string-expanded.

42. If a MAIL command specified a SIZE value that was too large to fit into an
    int variable, the check against message_size_limit failed. Such values are
    now forced to INT_MAX, which is around 2Gb for a 32-bit variable. Maybe one
    day this will have to be increased, but I don't think I want to be around
    when emails are that large.



Exim version 4.22
-----------------

 1. Removed HAVE_ICONV=yes from OS/Makefile-FreeBSD, since it seems that
    iconv() is not standard in FreeBSD.

 2. Change 4.21/17 was buggy and could cause stack overwriting on a system with
    IPv6 enabled. The observed symptom was a segmentation fault on return from
    the function os_common_find_running_interfaces() in src/os.c.

 3. In the check_special_case() function in daemon.c I had used "errno" as an
    argument name, which causes warnings on some systems. This was basically a
    typo, since it was named "eno" in the comments!

 4. The code that waits for the clock to tick (at a resolution of some fraction
    of a second) so as to ensure message-id uniqueness was always waiting for
    at least one whole tick, when it could have waited for less. [This is
    almost certainly not relevant at current processor speeds, where it is
    unlikely to ever wait at all. But we try to future-proof.]

 5. The function that sleeps for a time interval that includes fractions of a
    second contained a race. It did not block SIGALRM between setting the
    timer, and suspending (a couple of lines later). If the interval was short
    and the sigsuspend() was delayed until after it had expired, the suspension
    never ended. On busy systems this could lead to processes getting stuck for
    ever.

 6. Some uncommon configurations may cause a lookup to happen in a queue runner
    process, before it forks any delivery processes. The open lookup caching
    mechanism meant that the open file or database connection was passed into
    the delivery process. The problem was that delivery processes always tidy
    up cached lookup data. This could cause a problem for the next delivery
    process started by the queue runner, because the external queue runner
    process does not know about the closure. So the next delivery process
    still has data in the lookup cache. In the case of a file lookup, there was
    no problem because closing a file descriptor in a subprocess doesn't affect
    the parent. However, if the lookup was caching a connection to a database,
    the connection was closed, and the second delivery process was likely to
    see errors such as "PGSQL: query failed: server closed the connection
    unexpectedly". The problem has been fixed by closing all cached lookups
    in a queue runner before running a delivery process.

 7. Compiler warning on Linux for the second argument of iconv(), which doesn't
    seem to have the "const" qualifier which it has on other OS. I've
    parameterised it.

 8. Change 4.21/2 was too strict. It is only if there are two authenticators
    *of the same type* (client or server) with the same public name that an
    error should be diagnosed.

 9. When Exim looked up a host name for an IP address, but failed to find the
    original IP address when looking up the host name (a safety check), it
    output the message "<ip address> does not match any IP for NULL", which was
    confusing, to say the least. The bug was that the host name should have
    appeared instead of "NULL".

10. Since release 3.03, if Exim is called by a uid other than root or the Exim
    user that is built into the binary, and the -C or -D options is used, root
    privilege is dropped before the configuration file is read. In addition,
    logging is switched to stderr instead of the normal log files. If the
    configuration then re-defines the Exim user, the unprivileged environment
    is probably not what is expected, so Exim logs a panic warning message (but
    proceeds).

    However, if deliver_drop_privilege is set, the unprivileged state may well
    be exactly what is intended, so the warning has been cut out in that case,
    and Exim is allowed to try to write to its normal log files.


Exim version 4.21
-----------------

 1. smtp_return_error_details was not giving details for temporary sender
    or receiver verification errors.

 2. Diagnose a configuration error if two authenticators have the same public
    name.

 3. Exim used not to create the message log file for a message until the first
    delivery attempt. This could be confusing when incoming messages were held
    for policy or load reasons. The message log file is now created at the time
    the message is received, and an initial "Received" line is written to it.

 4. The automatically generated man page for command line options had a minor
    bug that caused no ill effects; however, a more serious problem was that
    the procedure for building the man page automatically didn't always
    operate. Consequently, release 4.20 contains an out-of-date version. This
    shouldn't happen again.

 5. When building Exim with embedded Perl support, the script that builds the
    Makefile was calling 'perl' to find its compile-time parameters, ignoring
    any setting of PERL_COMMAND in Local/Makefile. This is now fixed.

 6. The freeze_tell option was not being used for messages that were frozen on
    arrival, either by an ACL or by local_scan().

 7. Added the smtp_incomplete_transaction log selector.

 8. After STARTTLS, Exim was not forgetting that it had advertised AUTH, so it
    was accepting AUTH without a new EHLO.

 9. Added tls_remember_esmtp to cope with YAEB. This allows AUTH and other
    ESMTP extensions after STARTTLS without a new EHLO, in contravention of the
    RFC.

10. Logging of TCP/IP connections (when configured) now happens in the main
    daemon process instead of the child process, so that the TCP/IP connection
    count is more accurate (but it can never be perfect).

11. The use of "drop" in a nested ACL was not being handled correctly in the
    outer ACL. Now, if condition failure induced by the nested "drop" causes
    the outer ACL verb to deny access ("accept" or "discard" after "endpass",
    or "require"), the connection is dropped.

12. Similarly, "discard" in a nested ACL wasn't being handled. A nested ACL
    that yield "discard" can now be used with an "accept" or a "discard" verb,
    but an error is generated for any others (because I can't see a useful way
    to define what should happen).

13. When an ACL is read dynamically from a file (or anywhere else), the lines
    are now processed in the same way as lines in the Exim configuration file.
    In particular, continuation lines are supported.

14. Added the "dnslists = a.b.c!=n.n.n.n" feature.

15. Added -ti meaning -t -i.

16. Check for letters, digits, hyphens, and dots in the names of dnslist
    domains, and warn by logging if others are found.

17. At least on BSD, alignment is not guarenteed for the array of ifreq's
    returned from GIFCONF when Exim is trying to find the list of interfaces on
    a host. The code in os.c has been modified to copy each ifreq to an aligned
    structure in all cases.

    Also, in some cases, the returned ifreq's were being copied to a 'struct
    ifreq' on the stack, which was subsequently passed to host_ntoa(). That
    means the last couple of bytes of an IPv6 address could be chopped if the
    ifreq contained only a normal sockaddr (14 bytes storage).

18. Named domain lists were not supported in the hosts_treat_as_local option.
    An entry such as +xxxx was not recognized, and was treated as a literal
    domain name.

19. Ensure that header lines added by a DATA ACL are included in the reject log
    if the ACL subsequently rejects the message.

20. Upgrade the cramtest.pl utility script to use Digest::MD5 instead of just
    MD5 (which is deprecated).

21. When testing a filter file using -bf, Exim was writing a message when it
    took the sender from a "From " line in the message, but it was not doing so
    when it took $return_path from a Return-Path: header line. It now does.

22. If the contents of a "message" modifier for a "warn" ACL verb do not begin
    with a valid header line field name (a series of printing characters
    terminated by a colon, Exim now inserts X-ACL-Warn: at the beginning.

23. Changed "disc" in the source to "disk" to conform to the documentation and
    the book and for uniformity.

24. Ignore Sendmail's -Ooption=value command line item.

25. When execve() failed while trying to run a command in a pipe transport,
    Exim was returning EX_UNAVAILBLE (69) from the subprocess. However, this
    could be confused with a return value of 69 from the command itself. This
    has been changed to 127, the value the shell returns if it is asked to run
    a non-existent command. The wording for the related log line suggests a
    non-existent command as the problem.

26. If received_header_text expands to an empty string, do not add a Received:
    header line to the message. (Well, it adds a token one on the spool, but
    marks it "old" so that it doesn't get used or transmitted.)

27. Installed eximstats 1.28 (addition of -nt option).

28. There was no check for failure on the call to getsockname() in the daemon
    code. This can fail if there is a shortage of resources on the system, with
    ENOMEM, for example. A temporary error is now given on failure.

29. Contrary to the C standard, it seems that in some environments, the
    equivalent of setlocale(LC_ALL, "C") is not obeyed at the start of a C
    program. Exim now does this explicitly; it affects the formatting of
    timestamps using strftime().

30. If exiqsumm was given junk data, it threw up some uninitialized variable
    complaints. I've now initialized all the variables, to avoid this.

32. Header lines added by a system filter were not being "seen" during
    transport-time rewrites.

33. The info_callback() function passed to OpenSSL is set up with type void
    (*)(SSL *, int, int), as described somewhere. However, when calling the
    function (actually a macro) that sets it up, the type void(*)() is
    expected. I've put in a cast to prevent warnings from picky compilers.

34. If a DNS black list lookup found a CNAME record, but there were no A
    records associated with the domain it pointed at, Exim crashed.

35. If a DNS black list lookup returned more than one A record, Exim ignored
    all but the first. It now scans all returned addresses if a particular IP
    value is being sought. In this situation, the contents of the
    $dnslist_value variable are a list of all the addresses, separated by a
    comma and a space.

36. Tightened up the rules for host name lookups using reverse DNS. Exim used
    to accept a host name and all its aliases if the forward lookup for any of
    them yielded the IP address of the incoming connection. Now it accepts only
    those names whose forward lookup yields the correct IP address. Any other
    names are discarded. This closes a loophole whereby a rogue DNS
    administrator could create reverse DNS records to break through a
    wildcarded host restriction in an ACL.

37. If a user filter or a system filter that ran in a subprocess used any of
    the numerical variables ($1, $2 etc), or $thisaddress, in a pipe command,
    the wrong values were passed to the pipe command ($thisaddress had the
    value of $0, $0 had the value of $1, etc). This bug was introduced by
    change 4.11/101, and not discovered because I wrote an inadequate test. :-(

38. Improved the line breaking for long SMTP error messages from ACLs.
    Previously, if there was no break point between 40 and 75 characters, Exim
    left the rest of the message alone. Two changes have been made: (a) I've
    reduced the minimum length to 35 characters; (b) if it can't find a break
    point between 35 and 75 characters, it looks ahead and uses the first one
    that it finds. This may give the occasional overlong line, but at least the
    remaining text gets split now.

39. Change 82 of 4.11 was unimaginative. It assumed the limit on the number of
    file descriptors might be low, and that setting 1000 would always raise it.
    It turns out that in some environments, the limit is already over 1000 and
    that lowering it causes trouble. So now Exim takes care not to decrease it.

40. When delivering a message, the value of $return_path is set to $sender_
    address at the start of routing (routers may change the value). By an
    oversight, this default was not being set up when an address was tested by
    -bt or -bv, which affected the outcome if any router or filter referred to
    $return_path.

41. The idea of the "warn" ACL verb is that it adds a header or writes to the
    log only when "message" or "log_message" are set. However, if one of the
    conditions was an address verification, or a call to a nested ACL, the
    messages generated by the underlying test were being passed through. This
    no longer happens. The underlying message is available in $acl_verify_
    message for both "message" and "log_message" expansions, so it can be
    passed through if needed.

42. Added RFC 2047 interpretation of header lines for $h_ expansions, with a
    new expansion $bh_ to give the encoded byte string without charset
    translation. Translation happens only if iconv() is available; HAVE_ICONV
    indicates this at build time. HEADERS_CHARSET gives the charset to
    translate to; headers_charset can change it in the configuration, and
    "headers charset" can change it in an individual filter file.

43. Now that we have a default RFC 2047 charset (see above), the code in Exim
    that creates RFC 2047 encoded "words" labels them as that charset instead
    of always using iso-8859-1. The cases are (i) the explicit ${rfc2047:
    expansion operator; (ii) when Exim creates a From: line for a local
    message; (iii) when a header line is rewritten to include a "phrase" part.

44. Nasty bug in exiqsumm: the regex to skip already-delivered addresses was
    buggy, causing it to skip the first lines of messages whose message ID
    ended in 'D'. This would not have bitten before Exim release 4.14, because
    message IDs were unlikely to end in 'D' before then. The effect was to have
    incorrect size information for certain domains.

45. #include "config.h" was missing at the start of the crypt16.c module. This
    caused trouble on Tru64 (aka OSF1) systems, because HAVE_CRYPT16 was not
    noticed.

46. If there was a timeout during a "random" callout check, Exim treated it as
    a failure of the random address, and carried on sending RSET and the real
    address. If the delay was just some slowness somewhere, the response to the
    original RCPT would be taken as a response to RSET and so on, causing
    mayhem of various kinds.

47. Change 50 for 4.20 was a heap of junk. I don't know what I was thinking
    when I implemented it. It didn't allow for the fact that some option values
    may legitimatetly be negative (e.g. size_addition), and it didn't even do
    the right test for positive values.

48. Domain names in DNS records are case-independent. Exim always looks them up
    in lower case. Some resolvers return domain names in exactly the case they
    appear in the zone file, that is, they may contain uppercase letters. Not
    all resolvers do this - some return always lower case. Exim was treating a
    change of case by a resolver as a change of domain, similar to a widening
    of a domain abbreviation. This triggered its re-routing code and so it was
    trying to route what was effectively the same domain again. This normally
    caused routing to fail (because the router wouldn't handle the domain
    twice). Now Exim checks for this case specially, and just changes the
    casing of the domain that it ultimately uses when it transmits the message
    envelope.

49. Added Sieve (RFC 3028) support, courtesy of Michael Haardt's contributed
    module.

50. If a filter generated a file delivery with a non-absolute name (possible if
    no home directory exists for the router), the forbid_file option was not
    forbidding it.

51. Added '&' feature to dnslists, to provide bit mask matching in addition to
    the existing equality matching.

52. Exim was using ints instead of ino_t variables in some places where it was
    dealing with inode numbers.

53. If TMPDIR is defined in Local/Makefile (default in src/EDITME is
    TMPDIR="/tmp"), Exim checks for the presence of an environment variable
    called TMPDIR, and if it finds it is different, it changes its value.

54. The smtp_printf() function is now made available to local_scan() so
    additional output lines can be written before returning. There is also an
    smtp_fflush() function to enable the detection of a dropped connection.
    The variables smtp_input and smtp_batched_input are exported to
    local_scan().

55. Changed the default runtime configuration: the message "Unknown user"
    has been removed from the ACL, and instead placed on the localuser router,
    using the cannot_route_message feature. This means that any verification
    failures that generate their own messages won't get overridden. Similarly,
    the "Unrouteable address" message that was in the ACL for unverifiable
    relay addresses has also been removed.

56. Added hosts_avoid_esmtp to the smtp transport.

57. The exicyclog script was not checking for the esoteric option
    CONFIGURE_FILE_USE_EUID in the Local/Makefile. It now does this, but it
    will work only if exicyclog is run under the appropriate euid.

58. Following a discussion on the list, the rules by which Exim recognises line
    endings on incoming messages have been changed. The -dropcr and drop_cr
    options are now no-ops, retained only for backwards compatibility. The
    following line terminators are recognized: LF CRLF CR. However, special
    processing applies to CR:

    (i)  The sequence CR . CR does *not* terminate an incoming SMTP message,
         nor a local message in the state where . is a terminator.

    (ii) If a bare CR is encountered in a header line, an extra space is added
         after the line terminator so as not to end the header. The reasoning
         behind this is that bare CRs in header lines are most likely either
         to be mistakes, or people trying to play silly games.

59. The size of a message, as listed by "-bp" or in the Exim monitor window,
    was being incorrectly given as 18 bytes larger than it should have been.
    This is a VOB (very old bug).

60. This may never have affected anything current, but just in case it has:
    When the local host is found other than at the start of a list of hosts,
    the local host, those with the same MX, and any that follow, are discarded.
    When the list in question was part of a longer list of hosts, the following
    hosts (not currently being processed) were also being discarded. This no
    longer happens. I'm not sure if this situation could ever has previously
    arisen.

61. Added the "/MX" feature to lists of hosts in the manualroute and query
    program routers.

62. Whenever Exim generates a new message, it now adds an Auto-Submitted:
    header. This is something that is recommended in a new Internet Draft, and
    is something that is documented as being done by Sendmail. There are two
    possible values. For messages generated by the autoreply transport, Exim
    adds:

      Auto-Submitted: auto-replied

    whereas for all other generated messages (e.g. bounces) it adds

      Auto-Submitted: auto-generated

63. The "personal" condition in filters now includes a test for the
    Auto-Submitted: header. If it contains the string "auto-" the message it
    not considered personal.

64. Added rcpt_include_affixes as a generic transport option.

65. Added queue_only_override (default true).

66. Added the syslog_duplication option.

67. If what should have been the first header line of a message consisted of
    a space followed by a colon, Exim was mis-interpreting it as a header line.
    It isn't of course - it is syntactically invalid and should therefore be
    treated as the start of the message body. The misbehaviour could have
    caused a number of strange effects, including loss of data in subsequent
    header lines, and spool format errors.

68. Formerly, the AUTH parameter on a MAIL command was trusted only if the
    client host had authenticated. This control can now be exercised by an ACL
    for more flexibility.

69. By default, callouts do not happen when testing with -bh. There is now a
    variant, -bhc, which does actually run the callout code, including
    consulting and updating the callout cache.

70. Added support for saslauthd authentication, courtesy of Alexander
    Sabourenkov.

71. If statvfs() failed on the spool or log directories while checking their
    size for availability, Exim confusingly gave the error "space shortage".
    Furthermore, in debugging mode it crashed with a floating point exception.
    These checks are done if check_{spool,log}_{space,inodes} are set, and when
    an SMTP message arrives with SIZE= on the MAIL command. As this is a really
    serious problem, Exim now writes to the main and panic logs when this
    happens, with details of the failure. It then refuses to accept the
    incoming message, giving the message "spool directory problem" or "log
    directory problem" with a 421 code for SMTP messages.

72. When Exim is about to re-exec itself, it ensures that the file descriptors
    0, 1, and 2 exist, because some OS complain for execs without them (see
    ChangeLog 4.05/30). If necessary, Exim opens /dev/null to use for these
    descriptors. However, the code omitted to check that the open succeeded,
    causing mysterious errors if for some reason the permissions on /dev/null
    got screwed. Now Exim writes a message to the main and panic logs, and
    bombs out if it can't open /dev/null.

73. Re-vamped the way daemon_smtp_port, local_interfaces, and -oX work and
    interact so that it is all more flexible. It is supposed to remain
    backwards compatible. Also added extra_local_interfaces.

74. Invalid data sent to a SPA (NTLM) server authenticator could cause the code
    to bomb out with an assertion failure - to the client this appears as a
    connection drop. This problem occurs in the part of the code that was taken
    from the Samba project. Fortunately, the assertion is in a very simple
    function, so I have fixed this by reproducing the function inline in the
    one place where it is called, and arranging for authentication to fail
    instead of killing the process with assert().

75. The SPA client code was not working when the server requested OEM rather
    than Unicode encoding.

76. Added code to make require_files with a specific uid setting more usable in
    the case where statting the file as root fails - usually a non-root-mounted
    NFS file system. When this happens and the failure is EACCES, Exim now
    forks a subprocess and does the per-uid checking as the relevant uid.

77. Added process_log_path.

78. If log_file_path was not explicitly set, a setting of check_log_space or
    check_log_inodes was ignored.

79. If a space check for the spool or log partitions fails, the incident is now
    logged. Of course, in the latter case the data may get lost...

80. Added the %p formatting code to string_format() so that it can be used to
    print addresses in debug_print(). Adjusted all the address printing in the
    debugging in store.c to use %p rather than %d.

81. There was a concern that a line of code in smtp_in.c could overflow a
    buffer if a HELO/EHLO command was given followed by 500 or so spaces. As
    initially expressed, the concern was not well-founded, because trailing
    spaces are removed early. However, if the trailing spaces were followed by
    a NULL, they did not get removed, so the overflow was possible. Two fixes
    were applied:

    (a) I re-wrote the offending code in a cleaner fashion.
    (b) If an incoming SMTP command contains a NULL character, it is rejected
        as invalid.

82. When Exim changes uid/gid to the Exim user at daemon start time, it now
    runs initgroups(), so that if the Exim user is in any additional groups,
    they will be used during message reception.


Exim version 4.20
-----------------

The change log for 4.20 and earlier releases has been archived.

****<|MERGE_RESOLUTION|>--- conflicted
+++ resolved
@@ -17,7 +17,6 @@
       OpenBSD 5.5. Detect this OpenBSD version and skip calling this
       function when detected.
 
-<<<<<<< HEAD
 JH/01 Expand the EXPERIMENTAL_TPDA feature.  Several different events now
       cause callback expansion.
 
@@ -25,10 +24,9 @@
       syntax errors in an expansion can be treated as a string instead of
       logging or causing an error, due to the internal use of bool_lax
       instead of bool when processing it.
-=======
-JH/01 Add EXPERIMENTAL_DANE, allowing for using the DNS as trust-anchor for
+
+JH/02 Add EXPERIMENTAL_DANE, allowing for using the DNS as trust-anchor for
       server certificates when making smtp deliveries.
->>>>>>> d567a64d
 
 
 Exim version 4.84
