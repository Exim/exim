--- conflicted
+++ resolved
@@ -2,10 +2,13 @@
 affect Exim's operation, with an unchanged configuration file.  For new
 options, and new features, see the NewStuff file next to this ChangeLog.
 
-Since 4.97
+Exim version 4.98
 -----------------
 
-JH/01 Handle error on close of the spool data file during reception.  Previously
+JH/01 Support list of dkim results in the dkim_status ACL condition, making
+      it more usable in the data ACL.
+
+JH/02 Handle error on close of the spool data file during reception.  Previously
       This was only logged, on the assumption that errors would be seen for
       a previous fflush().  However, a fuse filesystem has been reported as
       showing this an error for the fclose().  The spool is now in an uncertain
@@ -204,7 +207,6 @@
 JH/39 Bug 3023: Fix crash induced by some combinations of zero-length strings
       and ${tr...}.  Found and diagnosed by Heiko Schlichting.
 
-<<<<<<< HEAD
 JH/40 Bug 2999: Fix a possible OOB write in the external authenticator, which
       could be triggered by externally-supplied input.  Found by Trend Micro.
       CVE-2023-42115
@@ -225,11 +227,7 @@
       CVE-2023-42219
 
 HS/02 Fix string_is_ip_address() CVE-2023-42117 (Bug 3031)
-=======
-JH/40 Support list of dkim results in the dkim_status ACL condition, making
-      it more usable in the data ACL.
-
->>>>>>> f70940c9
+
 
 Exim version 4.96
 -----------------
