--- conflicted
+++ resolved
@@ -93,10 +93,7 @@
 os.c:   ../src/os.c \
 	$(SCRIPTS)/Configure-os.c \
 	$(O)/os.c-FreeBSD	\
-<<<<<<< HEAD
-=======
 	$(O)/os.c-GNU		\
->>>>>>> 277b9979
 	$(O)/os.c-Linux		\
 	$(O)/os.c-SunOS5
 	$(SHELL) $(SCRIPTS)/Configure-os.c
