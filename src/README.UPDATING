--- conflicted
+++ resolved
@@ -29,20 +29,18 @@
 Exim version 4.77
 -----------------
 
-<<<<<<< HEAD
  * GnuTLS will now attempt to use TLS 1.2 and TLS 1.1 before TLS 1.0 and SSL3,
    if supported by your GnuTLS library.  Use the existing
    "gnutls_require_protocols" option to downgrade this if that will be a
    problem.  Prior to this release, supported values were "TLS1" and "SSL3",
    so you should be able to update configuration prior to update.
-=======
+
  * The match_<type>{string1}{string2} expansion conditions no longer subject
    string2 to string expansion, unless Exim was built with the new
    "EXPAND_LISTMATCH_RHS" option.  Too many people have inadvertently created
    insecure configurations that way.  If you need the functionality and turn on
    that build option, please let the developers know, and know why, so we can
    try to provide a safer mechanism for you.
->>>>>>> 82c6910a
 
 
 Exim version 4.74
