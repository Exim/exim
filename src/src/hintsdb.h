--- conflicted
+++ resolved
@@ -65,929 +65,29 @@
 #ifndef HINTSDB_H
 #define HINTSDB_H
 
-<<<<<<< HEAD
 /* Include file ordering problem */
 extern void    debug_printf_indent(const char *, ...) PRINTF_FUNCTION(1,2);
+static inline BOOL is_tainted(const void *);
 
-=======
-# if COMPILE_UTILITY
-# undef DEBUG
-# define DEBUG(...) if (getenv("DEBUG"))
-# define debug_printf_indent(x, y...) fprintf(stderr, "# " x, y)
-# define debug_printf(x, y...) fprintf(stderr, "# " x, y)
-# else
-extern void debug_printf_indent(const char *, ...);
-# endif
-static inline BOOL is_tainted(const void *);
->>>>>>> 4338bbe4
 
 #ifdef USE_SQLITE
 # if defined(USE_DB) || defined(USE_GDBM) || defined(USE_TDB)
 #  error USE_SQLITE conflict with alternate definition
 # endif
-<<<<<<< HEAD
 # include "hintsdb/hints_sqlite.h"
-=======
 
-/* ********************* sqlite3 interface ************************ */
-
-# include <sqlite3.h>
-
-/* Basic DB type */
-# define EXIM_DB sqlite3
-
-# define EXIM_CURSOR int
-
-# /* The datum type used for queries */
-# define EXIM_DATUM blob
-
-/* Some text for messages */
-# define EXIM_DBTYPE "sqlite3"
-
-# /* Access functions */
-
-/* The key must be zero terminated, an empty key has len == 1. */
-static inline BOOL
-is_cstring(EXIM_DATUM *key)
-{
-if (key->len < 1)
-  {
-# ifdef SQL_DEBUG
-  fprintf(stderr, "invalid key length %d (must be >= 1)\n", key->len);
-# endif
-  return FALSE;
-  }
-if (key->data[key->len-1] != '\0')
-  {
-# ifdef SQL_DEBUG
-  fprintf(stderr, "key %.*s is not zero terminated\n", key->len, key->data);
-# endif
-  return FALSE;
-  }
-return TRUE;
-}
-
-static inline BOOL
-exim_lockfile_needed(void)
-{
-return FALSE;	/* We do transaction; no extra locking needed */
-}
-
-/* EXIM_DBOPEN - return pointer to an EXIM_DB, NULL if failed */
-static inline EXIM_DB *
-exim_dbopen__(const uschar * name, const uschar * dirname, int flags,
-  unsigned mode)
-{
-EXIM_DB * dbp;
-int ret, sflags = flags & O_RDWR ? SQLITE_OPEN_READWRITE : SQLITE_OPEN_READONLY;
-if (flags & O_CREAT) sflags |= SQLITE_OPEN_CREATE;
-if ((ret = sqlite3_open_v2(CCS name, &dbp, sflags, NULL)) == SQLITE_OK)
-  {
-  sqlite3_busy_timeout(dbp, 5000);
-  ret = sqlite3_exec(dbp, "BEGIN TRANSACTION;", NULL, NULL, NULL);
-  if (ret == SQLITE_OK && flags & O_CREAT)
-    ret = sqlite3_exec(dbp,
-	    "CREATE TABLE IF NOT EXISTS tbl (ky TEXT PRIMARY KEY, dat BLOB);",
-	    NULL, NULL, NULL);
-  if (ret != SQLITE_OK)
-    sqlite3_close(dbp);
-  }
-//else
-//  fprintf(stderr, "sqlite3_open_v2: %s\n", sqlite3_errmsg(dbp));
-return ret == SQLITE_OK ? dbp : NULL;
-}
-
-static inline BOOL
-exim_dbget__(EXIM_DB * dbp, EXIM_DATUM * key, EXIM_DATUM * res)
-{
-int ret = FALSE;
-sqlite3_stmt * stmt = NULL; /* don't make it static, as it depends on the dbp */
-const char query[] = "SELECT dat FROM tbl WHERE ky = ?";
-
-if (SQLITE_OK != sqlite3_prepare_v2(dbp, query, sizeof(query)-1, &stmt, NULL))
-  {
-# ifdef SQL_DEBUG
-  fprintf(stderr, EXIM_DBTYPE " prepare %s: %s\n", query, sqlite3_errmsg(dbp));
-# endif
-  goto DONE;
-  }
-
-# ifdef SQL_DEBUG
-DEBUG(D_hints_lookup) debug_printf_indent("prepared SQL: %s\n", sqlite3_sql(stmt));
-# endif
-
-if (SQLITE_OK != sqlite3_bind_text(stmt, 1, CCS key->data, key->len-1, SQLITE_STATIC))
-  {
-# ifdef SQL_DEBUG
-  fprintf(stderr, EXIM_DBTYPE " bind text (%s): %s\n", sqlite3_sql(stmt), sqlite3_errmsg(dbp));
-# endif
-  goto DONE;
-  }
-
-# ifdef SQL_DEBUG
-DEBUG(D_hints_lookup) debug_printf_indent("expanded SQL: %s\n", sqlite3_expanded_sql(stmt));
-# endif
-
-if (SQLITE_ROW != sqlite3_step(stmt))
-  {
-# ifdef SQL_DEBUG
-  DEBUG(D_hints_lookup) debug_printf_indent("step (%s): %s\n", sqlite3_expanded_sql(stmt), sqlite3_errmsg(dbp));
-# endif
-  goto DONE;
-  }
-
-res->len = sqlite3_column_bytes(stmt, 0);
-
-# ifdef COMPILE_UTILITY
-if (!(res->data = malloc(res->len +1))) goto DONE;
-# else
-res->data = store_get(res->len +1, GET_TAINTED);
-# endif
-
-memcpy(res->data, sqlite3_column_blob(stmt, 0), res->len);
-res->data[res->len] = '\0';
-/* fprintf(stderr, "res %d bytes: '%.*s'\n", (int)res->len, (int)res->len, res->data); */
-
-ret = TRUE;
-
-DONE:
-sqlite3_finalize(stmt);
-
-return ret;
-}
-
-/* EXIM_DBGET - returns the value associated with the key. The key must
-be zero terminated, an empty key has len == 1. */
-static inline BOOL
-exim_dbget(EXIM_DB * dbp, EXIM_DATUM * key, EXIM_DATUM * res)
-{
-# ifdef SQL_DEBUG
-DEBUG(D_hints_lookup) debug_printf_indent(EXIM_DBTYPE " get key: len=%d, strlen=%d, key=%.*s\n", key->len, Ustrlen(key->data), key->len, key->data);
-# endif
-if (!is_cstring(key)) return FALSE;
-return exim_dbget__(dbp, key, res);
-}
-
-/**/
-# define EXIM_DBPUTB_OK  0
-# define EXIM_DBPUTB_DUP (-1)
-
-static inline int
-exim_s_dbp(EXIM_DB * dbp, EXIM_DATUM * key, EXIM_DATUM * data, const uschar * alt)
-{
-const char sql[] = "INSERT OR %s INTO tbl (ky, dat) VALUES(?, ?)";
-int ret = EXIM_DBPUTB_DUP;
-sqlite3_stmt *stmt = NULL;
-uschar * query;
-
-# ifdef COMPILE_UTILITY
-int i = 1 + snprintf(NULL, 0, sql, alt);
-if (NULL == (query = US malloc(i)))
-  {
-  fprintf(stderr, "can't allocate memory for %s", sql);
-  return EXIM_DBPUTB_DUP;
-  }
-snprintf(CS query, i, sql, alt);
-# else
-query = string_sprintf(sql, alt);
-# endif
-
-if (SQLITE_OK != sqlite3_prepare_v2(dbp, CCS query, -1, &stmt, NULL))
-  {
-# ifdef SQL_DEBUG
-  fprintf(stderr, EXIM_DBTYPE " prepare %s: %s\n", query, sqlite3_errmsg(dbp));
-# endif
-  goto DONE;
-  }
-
-# ifdef SQL_DEBUG
-DEBUG(D_hints_lookup) debug_printf_indent("prepared SQL: %s\n", sqlite3_sql(stmt));
-# endif
-
-if (SQLITE_OK != sqlite3_bind_text(stmt, 1, CCS key->data, key->len-1, NULL))
-  {
-# ifdef SQL_DEBUG
-  fprintf(stderr, EXIM_DBTYPE " bind to value 1: %s\n", sqlite3_errmsg(dbp));
-# endif
-  goto DONE;
-  }
-
-if (SQLITE_OK != sqlite3_bind_blob(stmt, 2, data->data, data->len, NULL))
-  {
-# ifdef SQL_DEBUG
-  fprintf(stderr, EXIM_DBTYPE " bind to value 2: %s\n", sqlite3_errmsg(dbp));
-# endif
-  goto DONE;
-  }
-
-# ifdef SQL_DEBUG
-DEBUG(D_hints_lookup) debug_printf_indent("expanded SQL: %s\n", sqlite3_expanded_sql(stmt));
-# endif
-
-if (SQLITE_DONE != sqlite3_step(stmt))
-  {
-# ifdef SQL_DEBUG
-  fprintf(stderr, EXIM_DBTYPE " step (%s): %s\n", sqlite3_expanded_sql(stmt), sqlite3_errmsg(dbp));
-# endif
-  goto DONE;
-  }
-
-ret = EXIM_DBPUTB_OK;
-
-DONE:
-sqlite3_finalize(stmt);
-# ifdef COMPILE_UTILITY
-free(query);
-# endif
-
-return ret;
-}
-
-/* EXIM_DBPUT - returns nothing useful, assumes replace mode
-The key must be zero terminated. An empty key has len == 1. */
-static inline int
-exim_dbput(EXIM_DB * dbp, EXIM_DATUM * key, EXIM_DATUM * data)
-{
-# ifdef SQL_DEBUG
-DEBUG(D_hints_lookup) debug_printf_indent(EXIM_DBTYPE " put: key: len=%d, strlen=%d, key=%.*s\n", key->len, Ustrlen(key->data), key->len, key->data);
-# endif
-if (!is_cstring(key)) return -1;
-/* fprintf(stderr, "exim_dbput()\n"); */
-(void) exim_s_dbp(dbp, key, data, US"REPLACE");
-return 0;
-}
-
-/* EXIM_DBPUTB - non-overwriting for use by dbmbuild */
-
-/* Returns from EXIM_DBPUTB */
-
-static inline int
-exim_dbputb(EXIM_DB * dbp, EXIM_DATUM * key, EXIM_DATUM * data)
-{
-return exim_s_dbp(dbp, key, data, US"ABORT");
-}
-
-/* EXIM_DBDEL */
-static inline int
-exim_dbdel(EXIM_DB * dbp, EXIM_DATUM * key)
-{
-int res = -1;
-sqlite3_stmt *stmt = NULL; /* don't make it static, because it depends on the dbp */
-const char query[] = "DELETE FROM tbl WHERE ky = ?";
-
-DEBUG(D_hints_lookup) debug_printf_indent(EXIM_DBTYPE " del key: len=%d, strlen=%d, key=%.*s\n", key->len, Ustrlen(key->data), key->len, key->data);
-if (!is_cstring(key)) return -1;
-
-if (SQLITE_OK != sqlite3_prepare_v2(dbp, query, sizeof(query)-1, &stmt, NULL))
-  {
-# ifdef SQL_DEBUG
-  fprintf(stderr, EXIM_DBTYPE " prepare %s: %s\n", query, sqlite3_errmsg(dbp));
-# endif
-  goto DONE;
-  }
-
-# ifdef SQL_DEBUG
-DEBUG(D_hints_lookup) debug_printf_indent("query: %s\n", sqlite3_sql(stmt));
-# endif
-
-if (SQLITE_OK != sqlite3_bind_text(stmt, 1, CCS key->data, key->len-1, SQLITE_STATIC))
-  {
-# ifdef SQL_DEBUG
-  fprintf(stderr, EXIM_DBTYPE " bind value 1: %s\n", sqlite3_errmsg(dbp));
-# endif
-  goto DONE;
-  }
-
-# ifdef SQL_DEBUG
-DEBUG(D_hints_lookup) debug_printf_indent("expanded query: %s\n", sqlite3_expanded_sql(stmt));
-# endif
-
-if (SQLITE_DONE != sqlite3_step(stmt))
-  {
-# ifdef SQL_DEBUG
-  fprintf(stderr, EXIM_DBTYPE " step: %s: %s\n", sqlite3_expanded_sql(stmt), sqlite3_errmsg(dbp));
-# endif
-  goto DONE;
-  }
-
-res = 0;
-
-DONE:
-sqlite3_finalize(stmt);
-return res;
-}
-
-/* EXIM_DBCREATE_CURSOR - initialize for scanning operation */
-/* Cursors are inefficiently emulated by repeating searches */
-
-static inline EXIM_CURSOR *
-exim_dbcreate_cursor(EXIM_DB * dbp)
-{
-# ifdef COMPILE_UTILITY
-EXIM_CURSOR * c = malloc(sizeof(int));
-if (!c) return NULL;
-# else
-EXIM_CURSOR * c = store_malloc(sizeof(int));
-# endif
-*c = 0;
-return c;
-}
-
-/* EXIM_DBSCAN */
-/* Note that we return the (next) key, not the record value.
- * We've to add the zero terminator, as this isn't stored in the database */
-static inline BOOL
-exim_dbscan(EXIM_DB * dbp, EXIM_DATUM * key, EXIM_DATUM * res /* unusied */, BOOL first /*unused*/, EXIM_CURSOR * cursor)
-{
-BOOL more = FALSE;
-sqlite3_stmt *stmt = NULL;
-const char query[] = "SELECT ky FROM tbl ORDER BY ky LIMIT 1 OFFSET ?";
-
-if (SQLITE_OK != sqlite3_prepare_v2(dbp, query, sizeof(query)-1, &stmt, NULL))
-  {
-# ifdef SQL_DEBUG
-  fprintf(stderr, EXIM_DBTYPE " prepare %s: %s\n", query, sqlite3_errmsg(dbp));
-# endif
-  goto DONE;
-  }
-
-# ifdef SQL_DEBUG
-DEBUG(D_hints_lookup) debug_printf_indent("prepared query: %s\n", sqlite3_sql(stmt));
-# endif
-
-if (SQLITE_OK != sqlite3_bind_int(stmt, 1, *cursor))
-  {
-# ifdef SQL_DEBUG
-  fprintf(stderr, EXIM_DBTYPE " bind value 1: %s\n", query, sqlite3_errmsg(dbp));
-# endif
-  goto DONE;
-  }
-
-# ifdef SQL_DEBUG
-DEBUG(D_hints_lookup) debug_printf_indent("expanded query: %s\n", sqlite3_expanded_sql(stmt));
-# endif
-
-switch (sqlite3_step(stmt))
-  {
-    case SQLITE_DONE: goto DONE;
-    case SQLITE_ROW: (*cursor)++;
-                      key->len = sqlite3_column_bytes(stmt, 0);
-#ifdef COMPILE_UTILITY
-                      if (!(key->data = malloc(key->len+1))) goto DONE;
-#else
-                      key->data = store_get(key->len+1, GET_TAINTED); // TAINTED? We're talking about the key!
-#endif
-                      memcpy(key->data, sqlite3_column_blob(stmt, 0), key->len);
-                      key->data[key->len] = '\0';
-# ifdef SQL_DEBUG
-                      DEBUG(D_hints_lookup) debug_printf_indent("key length=%d, val=%s\n", key->len, key->data);
-# endif
-                      more = TRUE;
-                      goto DONE;
-    default:
-# ifdef SQL_DEBUG
-                      fprintf(stderr, EXIM_DBTYPE " step: %s: %s\n", sqlite3_expanded_sql(stmt), sqlite3_errmsg(dbp));
-# endif
-                      goto DONE;
-  }
-
-DONE:
-sqlite3_finalize(stmt);
-return more;
-}
-
-/* EXIM_DBDELETE_CURSOR - terminate scanning operation. */
-static inline void
-exim_dbdelete_cursor(EXIM_CURSOR * cursor)
-{
-# ifdef COMPILE_UTILITY
-free(cursor);
-# else
-store_free(cursor);
-# endif
-}
-
-/* EXIM_DBCLOSE */
-static void
-exim_dbclose__(EXIM_DB * dbp)
-{
-(void) sqlite3_exec(dbp, "COMMIT TRANSACTION;", NULL, NULL, NULL);
-sqlite3_close(dbp);
-}
-
-/* Datum access */
-
-static uschar *
-exim_datum_data_get(EXIM_DATUM * dp)
-{ return US dp->data; }
-
-static void
-exim_datum_data_set(EXIM_DATUM * dp, void * s)
-{ dp->data = s; }
-
-static unsigned
-exim_datum_size_get(EXIM_DATUM * dp)
-{ return dp->len; }
-static void
-exim_datum_size_set(EXIM_DATUM * dp, unsigned n)
-{ dp->len = n; }
-
-static inline void
-exim_datum_init(EXIM_DATUM * dp)
-{ dp->data = NULL; }			/* compiler quietening */
-
-/* No free needed for a datum */
-
-static inline void
-exim_datum_free(EXIM_DATUM * dp)
-{ }
-
-/* size limit */
-
-# define EXIM_DB_RLIMIT	150
-
->>>>>>> 4338bbe4
 #elif defined(USE_TDB)
 
 # if defined(USE_DB) || defined(USE_GDBM) || defined(USE_SQLITE)
 #  error USE_TDB conflict with alternate definition
 # endif
-<<<<<<< HEAD
 # include "hintsdb/hints_tdb.h"
-=======
-
-/* ************************* tdb interface ************************ */
-/*XXX https://manpages.org/tdb/3 mentions concurrent writes.
-Could we lose the file lock? */
-
-# include <tdb.h>
-
-/* Basic DB type */
-# define EXIM_DB TDB_CONTEXT
-
-/* Cursor type: tdb uses the previous "key" in _nextkey() (really it wants
-tdb_traverse to be called) */
-# define EXIM_CURSOR TDB_DATA
-
-/* The datum type used for queries */
-# define EXIM_DATUM TDB_DATA
-
-/* Some text for messages */
-# define EXIM_DBTYPE "tdb"
-
-/* Access functions */
-
-static inline BOOL
-exim_lockfile_needed(void)
-{
-return TRUE;
-}
-
-/* EXIM_DBOPEN - return pointer to an EXIM_DB, NULL if failed */
-static inline EXIM_DB *
-exim_dbopen__(const uschar * name, const uschar * dirname, int flags,
-  unsigned mode)
-{
-return tdb_open(CS name, 0, TDB_DEFAULT, flags, mode);
-}
-
-/* EXIM_DBGET - returns TRUE if successful, FALSE otherwise */
-static inline BOOL
-exim_dbget(EXIM_DB * dbp, EXIM_DATUM * key, EXIM_DATUM * res)
-{
-*res = tdb_fetch(dbp, *key);	/* A struct arg and return!! */
-return res->dptr != NULL;
-}
-
-/* EXIM_DBPUT - returns nothing useful, assumes replace mode */
-static inline int
-exim_dbput(EXIM_DB * dbp, EXIM_DATUM * key, EXIM_DATUM * data)
-{ return tdb_store(dbp, *key, *data, TDB_REPLACE); }
-
-/* EXIM_DBPUTB - non-overwriting for use by dbmbuild */
-static inline int
-exim_dbputb(EXIM_DB * dbp, EXIM_DATUM * key, EXIM_DATUM * data)
-{ return tdb_store(dbp, *key, *data, TDB_INSERT); }
-
-/* Returns from EXIM_DBPUTB */
-
-# define EXIM_DBPUTB_OK  0
-# define EXIM_DBPUTB_DUP (-1)
-
-/* EXIM_DBDEL */
-static inline int
-exim_dbdel(EXIM_DB * dbp, EXIM_DATUM * key)
-{ return tdb_delete(dbp, *key); }
-
-/* EXIM_DBCREATE_CURSOR - initialize for scanning operation */
-static inline EXIM_CURSOR *
-exim_dbcreate_cursor(EXIM_DB * dbp)
-{
-# ifdef COMPILE_UTILITY
-EXIM_CURSOR * c = malloc(sizeof(TDB_DATA));
-# else
-EXIM_CURSOR * c = store_malloc(sizeof(TDB_DATA));
-# endif
-c->dptr = NULL;
-return c;
-}
-
-/* EXIM_DBSCAN - This is complicated because we have to free the last datum
-free() must not die when passed NULL */
-
-static inline BOOL
-exim_dbscan(EXIM_DB * dbp, EXIM_DATUM * key, EXIM_DATUM * res, BOOL first,
-  EXIM_CURSOR * cursor)
-{
-*key = first ? tdb_firstkey(dbp) : tdb_nextkey(dbp, *cursor);
-free(cursor->dptr);
-*cursor = *key;
-return key->dptr != NULL;
-}
-
-/* EXIM_DBDELETE_CURSOR - terminate scanning operation. */
-static inline void
-exim_dbdelete_cursor(EXIM_CURSOR * cursor)
-{ store_free(cursor); }
-
-/* EXIM_DBCLOSE */
-static inline void
-exim_dbclose__(EXIM_DB * db)
-{ tdb_close(db); }
-
-/* Datum access */
-
-static inline uschar *
-exim_datum_data_get(EXIM_DATUM * dp)
-{ return US dp->dptr; }
-static inline void
-exim_datum_data_set(EXIM_DATUM * dp, void * s)
-{ dp->dptr = s; }
-
-static inline unsigned
-exim_datum_size_get(EXIM_DATUM * dp)
-{ return dp->dsize; }
-static inline void
-exim_datum_size_set(EXIM_DATUM * dp, unsigned n)
-{ dp->dsize = n; }
-
-/* No initialization is needed. */
-
-static inline void
-exim_datum_init(EXIM_DATUM * d)
-{ }
-
-/* Free the stuff inside the datum. */
-
-static inline void
-exim_datum_free(EXIM_DATUM * d)
-{
-free(d->dptr);
-d->dptr = NULL;
-}
-
-/* size limit */
-
-# define EXIM_DB_RLIMIT	150
-
-/********************* Berkeley db native definitions **********************/
->>>>>>> 4338bbe4
 
 #elif defined USE_DB
 # if defined(USE_TDB) || defined(USE_GDBM) || defined(USE_SQLITE)
 #  error USE_DB conflict with alternate definition
 # endif
-<<<<<<< HEAD
 # include "hintsdb/hints_bdb.h"
-=======
-
-# include <db.h>
-
-/* 1.x did no locking
-   2.x had facilities, but exim does it's own
-   3.x+ unknown
-*/
-
-/* We can distinguish between versions 1.x and 2.x/3.x by looking for a
-definition of DB_VERSION_STRING, which is present in versions 2.x onwards. */
-
-# ifdef DB_VERSION_STRING
-
-#  if DB_VERSION_MAJOR >= 6
-#   error Version 6 and later BDB API is not supported
-#  endif
-
-/* The API changed (again!) between the 2.x and 3.x versions */
-
-# if DB_VERSION_MAJOR >= 3
-
-/***************** Berkeley db 3.x/4.x native definitions ******************/
-
-/* Basic DB type */
-#  if DB_VERSION_MAJOR > 4 || (DB_VERSION_MAJOR == 4 && DB_VERSION_MINOR >= 1)
-#   define EXIM_DB       DB_ENV
-/* Cursor type, for scanning */
-#   define EXIM_CURSOR   DBC
-
-/* The datum type used for queries */
-#   define EXIM_DATUM    DBT
-
-/* Some text for messages */
-#   define EXIM_DBTYPE   "db (v4.1+)"
-
-/* Only more-recent versions.  5+ ? */
-#   ifndef DB_FORCESYNC
-#    define DB_FORCESYNC 0
-#   endif
-
-/* Error callback */
-/* For Berkeley DB >= 2, we can define a function to be called in case of DB
-errors. This should help with debugging strange DB problems, e.g. getting "File
-exists" when you try to open a db file. The API for this function was changed
-at DB release 4.3. */
-
-static inline void
-dbfn_bdb_error_callback(const DB_ENV * dbenv, const char * pfx, const char * msg)
-{
-#ifndef MACRO_PREDEF
-log_write(0, LOG_MAIN, "Berkeley DB error: %s", msg);
-#endif
-}
-
-/* Access functions (BDB 4.1+) */
-
-static inline BOOL
-exim_lockfile_needed(void)
-{
-return TRUE;
-}
-
-/* EXIM_DBOPEN - return pointer to an EXIM_DB, NULL if failed */
-/* The API changed for DB 4.1. - and we also starting using the "env" with a
-specified working dir, to avoid the DBCONFIG file trap. */
-
-#   define ENV_TO_DB(env) ((DB *)(((EXIM_DB *)env)->app_private))
-
-static inline EXIM_DB *
-exim_dbopen__(const uschar * name, const uschar * dirname, int flags,
-  unsigned mode)
-{
-EXIM_DB * dbp;
-DB * b;
-if (  db_env_create(&dbp, 0) != 0
-   || (dbp->set_errcall(dbp, dbfn_bdb_error_callback), 0)
-   || dbp->open(dbp, CS dirname, DB_CREATE|DB_INIT_MPOOL|DB_PRIVATE, 0) != 0
-   )
-  return NULL;
-if (db_create(&b, dbp, 0) == 0)
-  {
-  dbp->app_private = b;
-  if (b->open(b, NULL, CS name, NULL,
-	      flags & O_CREAT ? DB_HASH : DB_UNKNOWN,
-	      flags & O_CREAT ? DB_CREATE
-	      : flags & (O_WRONLY|O_RDWR) ? 0 : DB_RDONLY,
-	      mode) == 0
-	  )
-    return dbp;
-
-  b->close(b, 0);
-  }
-dbp->close(dbp, 0);
-return NULL;
-}
-
-/* EXIM_DBGET - returns TRUE if successful, FALSE otherwise */
-static inline BOOL
-exim_dbget(EXIM_DB * dbp, EXIM_DATUM * key, EXIM_DATUM * res)
-{
-DB * b = ENV_TO_DB(dbp);
-return b->get(b, NULL, key, res, 0) == 0;
-}
-
-/* EXIM_DBPUT - returns nothing useful, assumes replace mode */
-static inline int
-exim_dbput(EXIM_DB * dbp, EXIM_DATUM * key, EXIM_DATUM * data)
-{
-DB * b = ENV_TO_DB(dbp);
-return b->put(b, NULL, key, data, 0);
-}
-
-/* EXIM_DBPUTB - non-overwriting for use by dbmbuild */
-static inline int
-exim_dbputb(EXIM_DB * dbp, EXIM_DATUM * key, EXIM_DATUM * data)
-{
-DB * b = ENV_TO_DB(dbp);
-return b->put(b, NULL, key, data, DB_NOOVERWRITE);
-}
-
-/* Return values from EXIM_DBPUTB */
-
-#   define EXIM_DBPUTB_OK  0
-#   define EXIM_DBPUTB_DUP DB_KEYEXIST
-
-/* EXIM_DBDEL */
-static inline int
-exim_dbdel(EXIM_DB * dbp, EXIM_DATUM * key)
-{
-DB * b = ENV_TO_DB(dbp);
-return b->del(b, NULL, key, 0);
-}
-
-/* EXIM_DBCREATE_CURSOR - initialize for scanning operation */
-
-static inline EXIM_CURSOR *
-exim_dbcreate_cursor(EXIM_DB * dbp)
-{
-DB * b = ENV_TO_DB(dbp);
-EXIM_CURSOR * c;
-b->cursor(b, NULL, &c, 0);
-return c;
-}
-
-/* EXIM_DBSCAN - returns TRUE if data is returned, FALSE at end */
-static inline BOOL
-exim_dbscan(EXIM_DB * dbp, EXIM_DATUM * key, EXIM_DATUM * data, BOOL first,
-  EXIM_CURSOR * cursor)
-{
-return cursor->c_get(cursor, key, data, first ? DB_FIRST : DB_NEXT) == 0;
-}
-
-/* EXIM_DBDELETE_CURSOR - terminate scanning operation */
-static inline void
-exim_dbdelete_cursor(EXIM_CURSOR * cursor)
-{ cursor->c_close(cursor); }
-
-/* EXIM_DBCLOSE */
-static inline void
-exim_dbclose__(EXIM_DB * dbp_o)
-{
-DB_ENV * dbp = dbp_o;
-DB * b = ENV_TO_DB(dbp);
-b->close(b, 0);
-dbp->close(dbp, DB_FORCESYNC);
-}
-
-/* Datum access */
-
-static inline uschar *
-exim_datum_data_get(EXIM_DATUM * dp)
-{ return dp->data; }
-static inline void
-exim_datum_data_set(EXIM_DATUM * dp, void * s)
-{ dp->data = s; }
-
-static inline unsigned
-exim_datum_size_get(EXIM_DATUM * dp)
-{ return dp->size; }
-static inline void
-exim_datum_size_set(EXIM_DATUM * dp, unsigned n)
-{ dp->size = n; }
-
-/* The whole datum structure contains other fields that must be cleared
-before use, but we don't have to free anything after reading data. */
-
-static inline void
-exim_datum_init(EXIM_DATUM * d)
-{ memset(d, 0, sizeof(*d)); }
-
-static inline void
-exim_datum_free(EXIM_DATUM * d)
-{ }
-
-#  else	/* pre- 4.1 */
-
-#   define EXIM_DB       DB
-
-/* Cursor type, for scanning */
-#   define EXIM_CURSOR   DBC
-
-/* The datum type used for queries */
-#   define EXIM_DATUM    DBT
-
-/* Some text for messages */
-#   define EXIM_DBTYPE   "db (v3/4)"
-
-/* Access functions (BDB 3/4) */
-
-static inline BOOL
-exim_lockfile_needed(void)
-{
-return TRUE;
-}
-
-/* EXIM_DBOPEN - return pointer to an EXIM_DB, NULL if failed */
-static inline EXIM_DB *
-exim_dbopen__(const uschar * name, const uschar * dirname, int flags,
-  unsigned mode)
-{
-EXIM_DB * dbp;
-return db_create(&dbp, NULL, 0) == 0
-  && (  dbp->set_errcall(dbp, dbfn_bdb_error_callback),
-	dbp->open(dbp, CS name, NULL,
-	  flags & O_CREAT ? DB_HASH : DB_UNKNOWN,
-	  flags & O_CREAT ? DB_CREATE
-	  : flags & (O_WRONLY|O_RDWR) ? 0 : DB_RDONLY,
-	  mode)
-     ) == 0
-  ? dbp : NULL;
-}
-
-/* EXIM_DBGET - returns TRUE if successful, FALSE otherwise */
-static inline BOOL
-exim_dbget(EXIM_DB * dbp, EXIM_DATUM * key, EXIM_DATUM * res)
-{ return dbp->get(dbp, NULL, key, res, 0) == 0; }
-
-/* EXIM_DBPUT - returns nothing useful, assumes replace mode */
-static inline int
-exim_dbput(EXIM_DB * dbp, EXIM_DATUM * key, EXIM_DATUM * data)
-{ return dbp->put(dbp, NULL, key, data, 0); }
-
-/* EXIM_DBPUTB - non-overwriting for use by dbmbuild */
-static inline int
-exim_dbputb(EXIM_DB * dbp, EXIM_DATUM * key, EXIM_DATUM * data)
-{ return dbp->put(dbp, NULL, key, data, DB_NOOVERWRITE); }
-
-/* Return values from EXIM_DBPUTB */
-
-#   define EXIM_DBPUTB_OK  0
-#   define EXIM_DBPUTB_DUP DB_KEYEXIST
-
-/* EXIM_DBDEL */
-static inline int
-exim_dbdel(EXIM_DB * dbp, EXIM_DATUM * key)
-{ return dbp->del(dbp, NULL, key, 0); }
-
-/* EXIM_DBCREATE_CURSOR - initialize for scanning operation */
-
-static inline EXIM_CURSOR *
-exim_dbcreate_cursor(EXIM_DB * dbp)
-{
-EXIM_CURSOR * c;
-dbp->cursor(dbp, NULL, &c, 0);
-return c;
-}
-
-/* EXIM_DBSCAN - returns TRUE if data is returned, FALSE at end */
-static inline BOOL
-exim_dbscan(EXIM_DB * dbp, EXIM_DATUM * key, EXIM_DATUM * data, BOOL first,
-  EXIM_CURSOR * cursor)
-{
-return cursor->c_get(cursor, key, data, first ? DB_FIRST : DB_NEXT) == 0;
-}
-
-/* EXIM_DBDELETE_CURSOR - terminate scanning operation */
-static inline void
-exim_dbdelete_cursor(EXIM_CURSOR * cursor)
-{ cursor->c_close(cursor); }
-
-/* EXIM_DBCLOSE */
-static inline void
-exim_dbclose__(EXIM_DB * dbp)
-{ dbp->close(dbp, 0); }
-
-/* Datum access */
-
-static inline uschar *
-exim_datum_data_get(EXIM_DATUM * dp)
-{ return US dp->dptr; }
-static inline void
-exim_datum_data_set(EXIM_DATUM * dp, void * s)
-{ dp->dptr = s; }
-
-static inline uschar *
-exim_datum_size_get(EXIM_DATUM * dp)
-{ return US dp->size; }
-static inline void
-exim_datum_size_set(EXIM_DATUM * dp, uschar * s)
-{ dp->size = CS s; }
-
-/* The whole datum structure contains other fields that must be cleared
-before use, but we don't have to free anything after reading data. */
-
-static inline void
-exim_datum_init(EXIM_DATUM * d)
-{ memset(d, 0, sizeof(*d)); }
-
-static inline void
-exim_datum_free(EXIM_DATUM * d)
-{ }
-
-#  endif
-
-#  else /* DB_VERSION_MAJOR >= 3 */
-#   error Berkeley DB versions earlier than 3 are not supported */
-#  endif /* DB_VERSION_MAJOR */
-# else
-#  error Berkeley DB version 1 is no longer supported
-# endif /* DB_VERSION_STRING */
-
-/* all BDB versions */
-/* size limit */
-
-# define EXIM_DB_RLIMIT	150
-
-/********************* gdbm interface definitions **********************/
->>>>>>> 4338bbe4
 
 #elif defined USE_GDBM
 # if defined(USE_TDB) || defined(USE_DB) || defined(USE_SQLITE)
@@ -997,175 +97,12 @@
 
 #else
 
-<<<<<<< HEAD
 /* If none of USE_{DB,GDBM,SQLITE,TDB} are set
 the default is the NDBM interface (which seems to be a wrapper for GDBM) */
 
 # include "hintsdb/hints_ndbm.h"
 #endif /* !USE_GDBM */
 
-
-
-
-
-=======
-static inline void
-exim_datum_free(EXIM_DATUM * d)
-{ free(d->dptr); }
-
-/* size limit. GDBM is int-max limited, but we want to be less silly */
-
-# define EXIM_DB_RLIMIT	150
-
-#else  /* USE_GDBM */
-
-/* If none of USE_DB, USG_GDBM, USE_SQLITE or USE_TDB are set,
-the default is the NDBM interface (which seems to be a wrapper for GDBM) */
-
-/********************* ndbm interface definitions **********************/
-
-# include <ndbm.h>
-
-/* Basic DB type */
-# define EXIM_DB DBM
-
-/* Cursor type, not used with ndbm: just set up a dummy */
-# define EXIM_CURSOR int
-
-/* The datum type used for queries */
-# define EXIM_DATUM datum
-
-/* Some text for messages */
-
-# define EXIM_DBTYPE "ndbm"
-
-/* Access functions (ndbm) */
-
-static inline BOOL
-exim_lockfile_needed(void)
-{
-return TRUE;
-}
-
-/* EXIM_DBOPEN - returns a EXIM_DB *, NULL if failed */
-/* Check that the name given is not present. This catches
-a directory name; otherwise we would create the name.pag and
-name.dir files in the directory's parent. */
-
-static inline EXIM_DB *
-exim_dbopen__(const uschar * name, const uschar * dirname, int flags,
-  unsigned mode)
-{
-struct stat st;
-if (!(flags & O_CREAT) || lstat(CCS name, &st) != 0 && errno == ENOENT)
-  return dbm_open(CS name, flags, mode);
-#ifndef COMPILE_UTILITY
-debug_printf("%s %d errno %s\n", __FUNCTION__, __LINE__, strerror(errno));
-#endif
-errno = (st.st_mode & S_IFMT) == S_IFDIR ? EISDIR : EEXIST;
-return NULL;
-}
-
-/* EXIM_DBGET - returns TRUE if successful, FALSE otherwise */
-static inline BOOL
-exim_dbget(EXIM_DB * dbp, EXIM_DATUM * key, EXIM_DATUM * res)
-{
-*res = dbm_fetch(dbp, *key);	/* A struct arg & return! */
-return res->dptr != NULL;
-}
-
-/* EXIM_DBPUT - returns nothing useful, assumes replace mode */
-static inline int
-exim_dbput(EXIM_DB * dbp, EXIM_DATUM * key, EXIM_DATUM * data)
-{ return dbm_store(dbp, *key, *data, DBM_REPLACE); }
-
-/* EXIM_DBPUTB - non-overwriting for use by dbmbuild */
-static inline int
-exim_dbputb(EXIM_DB * dbp, EXIM_DATUM * key, EXIM_DATUM * data)
-{ return dbm_store(dbp, *key, *data, DBM_INSERT); }
-
-/* Returns from EXIM_DBPUTB */
-
-# define EXIM_DBPUTB_OK  0
-# define EXIM_DBPUTB_DUP 1
-
-/* EXIM_DBDEL */
-static inline int
-exim_dbdel(EXIM_DB * dbp, EXIM_DATUM * key)
-{ return dbm_delete(dbp, *key); }
-
-/* EXIM_DBCREATE_CURSOR - initialize for scanning operation (null) */
-static inline EXIM_CURSOR *
-exim_dbcreate_cursor(EXIM_DB * dbp)
-{ return NULL; }
-
-/* EXIM_DBSCAN */
-static inline BOOL
-exim_dbscan(EXIM_DB * dbp, EXIM_DATUM * key, EXIM_DATUM * data, BOOL first,
-  EXIM_CURSOR * cursor)
-{
-*key = first ? dbm_firstkey(dbp) : dbm_nextkey(dbp);
-return key->dptr != NULL;
-}
-
-/* EXIM_DBDELETE_CURSOR - terminate scanning operation (null). */
-static inline void
-exim_dbdelete_cursor(EXIM_CURSOR * cursor)
-{ }
-
-/* EXIM_DBCLOSE */
-static inline void
-exim_dbclose__(EXIM_DB * dbp)
-{ dbm_close(dbp); }
-
-/* Datum access types */
-
-static inline uschar *
-exim_datum_data_get(EXIM_DATUM * dp)
-{ return US dp->dptr; }
-static inline void
-exim_datum_data_set(EXIM_DATUM * dp, void * s)
-{ dp->dptr = s; }
-
-static inline unsigned
-exim_datum_size_get(EXIM_DATUM * dp)
-{ return dp->dsize; }
-static inline void
-exim_datum_size_set(EXIM_DATUM * dp, unsigned n)
-{ dp->dsize = n; }
-
-/* There's no clearing required before use, and we don't have to free anything
-after reading data. */
-
-static inline void
-exim_datum_init(EXIM_DATUM * d)
-{ }
-
-static inline void
-exim_datum_free(EXIM_DATUM * d)
-{ }
-
-/* size limit */
-
-# define EXIM_DB_RLIMIT	150
-
-#endif /* !USE_GDBM */
-
-#if defined(COMPILE_UTILITY) || defined(MACRO_PREDEF)
-
-static inline EXIM_DB *
-exim_dbopen(const uschar * name, const uschar * dirname, int flags,
-  unsigned mode)
-{
-return exim_dbopen__(name, dirname, flags, mode);
-}
-
-static inline void
-exim_dbclose(EXIM_DB * dbp)
-{ exim_dbclose__(dbp); }
-
-#else	/*  exim mainline code */
->>>>>>> 4338bbe4
 
 /* Wrappers for open/close with debug tracing */
 
@@ -1233,14 +170,6 @@
 
 /********************* End of dbm library definitions **********************/
 
-<<<<<<< HEAD
-=======
-# if COMPILE_UTILITY
-# undef debug_printf_indent
-# undef debug_printf
-# undef DEBUG
-# endif
->>>>>>> 4338bbe4
 #endif	/* whole file */
 /* End of hintsdb.h */
 /* vi: aw ai sw=2
