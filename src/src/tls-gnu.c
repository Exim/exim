--- conflicted
+++ resolved
@@ -479,11 +479,7 @@
   tls_active                fd
   tls_bits                  strength indicator
   tls_certificate_verified  bool indicator
-<<<<<<< HEAD
-  tls_channelbinding_b64    for some SASL mechanisms
-=======
   tls_channelbinding        for some SASL mechanisms
->>>>>>> 277b9979
   tls_ver                   a string
   tls_cipher                a string
   tls_peercert              pointer to library internal
