/*************************************************
*     Exim - an Internet mail transport agent    *
*************************************************/

/* Copyright (c) University of Cambridge 1995 - 2009 */
/* See the file NOTICE for conditions of use and distribution. */

/* This module provides TLS (aka SSL) support for Exim using the GnuTLS
library. It is #included into tls.c when that library is used. The code herein
is based on a patch that was contributed by Nikos Mavroyanopoulos.

No cryptographic code is included in Exim. All this module does is to call
functions from the GnuTLS library. */

/* Note: This appears to be using an old API from compat.h; it is likely that
someone familiary with GnuTLS programming could rework a lot of this to a
modern API and perhaps remove the explicit knowledge of crypto algorithms from
Exim.  Such a re-work would be most welcome and we'd sacrifice support for
older GnuTLS releases without too many qualms -- maturity and experience
in crypto libraries tends to improve their robustness against attack.
Frankly, if you maintain it, you decide what's supported and what isn't. */

/* Heading stuff for GnuTLS */

#include <gnutls/gnutls.h>
#include <gnutls/x509.h>


#define UNKNOWN_NAME "unknown"
#define DH_BITS      1024
#define PARAM_SIZE 2*1024


/* Values for verify_requirment */

enum { VERIFY_NONE, VERIFY_OPTIONAL, VERIFY_REQUIRED };

/* Local static variables for GNUTLS */

static host_item *client_host;

static gnutls_dh_params dh_params = NULL;

static gnutls_certificate_server_credentials x509_cred = NULL;
static gnutls_session tls_session = NULL;

static char ssl_errstring[256];

static int  ssl_session_timeout = 200;
static int  verify_requirement;

/* Priorities for TLS algorithms to use. In each case there's a default table,
and space into which it can be copied and altered. */

static const int default_proto_priority[16] = {
  /* These are gnutls_protocol_t enum values */
#if GNUTLS_VERSION_MAJOR > 1 || GNUTLS_VERSION_MINOR >= 7
  GNUTLS_TLS1_2,
#endif
#if GNUTLS_VERSION_MAJOR > 1 || GNUTLS_VERSION_MINOR >= 2
  GNUTLS_TLS1_1,
#endif
  GNUTLS_TLS1,
  GNUTLS_SSL3,
  0 };

static int proto_priority[16];

static const int default_kx_priority[16] = {
  GNUTLS_KX_RSA,
  GNUTLS_KX_DHE_DSS,
  GNUTLS_KX_DHE_RSA,
  0 };

static int kx_priority[16];

static int default_cipher_priority[16] = {
  GNUTLS_CIPHER_AES_256_CBC,
  GNUTLS_CIPHER_AES_128_CBC,
  GNUTLS_CIPHER_3DES_CBC,
  GNUTLS_CIPHER_ARCFOUR_128,
  0 };

static int cipher_priority[16];

static const int default_mac_priority[16] = {
  GNUTLS_MAC_SHA,
  GNUTLS_MAC_MD5,
  0 };

static int mac_priority[16];

/* These two are currently not changeable. */

static const int comp_priority[16] = { GNUTLS_COMP_NULL, 0 };
static const int cert_type_priority[16] = { GNUTLS_CRT_X509, 0 };

/* Tables of priority names and equivalent numbers */

typedef struct pri_item {
  uschar *name;
  int *values;
} pri_item;


#if GNUTLS_VERSION_MAJOR > 1 || GNUTLS_VERSION_MINOR >= 7
static int tls1_2_codes[] = { GNUTLS_TLS1_2, 0 };
#endif
#if GNUTLS_VERSION_MAJOR > 1 || GNUTLS_VERSION_MINOR >= 2
static int tls1_1_codes[] = { GNUTLS_TLS1_1, 0 };
#endif
/* more recent libraries define this as an equivalent value to the
canonical GNUTLS_TLS1_0; since they're the same, we stick to the
older name. */
static int tls1_0_codes[] = { GNUTLS_TLS1, 0 };
static int ssl3_codes[] = { GNUTLS_SSL3, 0 };

static pri_item proto_index[] = {
#if GNUTLS_VERSION_MAJOR > 1 || GNUTLS_VERSION_MINOR >= 7
  { US"TLS1.2", tls1_2_codes },
#endif
#if GNUTLS_VERSION_MAJOR > 1 || GNUTLS_VERSION_MINOR >= 2
  { US"TLS1.1", tls1_1_codes },
#endif
  { US"TLS1.0", tls1_0_codes },
  { US"TLS1", tls1_0_codes },
  { US"SSL3", ssl3_codes }
};


static int kx_rsa_codes[]      = { GNUTLS_KX_RSA,
                                   GNUTLS_KX_DHE_RSA, 0 };
static int kx_dhe_codes[]      = { GNUTLS_KX_DHE_DSS,
                                   GNUTLS_KX_DHE_RSA, 0 };
static int kx_dhe_dss_codes[]  = { GNUTLS_KX_DHE_DSS, 0 };
static int kx_dhe_rsa_codes[]  = { GNUTLS_KX_DHE_RSA, 0 };

static pri_item kx_index[] = {
  { US"DHE_DSS", kx_dhe_dss_codes },
  { US"DHE_RSA", kx_dhe_rsa_codes },
  { US"RSA", kx_rsa_codes },
  { US"DHE", kx_dhe_codes }
};


static int arcfour_128_codes[] = { GNUTLS_CIPHER_ARCFOUR_128, 0 };
static int arcfour_40_codes[]  = { GNUTLS_CIPHER_ARCFOUR_40, 0 };
static int arcfour_codes[]     = { GNUTLS_CIPHER_ARCFOUR_128,
                                   GNUTLS_CIPHER_ARCFOUR_40, 0 };
static int aes_256_codes[]     = { GNUTLS_CIPHER_AES_256_CBC, 0 };
static int aes_128_codes[]     = { GNUTLS_CIPHER_AES_128_CBC, 0 };
static int aes_codes[]         = { GNUTLS_CIPHER_AES_256_CBC,
                                   GNUTLS_CIPHER_AES_128_CBC, 0 };
static int des3_codes[]        = { GNUTLS_CIPHER_3DES_CBC, 0 };

static pri_item cipher_index[] = {
  { US"ARCFOUR_128", arcfour_128_codes },
  { US"ARCFOUR_40", arcfour_40_codes },
  { US"ARCFOUR", arcfour_codes },
  { US"AES_256", aes_256_codes },
  { US"AES_128", aes_128_codes },
  { US"AES", aes_codes },
  { US"3DES", des3_codes }
};


static int mac_sha_codes[]     = { GNUTLS_MAC_SHA, 0 };
static int mac_md5_codes[]     = { GNUTLS_MAC_MD5, 0 };

static pri_item mac_index[] = {
  { US"SHA",  mac_sha_codes },
  { US"SHA1", mac_sha_codes },
  { US"MD5",  mac_md5_codes }
};



/*************************************************
*               Handle TLS error                 *
*************************************************/

/* Called from lots of places when errors occur before actually starting to do
the TLS handshake, that is, while the session is still in clear. Always returns
DEFER for a server and FAIL for a client so that most calls can use "return
tls_error(...)" to do this processing and then give an appropriate return. A
single function is used for both server and client, because it is called from
some shared functions.

Argument:
  prefix    text to include in the logged error
  host      NULL if setting up a server;
            the connected host if setting up a client
  msg       additional error string (may be NULL)
            usually obtained from gnutls_strerror()

Returns:    OK/DEFER/FAIL
*/

static int
tls_error(uschar *prefix, host_item *host, const char *msg)
{
if (host == NULL)
  {
  uschar *conn_info = smtp_get_connection_info();
  if (strncmp(conn_info, "SMTP ", 5) == 0)
    conn_info += 5;
  log_write(0, LOG_MAIN, "TLS error on %s (%s)%s%s",
    conn_info, prefix, msg ? ": " : "", msg ? msg : "");
  return DEFER;
  }
else
  {
  log_write(0, LOG_MAIN, "TLS error on connection to %s [%s] (%s)%s%s",
    host->name, host->address, prefix, msg ? ": " : "", msg ? msg : "");
  return FAIL;
  }
}



/*************************************************
*             Verify certificate                 *
*************************************************/

/* Called after a successful handshake, when certificate verification is
required or optional, for both server and client.

Arguments:
  session    GNUTLS session
  error      where to put text giving a reason for failure

Returns:     TRUE/FALSE
*/

static BOOL
verify_certificate(gnutls_session session, const char **error)
{
int rc = -1;
uschar *dn_string = US"";
const gnutls_datum *cert;
unsigned int verify, cert_size = 0;

*error = NULL;

/* Get the peer's certificate. If it sent one, extract it's DN, and then
attempt to verify the certificate. If no certificate is supplied, verification
is forced to fail. */

cert = gnutls_certificate_get_peers(session, &cert_size);
if (cert != NULL)
  {
  uschar buff[1024];
  gnutls_x509_crt gcert;

  gnutls_x509_crt_init(&gcert);
  dn_string = US"unknown";

  if (gnutls_x509_crt_import(gcert, cert, GNUTLS_X509_FMT_DER) == 0)
    {
    size_t bufsize = sizeof(buff);
    if (gnutls_x509_crt_get_dn(gcert, CS buff, &bufsize) >= 0)
      dn_string = string_copy_malloc(buff);
    }

  rc = gnutls_certificate_verify_peers2(session, &verify);
  }
else
  {
  DEBUG(D_tls) debug_printf("no peer certificate supplied\n");
  verify = GNUTLS_CERT_INVALID;
  *error = "not supplied";
  }

/* Handle the result of verification. INVALID seems to be set as well
as REVOKED, but leave the test for both. */

if ((rc < 0) || (verify & (GNUTLS_CERT_INVALID|GNUTLS_CERT_REVOKED)) != 0)
  {
  tls_certificate_verified = FALSE;
  if (*error == NULL) *error = ((verify & GNUTLS_CERT_REVOKED) != 0)?
    "revoked" : "invalid";
  if (verify_requirement == VERIFY_REQUIRED)
    {
    DEBUG(D_tls) debug_printf("TLS certificate verification failed (%s): "
      "peerdn=%s\n", *error, dn_string);
    gnutls_alert_send(session, GNUTLS_AL_FATAL, GNUTLS_A_BAD_CERTIFICATE);
    return FALSE;                       /* reject */
    }
  DEBUG(D_tls) debug_printf("TLS certificate verify failure (%s) overridden "
      "(host in tls_try_verify_hosts): peerdn=%s\n", *error, dn_string);
  }
else
  {
  tls_certificate_verified = TRUE;
  DEBUG(D_tls) debug_printf("TLS certificate verified: peerdn=%s\n",
    dn_string);
  }

tls_peerdn = dn_string;
return TRUE;                            /* accept */
}



/*************************************************
*            Setup up DH parameters              *
*************************************************/

/* Generating the D-H parameters may take a long time. They only need to
be re-generated every so often, depending on security policy. What we do is to
keep these parameters in a file in the spool directory. If the file does not
exist, we generate them. This means that it is easy to cause a regeneration.

The new file is written as a temporary file and renamed, so that an incomplete
file is never present. If two processes both compute some new parameters, you
waste a bit of effort, but it doesn't seem worth messing around with locking to
prevent this.

Argument:
  host       NULL for server, server for client (for error handling)

Returns:     OK/DEFER/FAIL
*/

static int
init_dh(host_item *host)
{
int fd;
int ret;
gnutls_datum m;
uschar filename[200];

/* Initialize the data structures for holding the parameters */

ret = gnutls_dh_params_init(&dh_params);
if (ret < 0) return tls_error(US"init dh_params", host, gnutls_strerror(ret));

/* Set up the name of the cache file */

if (!string_format(filename, sizeof(filename), "%s/gnutls-params",
      spool_directory))
  return tls_error(US"overlong filename", host, NULL);

/* Open the cache file for reading and if successful, read it and set up the
parameters. */

fd = Uopen(filename, O_RDONLY, 0);
if (fd >= 0)
  {
  struct stat statbuf;
  if (fstat(fd, &statbuf) < 0)
    {
    (void)close(fd);
    return tls_error(US"TLS cache stat failed", host, strerror(errno));
    }

  m.size = statbuf.st_size;
  m.data = malloc(m.size);
  if (m.data == NULL)
    return tls_error(US"memory allocation failed", host, strerror(errno));
  errno = 0;
  if (read(fd, m.data, m.size) != m.size)
    return tls_error(US"TLS cache read failed", host, strerror(errno));
  (void)close(fd);

  ret = gnutls_dh_params_import_pkcs3(dh_params, &m, GNUTLS_X509_FMT_PEM);
  if (ret < 0)
    return tls_error(US"DH params import", host, gnutls_strerror(ret));
  DEBUG(D_tls) debug_printf("read D-H parameters from file\n");

  free(m.data);
  }

/* If the file does not exist, fall through to compute new data and cache it.
If there was any other opening error, it is serious. */

else if (errno == ENOENT)
  {
  ret = -1;
  DEBUG(D_tls)
    debug_printf("parameter cache file %s does not exist\n", filename);
  }
else
  return tls_error(string_open_failed(errno, "%s for reading", filename),
    host, NULL);

/* If ret < 0, either the cache file does not exist, or the data it contains
is not useful. One particular case of this is when upgrading from an older
release of Exim in which the data was stored in a different format. We don't
try to be clever and support both formats; we just regenerate new data in this
case. */

if (ret < 0)
  {
  uschar tempfilename[sizeof(filename) + 10];

  DEBUG(D_tls) debug_printf("generating %d bit Diffie-Hellman key...\n",
    DH_BITS);
  ret = gnutls_dh_params_generate2(dh_params, DH_BITS);
  if (ret < 0) return tls_error(US"D-H key generation", host, gnutls_strerror(ret));

  /* Write the parameters to a file in the spool directory so that we
  can use them from other Exim processes. */

  sprintf(CS tempfilename, "%s-%d", filename, (int)getpid());
  fd = Uopen(tempfilename, O_WRONLY|O_CREAT, 0400);
  if (fd < 0)
    return tls_error(string_open_failed(errno, "%s for writing", filename),
      host, NULL);
  (void)fchown(fd, exim_uid, exim_gid);   /* Probably not necessary */

  /* export the parameters in a format that can be generated using GNUTLS'
   * certtool or other programs.
   *
   * The commands for certtool are:
   * $ certtool --generate-dh-params --bits 1024 > params
   */

  m.size = PARAM_SIZE;
  m.data = malloc(m.size);
  if (m.data == NULL)
    return tls_error(US"memory allocation failed", host, strerror(errno));

  m.size = PARAM_SIZE;
  ret = gnutls_dh_params_export_pkcs3(dh_params, GNUTLS_X509_FMT_PEM, m.data,
    &m.size);
  if (ret < 0)
    return tls_error(US"DH params export", host, gnutls_strerror(ret));

  m.size = Ustrlen(m.data);
  errno = 0;
  if (write(fd, m.data, m.size) != m.size || write(fd, "\n", 1) != 1)
    return tls_error(US"TLS cache write failed", host, strerror(errno));

  free(m.data);
  (void)close(fd);

  if (rename(CS tempfilename, CS filename) < 0)
    return tls_error(string_sprintf("failed to rename %s as %s",
      tempfilename, filename), host, strerror(errno));

  DEBUG(D_tls) debug_printf("wrote D-H parameters to file %s\n", filename);
  }

DEBUG(D_tls) debug_printf("initialized D-H parameters\n");
return OK;
}




/*************************************************
*            Initialize for GnuTLS               *
*************************************************/

/* Called from both server and client code. In the case of a server, errors
before actual TLS negotiation return DEFER.

Arguments:
  host            connected host, if client; NULL if server
  certificate     certificate file
  privatekey      private key file
  cas             CA certs file
  crl             CRL file

Returns:          OK/DEFER/FAIL
*/

static int
tls_init(host_item *host, uschar *certificate, uschar *privatekey, uschar *cas,
  uschar *crl)
{
int rc;
uschar *cert_expanded, *key_expanded, *cas_expanded, *crl_expanded;

client_host = host;

rc = gnutls_global_init();
if (rc < 0) return tls_error(US"tls-init", host, gnutls_strerror(rc));

/* Create D-H parameters, or read them from the cache file. This function does
its own SMTP error messaging. */

rc = init_dh(host);
if (rc != OK) return rc;

/* Create the credentials structure */

rc = gnutls_certificate_allocate_credentials(&x509_cred);
if (rc < 0)
  return tls_error(US"certificate_allocate_credentials",
    host, gnutls_strerror(rc));

/* This stuff must be done for each session, because different certificates
may be required for different sessions. */

if (!expand_check(certificate, US"tls_certificate", &cert_expanded))
  return DEFER;

key_expanded = NULL;
if (privatekey != NULL)
  {
  if (!expand_check(privatekey, US"tls_privatekey", &key_expanded))
    return DEFER;
  }

/* If expansion was forced to fail, key_expanded will be NULL. If the result of
the expansion is an empty string, ignore it also, and assume that the private
key is in the same file as the certificate. */

if (key_expanded == NULL || *key_expanded == 0)
  key_expanded = cert_expanded;

/* Set the certificate and private keys */

if (cert_expanded != NULL)
  {
  DEBUG(D_tls) debug_printf("certificate file = %s\nkey file = %s\n",
    cert_expanded, key_expanded);
  rc = gnutls_certificate_set_x509_key_file(x509_cred, CS cert_expanded,
    CS key_expanded, GNUTLS_X509_FMT_PEM);
  if (rc < 0)
    {
    uschar *msg = string_sprintf("cert/key setup: cert=%s key=%s",
      cert_expanded, key_expanded);
    return tls_error(msg, host, gnutls_strerror(rc));
    }
  }

/* A certificate is mandatory in a server, but not in a client */

else
  {
  if (host == NULL)
    return tls_error(US"no TLS server certificate is specified", NULL, NULL);
  DEBUG(D_tls) debug_printf("no TLS client certificate is specified\n");
  }

/* Set the trusted CAs file if one is provided, and then add the CRL if one is
provided. Experiment shows that, if the certificate file is empty, an unhelpful
error message is provided. However, if we just refrain from setting anything up
in that case, certificate verification fails, which seems to be the correct
behaviour. */

if (cas != NULL)
  {
  struct stat statbuf;

  if (!expand_check(cas, US"tls_verify_certificates", &cas_expanded))
    return DEFER;

  if (stat(CS cas_expanded, &statbuf) < 0)
    {
    log_write(0, LOG_MAIN|LOG_PANIC, "could not stat %s "
      "(tls_verify_certificates): %s", cas_expanded, strerror(errno));
    return DEFER;
    }

  DEBUG(D_tls) debug_printf("verify certificates = %s size=" OFF_T_FMT "\n",
    cas_expanded, statbuf.st_size);

  /* If the cert file is empty, there's no point in loading the CRL file. */

  if (statbuf.st_size > 0)
    {
    rc = gnutls_certificate_set_x509_trust_file(x509_cred, CS cas_expanded,
      GNUTLS_X509_FMT_PEM);
    if (rc < 0) return tls_error(US"setup_certs", host, gnutls_strerror(rc));

    if (crl != NULL && *crl != 0)
      {
      if (!expand_check(crl, US"tls_crl", &crl_expanded))
        return DEFER;
      DEBUG(D_tls) debug_printf("loading CRL file = %s\n", crl_expanded);
      rc = gnutls_certificate_set_x509_crl_file(x509_cred, CS crl_expanded,
        GNUTLS_X509_FMT_PEM);
      if (rc < 0) return tls_error(US"CRL setup", host, gnutls_strerror(rc));
      }
    }
  }

/* Associate the parameters with the x509 credentials structure. */

gnutls_certificate_set_dh_params(x509_cred, dh_params);

DEBUG(D_tls) debug_printf("initialized certificate stuff\n");
return OK;
}




/*************************************************
*           Remove from a priority list          *
*************************************************/

/* Cautiously written so that it will remove duplicates if present.

Arguments:
  list         a zero-terminated list
  remove_list  a zero-terminated list to be removed

Returns:       nothing
*/

static void
remove_priority(int *list, int *remove_list)
{
for (; *remove_list != 0; remove_list++)
  {
  int *p = list;
  while (*p != 0)
    {
    if (*p == *remove_list)
      {
      int *pp = p;
      do { pp[0] = pp[1]; pp++; } while (*pp != 0);
      }
    else p++;
    }
  }
}



/*************************************************
*            Add to a priority list              *
*************************************************/

/* Cautiously written to check the list size

Arguments:
  list         a zero-terminated list
  list_max     maximum offset in the list
  add_list     a zero-terminated list to be added

Returns:       TRUE if OK; FALSE if list overflows
*/

static BOOL
add_priority(int *list, int list_max, int *add_list)
{
int next = 0;
while (list[next] != 0) next++;
while (*add_list != 0)
  {
  if (next >= list_max) return FALSE;
  list[next++] = *add_list++;
  }
list[next] = 0;
return TRUE;
}



/*************************************************
*          Adjust a priority list                *
*************************************************/

/* This function is called to adjust the lists of cipher algorithms, MAC
algorithms, key-exchange methods, and protocols.

Arguments:
  plist       the appropriate priority list
  psize       the length of the list
  s           the configuation string
  index       the index of recognized strings
  isize       the length of the index


  which       text for an error message

Returns:      FALSE if the table overflows, else TRUE
*/

static BOOL
set_priority(int *plist, int psize, uschar *s, pri_item *index, int isize,
   uschar *which)
{
int sep = 0;
BOOL first = TRUE;
uschar *t;

while ((t = string_nextinlist(&s, &sep, big_buffer, big_buffer_size)) != NULL)
  {
  int i;
  BOOL exclude = t[0] == '!';
  if (first && !exclude) plist[0] = 0;
  first = FALSE;
  for (i = 0; i < isize; i++)
    {
    uschar *ss = strstric(t, index[i].name, FALSE);
    if (ss != NULL)
      {
      uschar *endss = ss + Ustrlen(index[i].name);
      if ((ss == t || !isalnum(ss[-1])) && !isalnum(*endss))
        {
        if (exclude)
          remove_priority(plist, index[i].values);
        else
          {
          if (!add_priority(plist, psize, index[i].values))
            {
            log_write(0, LOG_MAIN|LOG_PANIC, "GnuTLS init failed: %s "
              "priority table overflow", which);
            return FALSE;
            }
          }
        }
      }
    }
  }

DEBUG(D_tls)
  {
  int *ptr = plist;
  debug_printf("adjusted %s priorities:", which);
  while (*ptr != 0) debug_printf(" %d", *ptr++);
  debug_printf("\n");
  }

return TRUE;
}




/*************************************************
*        Initialize a single GNUTLS session      *
*************************************************/

/* Set the algorithm, the db backend, whether to request certificates etc.

TLS in Exim was first implemented using OpenSSL. This has a function to which
you pass a list of cipher suites that are permitted/not permitted. GnuTLS works
differently. It operates using priority lists for the different components of
cipher suites.

For compatibility of configuration, we scan a list of cipher suites and set
priorities therefrom. However, at the moment, we pay attention only to the bulk
cipher.

Arguments:
  side         one of GNUTLS_SERVER, GNUTLS_CLIENT
  expciphers   expanded ciphers list or NULL
  expmac       expanded MAC list or NULL
  expkx        expanded key-exchange list or NULL
  expproto     expanded protocol list or NULL

Returns:  a gnutls_session, or NULL if there is a problem
*/

static gnutls_session
tls_session_init(int side, uschar *expciphers, uschar *expmac, uschar *expkx,
  uschar *expproto)
{
gnutls_session session;

gnutls_init(&session, side);

/* Initialize the lists of permitted protocols, key-exchange methods, ciphers,
and MACs. */

memcpy(cipher_priority, default_cipher_priority, sizeof(cipher_priority));
memcpy(mac_priority, default_mac_priority, sizeof(mac_priority));
memcpy(kx_priority, default_kx_priority, sizeof(kx_priority));
memcpy(proto_priority, default_proto_priority, sizeof(proto_priority));

/* The names OpenSSL uses in tls_require_ciphers are of the form DES-CBC3-SHA,
using hyphen separators. GnuTLS uses underscore separators. So that I can use
either form for tls_require_ciphers in my tests, and also for general
convenience, we turn hyphens into underscores before scanning the list. */

if (expciphers != NULL)
  {
  uschar *s = expciphers;
  while (*s != 0) { if (*s == '-') *s = '_'; s++; }
  }

if ((expciphers != NULL &&
      !set_priority(cipher_priority, sizeof(cipher_priority)/sizeof(int),
        expciphers, cipher_index, sizeof(cipher_index)/sizeof(pri_item),
        US"cipher")) ||
    (expmac != NULL &&
      !set_priority(mac_priority, sizeof(mac_priority)/sizeof(int),
        expmac, mac_index, sizeof(mac_index)/sizeof(pri_item),
        US"MAC")) ||
    (expkx != NULL &&
      !set_priority(kx_priority, sizeof(kx_priority)/sizeof(int),
        expkx, kx_index, sizeof(kx_index)/sizeof(pri_item),
        US"key-exchange")) ||
    (expproto != NULL &&
      !set_priority(proto_priority, sizeof(proto_priority)/sizeof(int),
        expproto, proto_index, sizeof(proto_index)/sizeof(pri_item),
        US"protocol")))
  {
  gnutls_deinit(session);
  return NULL;
  }

/* Define the various priorities */

gnutls_cipher_set_priority(session, cipher_priority);
gnutls_compression_set_priority(session, comp_priority);
gnutls_kx_set_priority(session, kx_priority);
gnutls_protocol_set_priority(session, proto_priority);
gnutls_mac_set_priority(session, mac_priority);

gnutls_cred_set(session, GNUTLS_CRD_CERTIFICATE, x509_cred);

gnutls_dh_set_prime_bits(session, DH_BITS);

/* Request or demand a certificate of the peer, as configured. This will
happen only in a server. */

if (verify_requirement != VERIFY_NONE)
  gnutls_certificate_server_set_request(session,
    (verify_requirement == VERIFY_OPTIONAL)?
      GNUTLS_CERT_REQUEST : GNUTLS_CERT_REQUIRE);

gnutls_db_set_cache_expiration(session, ssl_session_timeout);

/* Reduce security in favour of increased compatibility, if the admin
decides to make that trade-off. */
if (gnutls_compat_mode)
  {
#if LIBGNUTLS_VERSION_NUMBER >= 0x020104
  DEBUG(D_tls) debug_printf("lowering GnuTLS security, compatibility mode\n");
  gnutls_session_enable_compatibility_mode(session);
#else
  DEBUG(D_tls) debug_printf("Unable to set gnutls_compat_mode - GnuTLS version too old\n");
#endif
  }

DEBUG(D_tls) debug_printf("initialized GnuTLS session\n");
return session;
}



/*************************************************
*           Get name of cipher in use            *
*************************************************/

/* The answer is left in a static buffer, and tls_cipher is set to point
to it.

Argument:   pointer to a GnuTLS session
Returns:    nothing
*/

static void
construct_cipher_name(gnutls_session session)
{
static uschar cipherbuf[256];
uschar *ver;
<<<<<<< HEAD
int bits, c, kx, mac, rc;
#ifdef GNUTLS_CB_TLS_UNIQUE
gnutls_datum_t channel;
#endif
=======
int c, kx, mac;
>>>>>>> 20aa9dbd

ver = string_copy(
  US gnutls_protocol_get_name(gnutls_protocol_get_version(session)));
if (Ustrncmp(ver, "TLS ", 4) == 0) ver[3] = '-';   /* Don't want space */

c = gnutls_cipher_get(session);
/* returns size in "bytes" */
tls_bits = gnutls_cipher_get_key_size(c) * 8;

mac = gnutls_mac_get(session);
kx = gnutls_kx_get(session);

string_format(cipherbuf, sizeof(cipherbuf), "%s:%s:%u", ver,
  gnutls_cipher_suite_get_name(kx, c, mac), tls_bits);
tls_cipher = cipherbuf;

DEBUG(D_tls) debug_printf("cipher: %s\n", cipherbuf);

if (tls_channelbinding_b64)
  free(tls_channelbinding_b64);
tls_channelbinding_b64 = NULL;

#ifdef GNUTLS_CB_TLS_UNIQUE
channel = { NULL, 0 };
rc = gnutls_session_channel_binding(session, GNUTLS_CB_TLS_UNIQUE, &channel);
if (rc) {
  DEBUG(D_tls) debug_printf("Channel binding error: %s\n", gnutls_strerror(rc));
} else {
  tls_channelbinding_b64 = auth_b64encode(channel.data, (int)channel.size);
  DEBUG(D_tls) debug_printf("Have channel bindings cached for possible auth usage.\n");
}
#endif
}



/*************************************************
*       Start a TLS session in a server          *
*************************************************/

/* This is called when Exim is running as a server, after having received
the STARTTLS command. It must respond to that command, and then negotiate
a TLS session.

Arguments:
  require_ciphers  list of allowed ciphers or NULL
  require_mac      list of allowed MACs or NULL
  require_kx       list of allowed key_exchange methods or NULL
  require_proto    list of allowed protocols or NULL

Returns:           OK on success
                   DEFER for errors before the start of the negotiation
                   FAIL for errors during the negotation; the server can't
                     continue running.
*/

int
tls_server_start(uschar *require_ciphers, uschar *require_mac,
  uschar *require_kx, uschar *require_proto)
{
int rc;
const char *error;
uschar *expciphers = NULL;
uschar *expmac = NULL;
uschar *expkx = NULL;
uschar *expproto = NULL;

/* Check for previous activation */

if (tls_active >= 0)
  {
  tls_error("STARTTLS received after TLS started", NULL, "");
  smtp_printf("554 Already in TLS\r\n");
  return FAIL;
  }

/* Initialize the library. If it fails, it will already have logged the error
and sent an SMTP response. */

DEBUG(D_tls) debug_printf("initializing GnuTLS as a server\n");

rc = tls_init(NULL, tls_certificate, tls_privatekey, tls_verify_certificates,
  tls_crl);
if (rc != OK) return rc;

if (!expand_check(require_ciphers, US"tls_require_ciphers", &expciphers) ||
    !expand_check(require_mac, US"gnutls_require_mac", &expmac) ||
    !expand_check(require_kx, US"gnutls_require_kx", &expkx) ||
    !expand_check(require_proto, US"gnutls_require_proto", &expproto))
  return FAIL;

/* If this is a host for which certificate verification is mandatory or
optional, set up appropriately. */

tls_certificate_verified = FALSE;
verify_requirement = VERIFY_NONE;

if (verify_check_host(&tls_verify_hosts) == OK)
  verify_requirement = VERIFY_REQUIRED;
else if (verify_check_host(&tls_try_verify_hosts) == OK)
  verify_requirement = VERIFY_OPTIONAL;

/* Prepare for new connection */

tls_session = tls_session_init(GNUTLS_SERVER, expciphers, expmac, expkx,
  expproto);
if (tls_session == NULL)
  return tls_error(US"tls_session_init", NULL,
    gnutls_strerror(GNUTLS_E_MEMORY_ERROR));

/* Set context and tell client to go ahead, except in the case of TLS startup
on connection, where outputting anything now upsets the clients and tends to
make them disconnect. We need to have an explicit fflush() here, to force out
the response. Other smtp_printf() calls do not need it, because in non-TLS
mode, the fflush() happens when smtp_getc() is called. */

if (!tls_on_connect)
  {
  smtp_printf("220 TLS go ahead\r\n");
  fflush(smtp_out);
  }

/* Now negotiate the TLS session. We put our own timer on it, since it seems
that the GnuTLS library doesn't. */

gnutls_transport_set_ptr2(tls_session, (gnutls_transport_ptr)fileno(smtp_in),
                                       (gnutls_transport_ptr)fileno(smtp_out));

sigalrm_seen = FALSE;
if (smtp_receive_timeout > 0) alarm(smtp_receive_timeout);
rc = gnutls_handshake(tls_session);
alarm(0);

if (rc < 0)
  {
  tls_error(US"gnutls_handshake", NULL,
    sigalrm_seen ? "timed out" : gnutls_strerror(rc));

  /* It seems that, except in the case of a timeout, we have to close the
  connection right here; otherwise if the other end is running OpenSSL it hangs
  until the server times out. */

  if (!sigalrm_seen)
    {
    (void)fclose(smtp_out);
    (void)fclose(smtp_in);
    }

  return FAIL;
  }

DEBUG(D_tls) debug_printf("gnutls_handshake was successful\n");

if (verify_requirement != VERIFY_NONE &&
     !verify_certificate(tls_session, &error))
  {
  tls_error(US"certificate verification failed", NULL, error);
  return FAIL;
  }

construct_cipher_name(tls_session);

/* TLS has been set up. Adjust the input functions to read via TLS,
and initialize appropriately. */

ssl_xfer_buffer = store_malloc(ssl_xfer_buffer_size);
ssl_xfer_buffer_lwm = ssl_xfer_buffer_hwm = 0;
ssl_xfer_eof = ssl_xfer_error = 0;

receive_getc = tls_getc;
receive_ungetc = tls_ungetc;
receive_feof = tls_feof;
receive_ferror = tls_ferror;
receive_smtp_buffered = tls_smtp_buffered;

tls_active = fileno(smtp_out);

return OK;
}




/*************************************************
*    Start a TLS session in a client             *
*************************************************/

/* Called from the smtp transport after STARTTLS has been accepted.

Arguments:
  fd                the fd of the connection
  host              connected host (for messages)
  addr              the first address (not used)
  dhparam           DH parameter file
  certificate       certificate file
  privatekey        private key file
  verify_certs      file for certificate verify
  verify_crl        CRL for verify
  require_ciphers   list of allowed ciphers or NULL
  require_mac       list of allowed MACs or NULL
  require_kx        list of allowed key_exchange methods or NULL
  require_proto     list of allowed protocols or NULL
  timeout           startup timeout

Returns:            OK/DEFER/FAIL (because using common functions),
                    but for a client, DEFER and FAIL have the same meaning
*/

int
tls_client_start(int fd, host_item *host, address_item *addr, uschar *dhparam,
  uschar *certificate, uschar *privatekey, uschar *verify_certs,
  uschar *verify_crl, uschar *require_ciphers, uschar *require_mac,
  uschar *require_kx, uschar *require_proto, int timeout)
{
const gnutls_datum *server_certs;
uschar *expciphers = NULL;
uschar *expmac = NULL;
uschar *expkx = NULL;
uschar *expproto = NULL;
const char *error;
unsigned int server_certs_size;
int rc;

DEBUG(D_tls) debug_printf("initializing GnuTLS as a client\n");

verify_requirement = (verify_certs == NULL)? VERIFY_NONE : VERIFY_REQUIRED;
rc = tls_init(host, certificate, privatekey, verify_certs, verify_crl);
if (rc != OK) return rc;

if (!expand_check(require_ciphers, US"tls_require_ciphers", &expciphers) ||
    !expand_check(require_mac, US"gnutls_require_mac", &expmac) ||
    !expand_check(require_kx, US"gnutls_require_kx", &expkx) ||
    !expand_check(require_proto, US"gnutls_require_proto", &expproto))
  return FAIL;

tls_session = tls_session_init(GNUTLS_CLIENT, expciphers, expmac, expkx,
  expproto);

if (tls_session == NULL)
  return tls_error(US "tls_session_init", host,
    gnutls_strerror(GNUTLS_E_MEMORY_ERROR));

gnutls_transport_set_ptr(tls_session, (gnutls_transport_ptr)fd);

/* There doesn't seem to be a built-in timeout on connection. */

sigalrm_seen = FALSE;
alarm(timeout);
rc = gnutls_handshake(tls_session);
alarm(0);

if (rc < 0)
  return tls_error(US "gnutls_handshake", host,
    sigalrm_seen ? "timed out" : gnutls_strerror(rc));

server_certs = gnutls_certificate_get_peers(tls_session, &server_certs_size);

if (server_certs != NULL)
  {
  uschar buff[1024];
  gnutls_x509_crt gcert;

  gnutls_x509_crt_init(&gcert);
  tls_peerdn = US"unknown";

  if (gnutls_x509_crt_import(gcert, server_certs, GNUTLS_X509_FMT_DER) == 0)
    {
    size_t bufsize = sizeof(buff);
    if (gnutls_x509_crt_get_dn(gcert, CS buff, &bufsize) >= 0)
      tls_peerdn = string_copy_malloc(buff);
    }
  }

/* Should we also verify the hostname here? */

if (verify_requirement != VERIFY_NONE &&
      !verify_certificate(tls_session, &error))
  return tls_error(US"certificate verification failed", host, error);

construct_cipher_name(tls_session);    /* Sets tls_cipher */
tls_active = fd;
return OK;
}



/*************************************************
*    Deal with logging errors during I/O         *
*************************************************/

/* We have to get the identity of the peer from saved data.

Argument:
  ec       the GnuTLS error code, or 0 if it's a local error
  when     text identifying read or write
  text     local error text when ec is 0

Returns:   nothing
*/

static void
record_io_error(int ec, uschar *when, uschar *text)
{
const char *msg;

if (ec == GNUTLS_E_FATAL_ALERT_RECEIVED)
  msg = string_sprintf("%s: %s", gnutls_strerror(ec),
    gnutls_alert_get_name(gnutls_alert_get(tls_session)));
else
  msg = gnutls_strerror(ec);

tls_error(when, client_host, msg);
}



/*************************************************
*            TLS version of getc                 *
*************************************************/

/* This gets the next byte from the TLS input buffer. If the buffer is empty,
it refills the buffer via the GnuTLS reading function.

Arguments:  none
Returns:    the next character or EOF
*/

int
tls_getc(void)
{
if (ssl_xfer_buffer_lwm >= ssl_xfer_buffer_hwm)
  {
  int inbytes;

  DEBUG(D_tls) debug_printf("Calling gnutls_record_recv(%lx, %lx, %u)\n",
    (long) tls_session, (long) ssl_xfer_buffer, ssl_xfer_buffer_size);

  if (smtp_receive_timeout > 0) alarm(smtp_receive_timeout);
  inbytes = gnutls_record_recv(tls_session, CS ssl_xfer_buffer,
    ssl_xfer_buffer_size);
  alarm(0);

  /* A zero-byte return appears to mean that the TLS session has been
     closed down, not that the socket itself has been closed down. Revert to
     non-TLS handling. */

  if (inbytes == 0)
    {
    DEBUG(D_tls) debug_printf("Got TLS_EOF\n");

    receive_getc = smtp_getc;
    receive_ungetc = smtp_ungetc;
    receive_feof = smtp_feof;
    receive_ferror = smtp_ferror;
    receive_smtp_buffered = smtp_buffered;

    gnutls_deinit(tls_session);
    tls_session = NULL;
    tls_active = -1;
    tls_cipher = NULL;
    tls_peerdn = NULL;

    return smtp_getc();
    }

  /* Handle genuine errors */

  else if (inbytes < 0)
    {
    record_io_error(inbytes, US"recv", NULL);
    ssl_xfer_error = 1;
    return EOF;
    }
#ifndef DISABLE_DKIM
  dkim_exim_verify_feed(ssl_xfer_buffer, inbytes);
#endif
  ssl_xfer_buffer_hwm = inbytes;
  ssl_xfer_buffer_lwm = 0;
  }


/* Something in the buffer; return next uschar */

return ssl_xfer_buffer[ssl_xfer_buffer_lwm++];
}



/*************************************************
*          Read bytes from TLS channel           *
*************************************************/

/*
Arguments:
  buff      buffer of data
  len       size of buffer

Returns:    the number of bytes read
            -1 after a failed read
*/

int
tls_read(uschar *buff, size_t len)
{
int inbytes;

DEBUG(D_tls) debug_printf("Calling gnutls_record_recv(%lx, %lx, %u)\n",
  (long) tls_session, (long) buff, len);

inbytes = gnutls_record_recv(tls_session, CS buff, len);
if (inbytes > 0) return inbytes;
if (inbytes == 0)
  {
  DEBUG(D_tls) debug_printf("Got TLS_EOF\n");
  }
else record_io_error(inbytes, US"recv", NULL);

return -1;
}



/*************************************************
*         Write bytes down TLS channel           *
*************************************************/

/*
Arguments:
  buff      buffer of data
  len       number of bytes

Returns:    the number of bytes after a successful write,
            -1 after a failed write
*/

int
tls_write(const uschar *buff, size_t len)
{
int outbytes;
int left = len;

DEBUG(D_tls) debug_printf("tls_do_write(%lx, %d)\n", (long) buff, left);
while (left > 0)
  {
  DEBUG(D_tls) debug_printf("gnutls_record_send(SSL, %lx, %d)\n", (long)buff,
    left);
  outbytes = gnutls_record_send(tls_session, CS buff, left);

  DEBUG(D_tls) debug_printf("outbytes=%d\n", outbytes);
  if (outbytes < 0)
    {
    record_io_error(outbytes, US"send", NULL);
    return -1;
    }
  if (outbytes == 0)
    {
    record_io_error(0, US"send", US"TLS channel closed on write");
    return -1;
    }

  left -= outbytes;
  buff += outbytes;
  }

return len;
}



/*************************************************
*         Close down a TLS session               *
*************************************************/

/* This is also called from within a delivery subprocess forked from the
daemon, to shut down the TLS library, without actually doing a shutdown (which
would tamper with the TLS session in the parent process).

Arguments:   TRUE if gnutls_bye is to be called
Returns:     nothing
*/

void
tls_close(BOOL shutdown)
{
if (tls_active < 0) return;  /* TLS was not active */

if (shutdown)
  {
  DEBUG(D_tls) debug_printf("tls_close(): shutting down TLS\n");
  gnutls_bye(tls_session, GNUTLS_SHUT_WR);
  }

gnutls_deinit(tls_session);
tls_session = NULL;
gnutls_global_deinit();

tls_active = -1;
}




/*************************************************
*         Report the library versions.           *
*************************************************/

/* See a description in tls-openssl.c for an explanation of why this exists.

Arguments:   a FILE* to print the results to
Returns:     nothing
*/

void
tls_version_report(FILE *f)
{
fprintf(f, "Library version: GnuTLS: Compile: %s\n"
           "                         Runtime: %s\n",
           LIBGNUTLS_VERSION,
           gnutls_check_version(NULL));
}

/* End of tls-gnu.c */<|MERGE_RESOLUTION|>--- conflicted
+++ resolved
@@ -854,14 +854,11 @@
 {
 static uschar cipherbuf[256];
 uschar *ver;
-<<<<<<< HEAD
-int bits, c, kx, mac, rc;
+int c, kx, mac;
 #ifdef GNUTLS_CB_TLS_UNIQUE
+int rc;
 gnutls_datum_t channel;
 #endif
-=======
-int c, kx, mac;
->>>>>>> 20aa9dbd
 
 ver = string_copy(
   US gnutls_protocol_get_name(gnutls_protocol_get_version(session)));
