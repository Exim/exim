--- conflicted
+++ resolved
@@ -138,11 +138,7 @@
 dkim_exim_verify_finish(void)
 {
 pdkim_signature * sig = NULL;
-<<<<<<< HEAD
-int dkim_signers_size = 0, dkim_signers_ptr = 0, rc;
-=======
 int rc;
->>>>>>> cd328be9
 gstring * g = NULL;
 const uschar * errstr;
 
