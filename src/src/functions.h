--- conflicted
+++ resolved
@@ -542,11 +542,8 @@
 extern int     strncmpic(const uschar *, const uschar *, int);
 extern uschar *strstric(uschar *, uschar *, BOOL);
 
-<<<<<<< HEAD
 extern int     test_harness_fudged_queue_time(int);
-=======
 extern void    tcp_init(void);
->>>>>>> 277b9979
 #ifdef EXIM_TFO_PROBE
 extern void    tfo_probe(void);
 #endif
