/*************************************************
*     Exim - an Internet mail transport agent    *
*************************************************/

/* Copyright (c) University of Cambridge 1995 - 2016 */
/* See the file NOTICE for conditions of use and distribution. */

/* General functions concerned with transportation, and generic options for all
transports. */


#include "exim.h"

#ifdef HAVE_LINUX_SENDFILE
#include <sys/sendfile.h>
#endif

/* Structure for keeping list of addresses that have been added to
Envelope-To:, in order to avoid duplication. */

struct aci {
  struct aci *next;
  address_item *ptr;
  };


/* Static data for write_chunk() */

static uschar *chunk_ptr;           /* chunk pointer */
static uschar *nl_check;            /* string to look for at line start */
static int     nl_check_length;     /* length of same */
static uschar *nl_escape;           /* string to insert */
static int     nl_escape_length;    /* length of same */
static int     nl_partial_match;    /* length matched at chunk end */


/* Generic options for transports, all of which live inside transport_instance
data blocks and which therefore have the opt_public flag set. Note that there
are other options living inside this structure which can be set only from
certain transports. */

optionlist optionlist_transports[] = {
  { "*expand_group",    opt_stringptr|opt_hidden|opt_public,
                 (void *)offsetof(transport_instance, expand_gid) },
  { "*expand_user",     opt_stringptr|opt_hidden|opt_public,
                 (void *)offsetof(transport_instance, expand_uid) },
  { "*headers_rewrite_flags", opt_int|opt_public|opt_hidden,
                 (void *)offsetof(transport_instance, rewrite_existflags) },
  { "*headers_rewrite_rules", opt_void|opt_public|opt_hidden,
                 (void *)offsetof(transport_instance, rewrite_rules) },
  { "*set_group",       opt_bool|opt_hidden|opt_public,
                 (void *)offsetof(transport_instance, gid_set) },
  { "*set_user",        opt_bool|opt_hidden|opt_public,
                 (void *)offsetof(transport_instance, uid_set) },
  { "body_only",        opt_bool|opt_public,
                 (void *)offsetof(transport_instance, body_only) },
  { "current_directory", opt_stringptr|opt_public,
                 (void *)offsetof(transport_instance, current_dir) },
  { "debug_print",      opt_stringptr | opt_public,
                 (void *)offsetof(transport_instance, debug_string) },
  { "delivery_date_add", opt_bool|opt_public,
                 (void *)(offsetof(transport_instance, delivery_date_add)) },
  { "disable_logging",  opt_bool|opt_public,
                 (void *)(offsetof(transport_instance, disable_logging)) },
  { "driver",           opt_stringptr|opt_public,
                 (void *)offsetof(transport_instance, driver_name) },
  { "envelope_to_add",   opt_bool|opt_public,
                 (void *)(offsetof(transport_instance, envelope_to_add)) },
#ifndef DISABLE_EVENT
  { "event_action",     opt_stringptr | opt_public,
                 (void *)offsetof(transport_instance, event_action) },
#endif
  { "group",             opt_expand_gid|opt_public,
                 (void *)offsetof(transport_instance, gid) },
  { "headers_add",      opt_stringptr|opt_public|opt_rep_str,
                 (void *)offsetof(transport_instance, add_headers) },
  { "headers_only",     opt_bool|opt_public,
                 (void *)offsetof(transport_instance, headers_only) },
  { "headers_remove",   opt_stringptr|opt_public|opt_rep_str,
                 (void *)offsetof(transport_instance, remove_headers) },
  { "headers_rewrite",  opt_rewrite|opt_public,
                 (void *)offsetof(transport_instance, headers_rewrite) },
  { "home_directory",   opt_stringptr|opt_public,
                 (void *)offsetof(transport_instance, home_dir) },
  { "initgroups",       opt_bool|opt_public,
                 (void *)offsetof(transport_instance, initgroups) },
  { "max_parallel",     opt_stringptr|opt_public,
                 (void *)offsetof(transport_instance, max_parallel) },
  { "message_size_limit", opt_stringptr|opt_public,
                 (void *)offsetof(transport_instance, message_size_limit) },
  { "rcpt_include_affixes", opt_bool|opt_public,
                 (void *)offsetof(transport_instance, rcpt_include_affixes) },
  { "retry_use_local_part", opt_bool|opt_public,
                 (void *)offsetof(transport_instance, retry_use_local_part) },
  { "return_path",      opt_stringptr|opt_public,
                 (void *)(offsetof(transport_instance, return_path)) },
  { "return_path_add",   opt_bool|opt_public,
                 (void *)(offsetof(transport_instance, return_path_add)) },
  { "shadow_condition", opt_stringptr|opt_public,
                 (void *)offsetof(transport_instance, shadow_condition) },
  { "shadow_transport", opt_stringptr|opt_public,
                 (void *)offsetof(transport_instance, shadow) },
  { "transport_filter", opt_stringptr|opt_public,
                 (void *)offsetof(transport_instance, filter_command) },
  { "transport_filter_timeout", opt_time|opt_public,
                 (void *)offsetof(transport_instance, filter_timeout) },
  { "user",             opt_expand_uid|opt_public,
                 (void *)offsetof(transport_instance, uid) }
};

int optionlist_transports_size = nelem(optionlist_transports);


void
readconf_options_transports(void)
{
struct transport_info * ti;

<<<<<<< HEAD
readconf_options_from_list(optionlist_transports, nelem(optionlist_transports), US"TP");

for (ti = transports_available; ti->driver_name[0]; ti++)
  {
  macro_create(string_sprintf("_DRVR_TPT_%T", ti->driver_name), US"y", FALSE, TRUE);
  readconf_options_from_list(ti->options, (unsigned)*ti->options_count, ti->driver_name);
  }
} 
=======
readconf_options_from_list(optionlist_transports, nelem(optionlist_transports), US"TRANSPORTS", NULL);

for (ti = transports_available; ti->driver_name[0]; ti++)
  {
  macro_create(string_sprintf("_DRIVER_TRANSPORT_%T", ti->driver_name), US"y", FALSE, TRUE);
  readconf_options_from_list(ti->options, (unsigned)*ti->options_count, US"TRANSPORT", ti->driver_name);
  }
}
>>>>>>> 29f67888

/*************************************************
*             Initialize transport list           *
*************************************************/

/* Read the transports section of the configuration file, and set up a chain of
transport instances according to its contents. Each transport has generic
options and may also have its own private options. This function is only ever
called when transports == NULL. We use generic code in readconf to do most of
the work. */

void
transport_init(void)
{
transport_instance *t;

readconf_driver_init(US"transport",
  (driver_instance **)(&transports),     /* chain anchor */
  (driver_info *)transports_available,   /* available drivers */
  sizeof(transport_info),                /* size of info block */
  &transport_defaults,                   /* default values for generic options */
  sizeof(transport_instance),            /* size of instance block */
  optionlist_transports,                 /* generic options */
  optionlist_transports_size);

/* Now scan the configured transports and check inconsistencies. A shadow
transport is permitted only for local transports. */

for (t = transports; t; t = t->next)
  {
  if (!t->info->local && t->shadow)
    log_write(0, LOG_PANIC_DIE|LOG_CONFIG,
      "shadow transport not allowed on non-local transport %s", t->name);

  if (t->body_only && t->headers_only)
    log_write(0, LOG_PANIC_DIE|LOG_CONFIG,
      "%s transport: body_only and headers_only are mutually exclusive",
      t->name);
  }
}



/*************************************************
*             Write block of data                *
*************************************************/

/* Subroutine called by write_chunk() and at the end of the message actually
to write a data block. Also called directly by some transports to write
additional data to the file descriptor (e.g. prefix, suffix).

If a transport wants data transfers to be timed, it sets a non-zero value in
transport_write_timeout. A non-zero transport_write_timeout causes a timer to
be set for each block of data written from here. If time runs out, then write()
fails and provokes an error return. The caller can then inspect sigalrm_seen to
check for a timeout.

On some systems, if a quota is exceeded during the write, the yield is the
number of bytes written rather than an immediate error code. This also happens
on some systems in other cases, for example a pipe that goes away because the
other end's process terminates (Linux). On other systems, (e.g. Solaris 2) you
get the error codes the first time.

The write() function is also interruptible; the Solaris 2.6 man page says:

     If write() is interrupted by a signal before it writes any
     data, it will return -1 with errno set to EINTR.

     If write() is interrupted by a signal after it successfully
     writes some data, it will return the number of bytes written.

To handle these cases, we want to restart the write() to output the remainder
of the data after a non-negative return from write(), except after a timeout.
In the error cases (EDQUOT, EPIPE) no bytes get written the second time, and a
proper error then occurs. In principle, after an interruption, the second
write() could suffer the same fate, but we do not want to continue for
evermore, so stick a maximum repetition count on the loop to act as a
longstop.

Arguments:
  fd        file descriptor to write to
  block     block of bytes to write
  len       number of bytes to write

Returns:    TRUE on success, FALSE on failure (with errno preserved);
              transport_count is incremented by the number of bytes written
*/

BOOL
transport_write_block(int fd, uschar *block, int len)
{
int i, rc, save_errno;
int local_timeout = transport_write_timeout;

/* This loop is for handling incomplete writes and other retries. In most
normal cases, it is only ever executed once. */

for (i = 0; i < 100; i++)
  {
  DEBUG(D_transport)
    debug_printf("writing data block fd=%d size=%d timeout=%d\n",
      fd, len, local_timeout);

  /* This code makes use of alarm() in order to implement the timeout. This
  isn't a very tidy way of doing things. Using non-blocking I/O with select()
  provides a neater approach. However, I don't know how to do this when TLS is
  in use. */

  if (transport_write_timeout <= 0)   /* No timeout wanted */
    {
    #ifdef SUPPORT_TLS
    if (tls_out.active == fd) rc = tls_write(FALSE, block, len); else
    #endif
    rc = write(fd, block, len);
    save_errno = errno;
    }

  /* Timeout wanted. */

  else
    {
    alarm(local_timeout);
#ifdef SUPPORT_TLS
    if (tls_out.active == fd)
      rc = tls_write(FALSE, block, len);
    else
#endif
      rc = write(fd, block, len);
    save_errno = errno;
    local_timeout = alarm(0);
    if (sigalrm_seen)
      {
      errno = ETIMEDOUT;
      return FALSE;
      }
    }

  /* Hopefully, the most common case is success, so test that first. */

  if (rc == len) { transport_count += len; return TRUE; }

  /* A non-negative return code is an incomplete write. Try again for the rest
  of the block. If we have exactly hit the timeout, give up. */

  if (rc >= 0)
    {
    len -= rc;
    block += rc;
    transport_count += rc;
    DEBUG(D_transport) debug_printf("write incomplete (%d)\n", rc);
    goto CHECK_TIMEOUT;   /* A few lines below */
    }

  /* A negative return code with an EINTR error is another form of
  incomplete write, zero bytes having been written */

  if (save_errno == EINTR)
    {
    DEBUG(D_transport)
      debug_printf("write interrupted before anything written\n");
    goto CHECK_TIMEOUT;   /* A few lines below */
    }

  /* A response of EAGAIN from write() is likely only in the case of writing
  to a FIFO that is not swallowing the data as fast as Exim is writing it. */

  if (save_errno == EAGAIN)
    {
    DEBUG(D_transport)
      debug_printf("write temporarily locked out, waiting 1 sec\n");
    sleep(1);

    /* Before continuing to try another write, check that we haven't run out of
    time. */

    CHECK_TIMEOUT:
    if (transport_write_timeout > 0 && local_timeout <= 0)
      {
      errno = ETIMEDOUT;
      return FALSE;
      }
    continue;
    }

  /* Otherwise there's been an error */

  DEBUG(D_transport) debug_printf("writing error %d: %s\n", save_errno,
    strerror(save_errno));
  errno = save_errno;
  return FALSE;
  }

/* We've tried and tried and tried but still failed */

errno = ERRNO_WRITEINCOMPLETE;
return FALSE;
}




/*************************************************
*             Write formatted string             *
*************************************************/

/* This is called by various transports. It is a convenience function.

Arguments:
  fd          file descriptor
  format      string format
  ...         arguments for format

Returns:      the yield of transport_write_block()
*/

BOOL
transport_write_string(int fd, const char *format, ...)
{
va_list ap;
va_start(ap, format);
if (!string_vformat(big_buffer, big_buffer_size, format, ap))
  log_write(0, LOG_MAIN|LOG_PANIC_DIE, "overlong formatted string in transport");
va_end(ap);
return transport_write_block(fd, big_buffer, Ustrlen(big_buffer));
}




/*************************************************
*              Write character chunk             *
*************************************************/

/* Subroutine used by transport_write_message() to scan character chunks for
newlines and act appropriately. The object is to minimise the number of writes.
The output byte stream is buffered up in deliver_out_buffer, which is written
only when it gets full, thus minimizing write operations and TCP packets.

Static data is used to handle the case when the last character of the previous
chunk was NL, or matched part of the data that has to be escaped.

Arguments:
  fd         file descript to write to
  chunk      pointer to data to write
  len        length of data to write
  tctx       transport context - processing to be done during output

In addition, the static nl_xxx variables must be set as required.

Returns:     TRUE on success, FALSE on failure (with errno preserved)
*/

static BOOL
write_chunk(int fd, transport_ctx * tctx, uschar *chunk, int len)
{
uschar *start = chunk;
uschar *end = chunk + len;
uschar *ptr;
int mlen = DELIVER_OUT_BUFFER_SIZE - nl_escape_length - 2;

/* The assumption is made that the check string will never stretch over move
than one chunk since the only time there are partial matches is when copying
the body in large buffers. There is always enough room in the buffer for an
escape string, since the loop below ensures this for each character it
processes, and it won't have stuck in the escape string if it left a partial
match. */

if (nl_partial_match >= 0)
  {
  if (nl_check_length > 0 && len >= nl_check_length &&
      Ustrncmp(start, nl_check + nl_partial_match,
        nl_check_length - nl_partial_match) == 0)
    {
    Ustrncpy(chunk_ptr, nl_escape, nl_escape_length);
    chunk_ptr += nl_escape_length;
    start += nl_check_length - nl_partial_match;
    }

  /* The partial match was a false one. Insert the characters carried over
  from the previous chunk. */

  else if (nl_partial_match > 0)
    {
    Ustrncpy(chunk_ptr, nl_check, nl_partial_match);
    chunk_ptr += nl_partial_match;
    }

  nl_partial_match = -1;
  }

/* Now process the characters in the chunk. Whenever we hit a newline we check
for possible escaping. The code for the non-NL route should be as fast as
possible. */

for (ptr = start; ptr < end; ptr++)
  {
  int ch, len;

  /* Flush the buffer if it has reached the threshold - we want to leave enough
  room for the next uschar, plus a possible extra CR for an LF, plus the escape
  string. */

  if ((len = chunk_ptr - deliver_out_buffer) > mlen)
    {
    DEBUG(D_transport) debug_printf("flushing headers buffer\n");

    /* If CHUNKING, prefix with BDAT (size) NON-LAST.  Also, reap responses
    from previous SMTP commands. */

    if (tctx &&  tctx->options & topt_use_bdat  &&  tctx->chunk_cb)
      {
      if (  tctx->chunk_cb(fd, tctx, (unsigned)len, 0) != OK
	 || !transport_write_block(fd, deliver_out_buffer, len)
	 || tctx->chunk_cb(fd, tctx, 0, tc_reap_prev) != OK
	 )
	return FALSE;
      }
    else
      if (!transport_write_block(fd, deliver_out_buffer, len))
	return FALSE;
    chunk_ptr = deliver_out_buffer;
    }

  if ((ch = *ptr) == '\n')
    {
    int left = end - ptr - 1;  /* count of chars left after NL */

    /* Insert CR before NL if required */

    if (tctx  &&  tctx->options & topt_use_crlf) *chunk_ptr++ = '\r';
    *chunk_ptr++ = '\n';
    transport_newlines++;

    /* The check_string test (formerly "from hack") replaces the specific
    string at the start of a line with an escape string (e.g. "From " becomes
    ">From " or "." becomes "..". It is a case-sensitive test. The length
    check above ensures there is always enough room to insert this string. */

    if (nl_check_length > 0)
      {
      if (left >= nl_check_length &&
          Ustrncmp(ptr+1, nl_check, nl_check_length) == 0)
        {
        Ustrncpy(chunk_ptr, nl_escape, nl_escape_length);
        chunk_ptr += nl_escape_length;
        ptr += nl_check_length;
        }

      /* Handle the case when there isn't enough left to match the whole
      check string, but there may be a partial match. We remember how many
      characters matched, and finish processing this chunk. */

      else if (left <= 0) nl_partial_match = 0;

      else if (Ustrncmp(ptr+1, nl_check, left) == 0)
        {
        nl_partial_match = left;
        ptr = end;
        }
      }
    }

  /* Not a NL character */

  else *chunk_ptr++ = ch;
  }

return TRUE;
}




/*************************************************
*        Generate address for RCPT TO            *
*************************************************/

/* This function puts together an address for RCPT to, using the caseful
version of the local part and the caseful version of the domain. If there is no
prefix or suffix, or if affixes are to be retained, we can just use the
original address. Otherwise, if there is a prefix but no suffix we can use a
pointer into the original address. If there is a suffix, however, we have to
build a new string.

Arguments:
  addr              the address item
  include_affixes   TRUE if affixes are to be included

Returns:            a string
*/

uschar *
transport_rcpt_address(address_item *addr, BOOL include_affixes)
{
uschar *at;
int plen, slen;

if (include_affixes)
  {
  setflag(addr, af_include_affixes);  /* Affects logged => line */
  return addr->address;
  }

if (addr->suffix == NULL)
  {
  if (addr->prefix == NULL) return addr->address;
  return addr->address + Ustrlen(addr->prefix);
  }

at = Ustrrchr(addr->address, '@');
plen = (addr->prefix == NULL)? 0 : Ustrlen(addr->prefix);
slen = Ustrlen(addr->suffix);

return string_sprintf("%.*s@%s", (at - addr->address - plen - slen),
   addr->address + plen, at + 1);
}


/*************************************************
*  Output Envelope-To: address & scan duplicates *
*************************************************/

/* This function is called from internal_transport_write_message() below, when
generating an Envelope-To: header line. It checks for duplicates of the given
address and its ancestors. When one is found, this function calls itself
recursively, to output the envelope address of the duplicate.

We want to avoid duplication in the list, which can arise for example when
A->B,C and then both B and C alias to D. This can also happen when there are
unseen drivers in use. So a list of addresses that have been output is kept in
the plist variable.

It is also possible to have loops in the address ancestry/duplication graph,
for example if there are two top level addresses A and B and we have A->B,C and
B->A. To break the loop, we use a list of processed addresses in the dlist
variable.

After handling duplication, this function outputs the progenitor of the given
address.

Arguments:
  p         the address we are interested in
  pplist    address of anchor of the list of addresses not to output
  pdlist    address of anchor of the list of processed addresses
  first     TRUE if this is the first address; set it FALSE afterwards
  fd        the file descriptor to write to
  tctx      transport context - processing to be done during output

Returns:    FALSE if writing failed
*/

static BOOL
write_env_to(address_item *p, struct aci **pplist, struct aci **pdlist,
  BOOL *first, int fd, transport_ctx * tctx)
{
address_item *pp;
struct aci *ppp;

/* Do nothing if we have already handled this address. If not, remember it
so that we don't handle it again. */

for (ppp = *pdlist; ppp; ppp = ppp->next) if (p == ppp->ptr) return TRUE;

ppp = store_get(sizeof(struct aci));
ppp->next = *pdlist;
*pdlist = ppp;
ppp->ptr = p;

/* Now scan up the ancestry, checking for duplicates at each generation. */

for (pp = p;; pp = pp->parent)
  {
  address_item *dup;
  for (dup = addr_duplicate; dup; dup = dup->next)
    if (dup->dupof == pp)   /* a dup of our address */
      if (!write_env_to(dup, pplist, pdlist, first, fd, tctx))
	return FALSE;
  if (!pp->parent) break;
  }

/* Check to see if we have already output the progenitor. */

for (ppp = *pplist; ppp; ppp = ppp->next) if (pp == ppp->ptr) break;
if (ppp) return TRUE;

/* Remember what we have output, and output it. */

ppp = store_get(sizeof(struct aci));
ppp->next = *pplist;
*pplist = ppp;
ppp->ptr = pp;

if (!*first && !write_chunk(fd, tctx, US",\n ", 3)) return FALSE;
*first = FALSE;
return write_chunk(fd, tctx, pp->address, Ustrlen(pp->address));
}




/* Add/remove/rewwrite headers, and send them plus the empty-line sparator.

Globals:
  header_list

Arguments:
  addr                  (chain of) addresses (for extra headers), or NULL;
                          only the first address is used
  fd                    file descriptor to write the message to
  tctx                  transport context
  sendfn		function for output (transport or verify)

Returns:                TRUE on success; FALSE on failure.
*/
BOOL
transport_headers_send(int fd, transport_ctx * tctx,
  BOOL (*sendfn)(int fd, transport_ctx * tctx, uschar * s, int len))
{
header_line *h;
const uschar *list;
transport_instance * tblock = tctx ? tctx->tblock : NULL;
address_item * addr = tctx ? tctx->addr : NULL;

/* Then the message's headers. Don't write any that are flagged as "old";
that means they were rewritten, or are a record of envelope rewriting, or
were removed (e.g. Bcc). If remove_headers is not null, skip any headers that
match any entries therein.  It is a colon-sep list; expand the items
separately and squash any empty ones.
Then check addr->prop.remove_headers too, provided that addr is not NULL. */

for (h = header_list; h; h = h->next) if (h->type != htype_old)
  {
  int i;
  BOOL include_header = TRUE;

  list = tblock ? tblock->remove_headers : NULL;
  for (i = 0; i < 2; i++)    /* For remove_headers && addr->prop.remove_headers */
    {
    if (list)
      {
      int sep = ':';         /* This is specified as a colon-separated list */
      uschar *s, *ss;
      while ((s = string_nextinlist(&list, &sep, NULL, 0)))
	{
	int len;

	if (i == 0)
	  if (!(s = expand_string(s)) && !expand_string_forcedfail)
	    {
	    errno = ERRNO_CHHEADER_FAIL;
	    return FALSE;
	    }
	len = s ? Ustrlen(s) : 0;
	if (strncmpic(h->text, s, len) != 0) continue;
	ss = h->text + len;
	while (*ss == ' ' || *ss == '\t') ss++;
	if (*ss == ':') break;
	}
      if (s) { include_header = FALSE; break; }
      }
    if (addr) list = addr->prop.remove_headers;
    }

  /* If this header is to be output, try to rewrite it if there are rewriting
  rules. */

  if (include_header)
    {
    if (tblock && tblock->rewrite_rules)
      {
      void *reset_point = store_get(0);
      header_line *hh;

      if ((hh = rewrite_header(h, NULL, NULL, tblock->rewrite_rules,
		  tblock->rewrite_existflags, FALSE)))
	{
	if (!sendfn(fd, tctx, hh->text, hh->slen)) return FALSE;
	store_reset(reset_point);
	continue;     /* With the next header line */
	}
      }

    /* Either no rewriting rules, or it didn't get rewritten */

    if (!sendfn(fd, tctx, h->text, h->slen)) return FALSE;
    }

  /* Header removed */

  else
    {
    DEBUG(D_transport) debug_printf("removed header line:\n%s---\n", h->text);
    }
  }

/* Add on any address-specific headers. If there are multiple addresses,
they will all have the same headers in order to be batched. The headers
are chained in reverse order of adding (so several addresses from the
same alias might share some of them) but we want to output them in the
opposite order. This is a bit tedious, but there shouldn't be very many
of them. We just walk the list twice, reversing the pointers each time,
but on the second time, write out the items.

Headers added to an address by a router are guaranteed to end with a newline.
*/

if (addr)
  {
  int i;
  header_line *hprev = addr->prop.extra_headers;
  header_line *hnext;
  for (i = 0; i < 2; i++)
    for (h = hprev, hprev = NULL; h; h = hnext)
      {
      hnext = h->next;
      h->next = hprev;
      hprev = h;
      if (i == 1)
	{
	if (!sendfn(fd, tctx, h->text, h->slen)) return FALSE;
	DEBUG(D_transport)
	  debug_printf("added header line(s):\n%s---\n", h->text);
	}
      }
  }

/* If a string containing additional headers exists it is a newline-sep
list.  Expand each item and write out the result.  This is done last so that
if it (deliberately or accidentally) isn't in header format, it won't mess
up any other headers. An empty string or a forced expansion failure are
noops. An added header string from a transport may not end with a newline;
add one if it does not. */

if (tblock && (list = CUS tblock->add_headers))
  {
  int sep = '\n';
  uschar * s;

  while ((s = string_nextinlist(&list, &sep, NULL, 0)))
    if ((s = expand_string(s)))
      {
      int len = Ustrlen(s);
      if (len > 0)
	{
	if (!sendfn(fd, tctx, s, len)) return FALSE;
	if (s[len-1] != '\n' && !sendfn(fd, tctx, US"\n", 1))
	  return FALSE;
	DEBUG(D_transport)
	  {
	  debug_printf("added header line:\n%s", s);
	  if (s[len-1] != '\n') debug_printf("\n");
	  debug_printf("---\n");
	  }
	}
      }
    else if (!expand_string_forcedfail)
      { errno = ERRNO_CHHEADER_FAIL; return FALSE; }
  }

/* Separate headers from body with a blank line */

return sendfn(fd, tctx, US"\n", 1);
}


/*************************************************
*                Write the message               *
*************************************************/

/* This function writes the message to the given file descriptor. The headers
are in the in-store data structure, and the rest of the message is in the open
file descriptor deliver_datafile. Make sure we start it at the beginning.

. If add_return_path is TRUE, a "return-path:" header is added to the message,
  containing the envelope sender's address.

. If add_envelope_to is TRUE, a "envelope-to:" header is added to the message,
  giving the top-level envelope address that caused this delivery to happen.

. If add_delivery_date is TRUE, a "delivery-date:" header is added to the
  message. It gives the time and date that delivery took place.

. If check_string is not null, the start of each line is checked for that
  string. If it is found, it is replaced by escape_string. This used to be
  the "from hack" for files, and "smtp_dots" for escaping SMTP dots.

. If use_crlf is true, newlines are turned into CRLF (SMTP output).

The yield is TRUE if all went well, and FALSE if not. Exit *immediately* after
any writing or reading error, leaving the code in errno intact. Error exits
can include timeouts for certain transports, which are requested by setting
transport_write_timeout non-zero.

Arguments:
  fd                    file descriptor to write the message to
  tctx
    addr                (chain of) addresses (for extra headers), or NULL;
                          only the first address is used
    tblock          	optional transport instance block (NULL signifies NULL/0):
      add_headers           a string containing one or more headers to add; it is
                            expanded, and must be in correct RFC 822 format as
                            it is transmitted verbatim; NULL => no additions,
                            and so does empty string or forced expansion fail
      remove_headers        a colon-separated list of headers to remove, or NULL
      rewrite_rules         chain of header rewriting rules
      rewrite_existflags    flags for the rewriting rules
    options               bit-wise options:
      add_return_path       if TRUE, add a "return-path" header
      add_envelope_to       if TRUE, add a "envelope-to" header
      add_delivery_date     if TRUE, add a "delivery-date" header
      use_crlf              if TRUE, turn NL into CR LF
      end_dot               if TRUE, send a terminating "." line at the end
      no_headers            if TRUE, omit the headers
      no_body               if TRUE, omit the body
    check_string          a string to check for at the start of lines, or NULL
    escape_string         a string to insert in front of any check string
  size_limit              if > 0, this is a limit to the size of message written;
                            it is used when returning messages to their senders,
                            and is approximate rather than exact, owing to chunk
                            buffering

Returns:                TRUE on success; FALSE (with errno) on failure.
                        In addition, the global variable transport_count
                        is incremented by the number of bytes written.
*/

static BOOL
internal_transport_write_message(int fd, transport_ctx * tctx, int size_limit)
{
int len;

/* Initialize pointer in output buffer. */

chunk_ptr = deliver_out_buffer;

/* Set up the data for start-of-line data checking and escaping */

nl_partial_match = -1;
if (tctx->check_string && tctx->escape_string)
  {
  nl_check = tctx->check_string;
  nl_check_length = Ustrlen(nl_check);
  nl_escape = tctx->escape_string;
  nl_escape_length = Ustrlen(nl_escape);
  }
else
  nl_check_length = nl_escape_length = 0;

/* Whether the escaping mechanism is applied to headers or not is controlled by
an option (set for SMTP, not otherwise). Negate the length if not wanted till
after the headers. */

if (!(tctx->options & topt_escape_headers))
  nl_check_length = -nl_check_length;

/* Write the headers if required, including any that have to be added. If there
are header rewriting rules, apply them. */

if (!(tctx->options & topt_no_headers))
  {
  /* Add return-path: if requested. */

  if (tctx->options & topt_add_return_path)
    {
    uschar buffer[ADDRESS_MAXLENGTH + 20];
    int n = sprintf(CS buffer, "Return-path: <%.*s>\n", ADDRESS_MAXLENGTH,
      return_path);
    if (!write_chunk(fd, tctx, buffer, n)) return FALSE;
    }

  /* Add envelope-to: if requested */

  if (tctx->options & topt_add_envelope_to)
    {
    BOOL first = TRUE;
    address_item *p;
    struct aci *plist = NULL;
    struct aci *dlist = NULL;
    void *reset_point = store_get(0);

    if (!write_chunk(fd, tctx, US"Envelope-to: ", 13)) return FALSE;

    /* Pick up from all the addresses. The plist and dlist variables are
    anchors for lists of addresses already handled; they have to be defined at
    this level becuase write_env_to() calls itself recursively. */

    for (p = tctx->addr; p; p = p->next)
      if (!write_env_to(p, &plist, &dlist, &first, fd, tctx))
	return FALSE;

    /* Add a final newline and reset the store used for tracking duplicates */

    if (!write_chunk(fd, tctx, US"\n", 1)) return FALSE;
    store_reset(reset_point);
    }

  /* Add delivery-date: if requested. */

  if (tctx->options & topt_add_delivery_date)
    {
    uschar buffer[100];
    int n = sprintf(CS buffer, "Delivery-date: %s\n", tod_stamp(tod_full));
    if (!write_chunk(fd, tctx, buffer, n)) return FALSE;
    }

  /* Then the message's headers. Don't write any that are flagged as "old";
  that means they were rewritten, or are a record of envelope rewriting, or
  were removed (e.g. Bcc). If remove_headers is not null, skip any headers that
  match any entries therein. Then check addr->prop.remove_headers too, provided that
  addr is not NULL. */

  if (!transport_headers_send(fd, tctx, &write_chunk))
    return FALSE;
  }

/* When doing RFC3030 CHUNKING output, work out how much data would be in a
last-BDAT, consisting of the current write_chunk() output buffer fill
(optimally, all of the headers - but it does not matter if we already had to
flush that buffer with non-last BDAT prependix) plus the amount of body data
(as expanded for CRLF lines).  Then create and write BDAT(s), and ensure
that further use of write_chunk() will not prepend BDATs.
The first BDAT written will also first flush any outstanding MAIL and RCPT
commands which were buffered thans to PIPELINING.
Commands go out (using a send()) from a different buffer to data (using a
write()).  They might not end up in the same TCP segment, which is
suboptimal. */

if (tctx->options & topt_use_bdat)
  {
  off_t fsize;
  int hsize, size = 0;

  if ((hsize = chunk_ptr - deliver_out_buffer) < 0)
    hsize = 0;
  if (!(tctx->options & topt_no_body))
    {
    if ((fsize = lseek(deliver_datafile, 0, SEEK_END)) < 0) return FALSE;
    fsize -= SPOOL_DATA_START_OFFSET;
    if (size_limit > 0  &&  fsize > size_limit)
      fsize = size_limit;
    size = hsize + fsize;
    if (tctx->options & topt_use_crlf)
      size += body_linecount;	/* account for CRLF-expansion */
    }

  /* If the message is large, emit first a non-LAST chunk with just the
  headers, and reap the command responses.  This lets us error out early
  on RCPT rejects rather than sending megabytes of data.  Include headers
  on the assumption they are cheap enough and some clever implementations
  might errorcheck them too, on-the-fly, and reject that chunk. */

  if (size > DELIVER_OUT_BUFFER_SIZE && hsize > 0)
    {
    DEBUG(D_transport)
      debug_printf("sending small initial BDAT; hssize=%d\n", hsize);
    if (  tctx->chunk_cb(fd, tctx, hsize, 0) != OK
       || !transport_write_block(fd, deliver_out_buffer, hsize)
       || tctx->chunk_cb(fd, tctx, 0, tc_reap_prev) != OK
       )
      return FALSE;
    chunk_ptr = deliver_out_buffer;
    size -= hsize;
    }

  /* Emit a LAST datachunk command. */

  if (tctx->chunk_cb(fd, tctx, size, tc_chunk_last) != OK)
    return FALSE;

  tctx->options &= ~topt_use_bdat;
  }

/* If the body is required, ensure that the data for check strings (formerly
the "from hack") is enabled by negating the length if necessary. (It will be
negative in cases where it isn't to apply to the headers). Then ensure the body
is positioned at the start of its file (following the message id), then write
it, applying the size limit if required. */

if (!(tctx->options & topt_no_body))
  {
  int size = size_limit;

  nl_check_length = abs(nl_check_length);
  nl_partial_match = 0;
  if (lseek(deliver_datafile, SPOOL_DATA_START_OFFSET, SEEK_SET) < 0)
    return FALSE;
  while (  (len = MAX(DELIVER_IN_BUFFER_SIZE, size)) > 0
	&& (len = read(deliver_datafile, deliver_in_buffer, len)) > 0)
    {
    if (!write_chunk(fd, tctx, deliver_in_buffer, len))
      return FALSE;
    size -= len;
    }

  /* A read error on the body will have left len == -1 and errno set. */

  if (len != 0) return FALSE;
  }

/* Finished with the check string */

nl_check_length = nl_escape_length = 0;

/* If requested, add a terminating "." line (SMTP output). */

if (tctx->options & topt_end_dot && !write_chunk(fd, tctx, US".\n", 2))
  return FALSE;

/* Write out any remaining data in the buffer before returning. */

return (len = chunk_ptr - deliver_out_buffer) <= 0 ||
  transport_write_block(fd, deliver_out_buffer, len);
}


#ifndef DISABLE_DKIM

/***************************************************************************************************
*    External interface to write the message, while signing it with DKIM and/or Domainkeys         *
***************************************************************************************************/

/* This function is a wrapper around transport_write_message().
   It is only called from the smtp transport if DKIM or Domainkeys support
   is compiled in.  The function sets up a replacement fd into a -K file,
   then calls the normal function. This way, the exact bits that exim would
   have put "on the wire" will end up in the file (except for TLS
   encapsulation, which is the very very last thing). When we are done
   signing the file, send the signed message down the original fd (or TLS fd).

Arguments:
  as for internal_transport_write_message() above, with additional arguments
  for DKIM.

Returns:       TRUE on success; FALSE (with errno) for any failure
*/

BOOL
dkim_transport_write_message(int out_fd, transport_ctx * tctx,
  struct ob_dkim * dkim)
{
int dkim_fd;
int save_errno = 0;
BOOL rc;
uschar * dkim_spool_name;
int sread = 0;
int wwritten = 0;
uschar *dkim_signature = NULL;
int siglen = 0;
off_t k_file_size;
int options;

/* If we can't sign, just call the original function. */

if (!(dkim->dkim_private_key && dkim->dkim_domain && dkim->dkim_selector))
  return transport_write_message(out_fd, tctx, 0);

dkim_spool_name = spool_fname(US"input", message_subdir, message_id,
		    string_sprintf("-%d-K", (int)getpid()));

if ((dkim_fd = Uopen(dkim_spool_name, O_RDWR|O_CREAT|O_TRUNC, SPOOL_MODE)) < 0)
  {
  /* Can't create spool file. Ugh. */
  rc = FALSE;
  save_errno = errno;
  goto CLEANUP;
  }

/* Call original function to write the -K file; does the CRLF expansion
(but, in the CHUNKING case, not dot-stuffing and dot-termination). */

options = tctx->options;
tctx->options &= ~topt_use_bdat;
rc = transport_write_message(dkim_fd, tctx, 0);
tctx->options = options;

/* Save error state. We must clean up before returning. */
if (!rc)
  {
  save_errno = errno;
  goto CLEANUP;
  }

/* Rewind file and feed it to the goats^W DKIM lib */
dkim->dot_stuffed = !!(options & topt_end_dot);
lseek(dkim_fd, 0, SEEK_SET);
if ((dkim_signature = dkim_exim_sign(dkim_fd, dkim)))
  siglen = Ustrlen(dkim_signature);
else if (dkim->dkim_strict)
  {
  uschar *dkim_strict_result = expand_string(dkim->dkim_strict);
  if (dkim_strict_result)
    if ( (strcmpic(dkim->dkim_strict,US"1") == 0) ||
	 (strcmpic(dkim->dkim_strict,US"true") == 0) )
      {
      /* Set errno to something halfway meaningful */
      save_errno = EACCES;
      log_write(0, LOG_MAIN, "DKIM: message could not be signed,"
	" and dkim_strict is set. Deferring message delivery.");
      rc = FALSE;
      goto CLEANUP;
      }
  }

#ifndef HAVE_LINUX_SENDFILE
if (options & topt_use_bdat)
#endif
  k_file_size = lseek(dkim_fd, 0, SEEK_END); /* Fetch file size */

if (options & topt_use_bdat)
  {

  /* On big messages output a precursor chunk to get any pipelined
  MAIL & RCPT commands flushed, then reap the responses so we can
  error out on RCPT rejects before sending megabytes. */

  if (siglen + k_file_size > DELIVER_OUT_BUFFER_SIZE && siglen > 0)
    {
    if (  tctx->chunk_cb(out_fd, tctx, siglen, 0) != OK
       || !transport_write_block(out_fd, dkim_signature, siglen)
       || tctx->chunk_cb(out_fd, tctx, 0, tc_reap_prev) != OK
       )
      goto err;
    siglen = 0;
    }

  if (tctx->chunk_cb(out_fd, tctx, siglen + k_file_size, tc_chunk_last) != OK)
    goto err;
  }

if(siglen > 0 && !transport_write_block(out_fd, dkim_signature, siglen))
  goto err;

#ifdef HAVE_LINUX_SENDFILE
/* We can use sendfile() to shove the file contents
   to the socket. However only if we don't use TLS,
   as then there's another layer of indirection
   before the data finally hits the socket. */
if (tls_out.active != out_fd)
  {
  ssize_t copied = 0;
  off_t offset = 0;

  /* Rewind file */
  lseek(dkim_fd, 0, SEEK_SET);

  while(copied >= 0 && offset < k_file_size)
    copied = sendfile(out_fd, dkim_fd, &offset, k_file_size - offset);
  if (copied < 0)
    goto err;
  }
else

#endif

  {
  /* Rewind file */
  lseek(dkim_fd, 0, SEEK_SET);

  /* Send file down the original fd */
  while((sread = read(dkim_fd, deliver_out_buffer, DELIVER_OUT_BUFFER_SIZE)) >0)
    {
    uschar * p = deliver_out_buffer;
    /* write the chunk */

    while (sread)
      {
#ifdef SUPPORT_TLS
      wwritten = tls_out.active == out_fd
	? tls_write(FALSE, p, sread)
	: write(out_fd, CS p, sread);
#else
      wwritten = write(out_fd, CS p, sread);
#endif
      if (wwritten == -1)
	goto err;
      p += wwritten;
      sread -= wwritten;
      }
    }

  if (sread == -1)
    {
    save_errno = errno;
    rc = FALSE;
    }
  }

CLEANUP:
  /* unlink -K file */
  (void)close(dkim_fd);
  Uunlink(dkim_spool_name);
  errno = save_errno;
  return rc;

err:
  save_errno = errno;
  rc = FALSE;
  goto CLEANUP;
}

#endif



/*************************************************
*    External interface to write the message     *
*************************************************/

/* If there is no filtering required, call the internal function above to do
the real work, passing over all the arguments from this function. Otherwise,
set up a filtering process, fork another process to call the internal function
to write to the filter, and in this process just suck from the filter and write
down the given fd. At the end, tidy up the pipes and the processes.

XXX
Arguments:     as for internal_transport_write_message() above

Returns:       TRUE on success; FALSE (with errno) for any failure
               transport_count is incremented by the number of bytes written
*/

BOOL
transport_write_message(int fd, transport_ctx * tctx, int size_limit)
{
BOOL last_filter_was_NL = TRUE;
int rc, len, yield, fd_read, fd_write, save_errno;
int pfd[2] = {-1, -1};
pid_t filter_pid, write_pid;
static transport_ctx dummy_tctx = {0};

if (!tctx) tctx = &dummy_tctx;

transport_filter_timed_out = FALSE;

/* If there is no filter command set up, call the internal function that does
the actual work, passing it the incoming fd, and return its result. */

if (  !transport_filter_argv
   || !*transport_filter_argv
   || !**transport_filter_argv
   )
  return internal_transport_write_message(fd, tctx, size_limit);

/* Otherwise the message must be written to a filter process and read back
before being written to the incoming fd. First set up the special processing to
be done during the copying. */

nl_partial_match = -1;

if (tctx->check_string && tctx->escape_string)
  {
  nl_check = tctx->check_string;
  nl_check_length = Ustrlen(nl_check);
  nl_escape = tctx->escape_string;
  nl_escape_length = Ustrlen(nl_escape);
  }
else nl_check_length = nl_escape_length = 0;

/* Start up a subprocess to run the command. Ensure that our main fd will
be closed when the subprocess execs, but remove the flag afterwards.
(Otherwise, if this is a TCP/IP socket, it can't get passed on to another
process to deliver another message.) We get back stdin/stdout file descriptors.
If the process creation failed, give an error return. */

fd_read = -1;
fd_write = -1;
save_errno = 0;
yield = FALSE;
write_pid = (pid_t)(-1);

  {
  int bits = fcntl(fd, F_GETFD);
  (void)fcntl(fd, F_SETFD, bits | FD_CLOEXEC);
  filter_pid = child_open(USS transport_filter_argv, NULL, 077,
   &fd_write, &fd_read, FALSE);
  (void)fcntl(fd, F_SETFD, bits & ~FD_CLOEXEC);
  }
if (filter_pid < 0) goto TIDY_UP;      /* errno set */

DEBUG(D_transport)
  debug_printf("process %d running as transport filter: fd_write=%d fd_read=%d\n",
    (int)filter_pid, fd_write, fd_read);

/* Fork subprocess to write the message to the filter, and return the result
via a(nother) pipe. While writing to the filter, we do not do the CRLF,
smtp dots, or check string processing. */

if (pipe(pfd) != 0) goto TIDY_UP;      /* errno set */
if ((write_pid = fork()) == 0)
  {
  BOOL rc;
  (void)close(fd_read);
  (void)close(pfd[pipe_read]);
  nl_check_length = nl_escape_length = 0;

  tctx->check_string = tctx->escape_string = NULL;
  tctx->options &= ~(topt_use_crlf | topt_end_dot | topt_use_bdat);

  rc = internal_transport_write_message(fd_write, tctx, size_limit);

  save_errno = errno;
  if (  write(pfd[pipe_write], (void *)&rc, sizeof(BOOL))
        != sizeof(BOOL)
     || write(pfd[pipe_write], (void *)&save_errno, sizeof(int))
        != sizeof(int)
     || write(pfd[pipe_write], (void *)&tctx->addr->more_errno, sizeof(int))
        != sizeof(int)
     )
    rc = FALSE;	/* compiler quietening */
  _exit(0);
  }
save_errno = errno;

/* Parent process: close our copy of the writing subprocess' pipes. */

(void)close(pfd[pipe_write]);
(void)close(fd_write);
fd_write = -1;

/* Writing process creation failed */

if (write_pid < 0)
  {
  errno = save_errno;    /* restore */
  goto TIDY_UP;
  }

/* When testing, let the subprocess get going */

if (running_in_test_harness) millisleep(250);

DEBUG(D_transport)
  debug_printf("process %d writing to transport filter\n", (int)write_pid);

/* Copy the message from the filter to the output fd. A read error leaves len
== -1 and errno set. We need to apply a timeout to the read, to cope with
the case when the filter gets stuck, but it can be quite a long one. The
default is 5m, but this is now configurable. */

DEBUG(D_transport) debug_printf("copying from the filter\n");

/* Copy the output of the filter, remembering if the last character was NL. If
no data is returned, that counts as "ended with NL" (default setting of the
variable is TRUE). */

chunk_ptr = deliver_out_buffer;

for (;;)
  {
  sigalrm_seen = FALSE;
  alarm(transport_filter_timeout);
  len = read(fd_read, deliver_in_buffer, DELIVER_IN_BUFFER_SIZE);
  alarm(0);
  if (sigalrm_seen)
    {
    errno = ETIMEDOUT;
    transport_filter_timed_out = TRUE;
    goto TIDY_UP;
    }

  /* If the read was successful, write the block down the original fd,
  remembering whether it ends in \n or not. */

  if (len > 0)
    {
    if (!write_chunk(fd, tctx, deliver_in_buffer, len)) goto TIDY_UP;
    last_filter_was_NL = (deliver_in_buffer[len-1] == '\n');
    }

  /* Otherwise, break the loop. If we have hit EOF, set yield = TRUE. */

  else
    {
    if (len == 0) yield = TRUE;
    break;
    }
  }

/* Tidying up code. If yield = FALSE there has been an error and errno is set
to something. Ensure the pipes are all closed and the processes are removed. If
there has been an error, kill the processes before waiting for them, just to be
sure. Also apply a paranoia timeout. */

TIDY_UP:
save_errno = errno;

(void)close(fd_read);
if (fd_write > 0) (void)close(fd_write);

if (!yield)
  {
  if (filter_pid > 0) kill(filter_pid, SIGKILL);
  if (write_pid > 0)  kill(write_pid, SIGKILL);
  }

/* Wait for the filter process to complete. */

DEBUG(D_transport) debug_printf("waiting for filter process\n");
if (filter_pid > 0 && (rc = child_close(filter_pid, 30)) != 0 && yield)
  {
  yield = FALSE;
  save_errno = ERRNO_FILTER_FAIL;
  tctx->addr->more_errno = rc;
  DEBUG(D_transport) debug_printf("filter process returned %d\n", rc);
  }

/* Wait for the writing process to complete. If it ends successfully,
read the results from its pipe, provided we haven't already had a filter
process failure. */

DEBUG(D_transport) debug_printf("waiting for writing process\n");
if (write_pid > 0)
  {
  rc = child_close(write_pid, 30);
  if (yield)
    if (rc == 0)
      {
      BOOL ok;
      if (read(pfd[pipe_read], (void *)&ok, sizeof(BOOL)) != sizeof(BOOL))
	{
	DEBUG(D_transport)
	  debug_printf("pipe read from writing process: %s\n", strerror(errno));
	save_errno = ERRNO_FILTER_FAIL;
        yield = FALSE;
	}
      else if (!ok)
        {
	int dummy = read(pfd[pipe_read], (void *)&save_errno, sizeof(int));
        dummy = read(pfd[pipe_read], (void *)&(tctx->addr->more_errno), sizeof(int));
        yield = FALSE;
        }
      }
    else
      {
      yield = FALSE;
      save_errno = ERRNO_FILTER_FAIL;
      tctx->addr->more_errno = rc;
      DEBUG(D_transport) debug_printf("writing process returned %d\n", rc);
      }
  }
(void)close(pfd[pipe_read]);

/* If there have been no problems we can now add the terminating "." if this is
SMTP output, turning off escaping beforehand. If the last character from the
filter was not NL, insert a NL to make the SMTP protocol work. */

if (yield)
  {
  nl_check_length = nl_escape_length = 0;
  if (  tctx->options & topt_end_dot
     && ( last_filter_was_NL
        ? !write_chunk(fd, tctx, US".\n", 2)
	: !write_chunk(fd, tctx, US"\n.\n", 3)
     )  )
    yield = FALSE;

  /* Write out any remaining data in the buffer. */

  else
    yield = (len = chunk_ptr - deliver_out_buffer) <= 0
	  || transport_write_block(fd, deliver_out_buffer, len);
  }
else
  errno = save_errno;      /* From some earlier error */

DEBUG(D_transport)
  {
  debug_printf("end of filtering transport writing: yield=%d\n", yield);
  if (!yield)
    debug_printf("errno=%d more_errno=%d\n", errno, tctx->addr->more_errno);
  }

return yield;
}





/*************************************************
*            Update waiting database             *
*************************************************/

/* This is called when an address is deferred by remote transports that are
capable of sending more than one message over one connection. A database is
maintained for each transport, keeping track of which messages are waiting for
which hosts. The transport can then consult this when eventually a successful
delivery happens, and if it finds that another message is waiting for the same
host, it can fire up a new process to deal with it using the same connection.

The database records are keyed by host name. They can get full if there are
lots of messages waiting, and so there is a continuation mechanism for them.

Each record contains a list of message ids, packed end to end without any
zeros. Each one is MESSAGE_ID_LENGTH bytes long. The count field says how many
in this record, and the sequence field says if there are any other records for
this host. If the sequence field is 0, there are none. If it is 1, then another
record with the name <hostname>:0 exists; if it is 2, then two other records
with sequence numbers 0 and 1 exist, and so on.

Currently, an exhaustive search of all continuation records has to be done to
determine whether to add a message id to a given record. This shouldn't be
too bad except in extreme cases. I can't figure out a *simple* way of doing
better.

Old records should eventually get swept up by the exim_tidydb utility.

Arguments:
  hostlist  list of hosts that this message could be sent to
  tpname    name of the transport

Returns:    nothing
*/

void
transport_update_waiting(host_item *hostlist, uschar *tpname)
{
uschar buffer[256];
const uschar *prevname = US"";
host_item *host;
open_db dbblock;
open_db *dbm_file;

DEBUG(D_transport) debug_printf("updating wait-%s database\n", tpname);

/* Open the database for this transport */

sprintf(CS buffer, "wait-%.200s", tpname);
dbm_file = dbfn_open(buffer, O_RDWR, &dbblock, TRUE);
if (dbm_file == NULL) return;

/* Scan the list of hosts for which this message is waiting, and ensure
that the message id is in each host record. */

for (host = hostlist; host!= NULL; host = host->next)
  {
  BOOL already = FALSE;
  dbdata_wait *host_record;
  uschar *s;
  int i, host_length;

  /* Skip if this is the same host as we just processed; otherwise remember
  the name for next time. */

  if (Ustrcmp(prevname, host->name) == 0) continue;
  prevname = host->name;

  /* Look up the host record; if there isn't one, make an empty one. */

  host_record = dbfn_read(dbm_file, host->name);
  if (host_record == NULL)
    {
    host_record = store_get(sizeof(dbdata_wait) + MESSAGE_ID_LENGTH);
    host_record->count = host_record->sequence = 0;
    }

  /* Compute the current length */

  host_length = host_record->count * MESSAGE_ID_LENGTH;

  /* Search the record to see if the current message is already in it. */

  for (s = host_record->text; s < host_record->text + host_length;
       s += MESSAGE_ID_LENGTH)
    {
    if (Ustrncmp(s, message_id, MESSAGE_ID_LENGTH) == 0)
      { already = TRUE; break; }
    }

  /* If we haven't found this message in the main record, search any
  continuation records that exist. */

  for (i = host_record->sequence - 1; i >= 0 && !already; i--)
    {
    dbdata_wait *cont;
    sprintf(CS buffer, "%.200s:%d", host->name, i);
    cont = dbfn_read(dbm_file, buffer);
    if (cont != NULL)
      {
      int clen = cont->count * MESSAGE_ID_LENGTH;
      for (s = cont->text; s < cont->text + clen; s += MESSAGE_ID_LENGTH)
        {
        if (Ustrncmp(s, message_id, MESSAGE_ID_LENGTH) == 0)
          { already = TRUE; break; }
        }
      }
    }

  /* If this message is already in a record, no need to update. */

  if (already)
    {
    DEBUG(D_transport) debug_printf("already listed for %s\n", host->name);
    continue;
    }


  /* If this record is full, write it out with a new name constructed
  from the sequence number, increase the sequence number, and empty
  the record. */

  if (host_record->count >= WAIT_NAME_MAX)
    {
    sprintf(CS buffer, "%.200s:%d", host->name, host_record->sequence);
    dbfn_write(dbm_file, buffer, host_record, sizeof(dbdata_wait) + host_length);
    host_record->sequence++;
    host_record->count = 0;
    host_length = 0;
    }

  /* If this record is not full, increase the size of the record to
  allow for one new message id. */

  else
    {
    dbdata_wait *newr =
      store_get(sizeof(dbdata_wait) + host_length + MESSAGE_ID_LENGTH);
    memcpy(newr, host_record, sizeof(dbdata_wait) + host_length);
    host_record = newr;
    }

  /* Now add the new name on the end */

  memcpy(host_record->text + host_length, message_id, MESSAGE_ID_LENGTH);
  host_record->count++;
  host_length += MESSAGE_ID_LENGTH;

  /* Update the database */

  dbfn_write(dbm_file, host->name, host_record, sizeof(dbdata_wait) + host_length);
  DEBUG(D_transport) debug_printf("added to list for %s\n", host->name);
  }

/* All now done */

dbfn_close(dbm_file);
}




/*************************************************
*         Test for waiting messages              *
*************************************************/

/* This function is called by a remote transport which uses the previous
function to remember which messages are waiting for which remote hosts. It's
called after a successful delivery and its job is to check whether there is
another message waiting for the same host. However, it doesn't do this if the
current continue sequence is greater than the maximum supplied as an argument,
or greater than the global connection_max_messages, which, if set, overrides.

Arguments:
  transport_name     name of the transport
  hostname           name of the host
  local_message_max  maximum number of messages down one connection
                       as set by the caller transport
  new_message_id     set to the message id of a waiting message
  more               set TRUE if there are yet more messages waiting
  oicf_func          function to call to validate if it is ok to send
                     to this message_id from the current instance.
  oicf_data          opaque data for oicf_func

Returns:             TRUE if new_message_id set; FALSE otherwise
*/

typedef struct msgq_s
{
    uschar  message_id [MESSAGE_ID_LENGTH + 1];
    BOOL    bKeep;
} msgq_t;

BOOL
transport_check_waiting(const uschar *transport_name, const uschar *hostname,
  int local_message_max, uschar *new_message_id, BOOL *more, oicf oicf_func, void *oicf_data)
{
dbdata_wait *host_record;
int host_length;
open_db dbblock;
open_db *dbm_file;
uschar buffer[256];

int         i;
struct stat statbuf;

*more = FALSE;

DEBUG(D_transport)
  {
  debug_printf("transport_check_waiting entered\n");
  debug_printf("  sequence=%d local_max=%d global_max=%d\n",
    continue_sequence, local_message_max, connection_max_messages);
  }

/* Do nothing if we have hit the maximum number that can be send down one
connection. */

if (connection_max_messages >= 0) local_message_max = connection_max_messages;
if (local_message_max > 0 && continue_sequence >= local_message_max)
  {
  DEBUG(D_transport)
    debug_printf("max messages for one connection reached: returning\n");
  return FALSE;
  }

/* Open the waiting information database. */

sprintf(CS buffer, "wait-%.200s", transport_name);
dbm_file = dbfn_open(buffer, O_RDWR, &dbblock, TRUE);
if (dbm_file == NULL) return FALSE;

/* See if there is a record for this host; if not, there's nothing to do. */

if (!(host_record = dbfn_read(dbm_file, hostname)))
  {
  dbfn_close(dbm_file);
  DEBUG(D_transport) debug_printf("no messages waiting for %s\n", hostname);
  return FALSE;
  }

/* If the data in the record looks corrupt, just log something and
don't try to use it. */

if (host_record->count > WAIT_NAME_MAX)
  {
  dbfn_close(dbm_file);
  log_write(0, LOG_MAIN|LOG_PANIC, "smtp-wait database entry for %s has bad "
    "count=%d (max=%d)", hostname, host_record->count, WAIT_NAME_MAX);
  return FALSE;
  }

/* Scan the message ids in the record from the end towards the beginning,
until one is found for which a spool file actually exists. If the record gets
emptied, delete it and continue with any continuation records that may exist.
*/

/* For Bug 1141, I refactored this major portion of the routine, it is risky
but the 1 off will remain without it.  This code now allows me to SKIP over
a message I do not want to send out on this run.  */

host_length = host_record->count * MESSAGE_ID_LENGTH;

while (1)
  {
  msgq_t      *msgq;
  int         msgq_count = 0;
  int         msgq_actual = 0;
  BOOL        bFound = FALSE;
  BOOL        bContinuation = FALSE;

  /* create an array to read entire message queue into memory for processing  */

  msgq = store_malloc(sizeof(msgq_t) * host_record->count);
  msgq_count = host_record->count;
  msgq_actual = msgq_count;

  for (i = 0; i < host_record->count; ++i)
    {
    msgq[i].bKeep = TRUE;

    Ustrncpy(msgq[i].message_id, host_record->text + (i * MESSAGE_ID_LENGTH),
      MESSAGE_ID_LENGTH);
    msgq[i].message_id[MESSAGE_ID_LENGTH] = 0;
    }

  /* first thing remove current message id if it exists */

  for (i = 0; i < msgq_count; ++i)
    if (Ustrcmp(msgq[i].message_id, message_id) == 0)
      {
      msgq[i].bKeep = FALSE;
      break;
      }

  /* now find the next acceptable message_id */

  for (i = msgq_count - 1; i >= 0; --i) if (msgq[i].bKeep)
    {
    uschar subdir[2];

    subdir[0] = split_spool_directory ? msgq[i].message_id[5] : 0;
    subdir[1] = 0;

    if (Ustat(spool_fname(US"input", subdir, msgq[i].message_id, US"-D"),
	      &statbuf) != 0)
      msgq[i].bKeep = FALSE;
    else if (!oicf_func || oicf_func(msgq[i].message_id, oicf_data))
      {
      Ustrcpy(new_message_id, msgq[i].message_id);
      msgq[i].bKeep = FALSE;
      bFound = TRUE;
      break;
      }
    }

  /* re-count */
  for (msgq_actual = 0, i = 0; i < msgq_count; ++i)
    if (msgq[i].bKeep)
      msgq_actual++;

  /* reassemble the host record, based on removed message ids, from in
  memory queue  */

  if (msgq_actual <= 0)
    {
    host_length = 0;
    host_record->count = 0;
    }
  else
    {
    host_length = msgq_actual * MESSAGE_ID_LENGTH;
    host_record->count = msgq_actual;

    if (msgq_actual < msgq_count)
      {
      int new_count;
      for (new_count = 0, i = 0; i < msgq_count; ++i)
	if (msgq[i].bKeep)
	  Ustrncpy(&host_record->text[new_count++ * MESSAGE_ID_LENGTH],
	    msgq[i].message_id, MESSAGE_ID_LENGTH);

      host_record->text[new_count * MESSAGE_ID_LENGTH] = 0;
      }
    }

/* Jeremy: check for a continuation record, this code I do not know how to
test but the code should work */

  while (host_length <= 0)
    {
    int i;
    dbdata_wait * newr = NULL;

    /* Search for a continuation */

    for (i = host_record->sequence - 1; i >= 0 && !newr; i--)
      {
      sprintf(CS buffer, "%.200s:%d", hostname, i);
      newr = dbfn_read(dbm_file, buffer);
      }

    /* If no continuation, delete the current and break the loop */

    if (!newr)
      {
      dbfn_delete(dbm_file, hostname);
      break;
      }

    /* Else replace the current with the continuation */

    dbfn_delete(dbm_file, buffer);
    host_record = newr;
    host_length = host_record->count * MESSAGE_ID_LENGTH;

    bContinuation = TRUE;
    }

  if (bFound)		/* Usual exit from main loop */
    {
    store_free (msgq);
    break;
    }

  /* If host_length <= 0 we have emptied a record and not found a good message,
  and there are no continuation records. Otherwise there is a continuation
  record to process. */

  if (host_length <= 0)
    {
    dbfn_close(dbm_file);
    DEBUG(D_transport) debug_printf("waiting messages already delivered\n");
    return FALSE;
    }

  /* we were not able to find an acceptable message, nor was there a
   * continuation record.  So bug out, outer logic will clean this up.
   */

  if (!bContinuation)
    {
    Ustrcpy(new_message_id, message_id);
    dbfn_close(dbm_file);
    return FALSE;
    }

  store_free(msgq);
  }		/* we need to process a continuation record */

/* Control gets here when an existing message has been encountered; its
id is in new_message_id, and host_length is the revised length of the
host record. If it is zero, the record has been removed. Update the
record if required, close the database, and return TRUE. */

if (host_length > 0)
  {
  host_record->count = host_length/MESSAGE_ID_LENGTH;

  dbfn_write(dbm_file, hostname, host_record, (int)sizeof(dbdata_wait) + host_length);
  *more = TRUE;
  }

dbfn_close(dbm_file);
return TRUE;
}

/*************************************************
*    Deliver waiting message down same socket    *
*************************************************/

/* Fork a new exim process to deliver the message, and do a re-exec, both to
get a clean delivery process, and to regain root privilege in cases where it
has been given away.

Arguments:
  transport_name  to pass to the new process
  hostname        ditto
  hostaddress     ditto
  id              the new message to process
  socket_fd       the connected socket

Returns:          FALSE if fork fails; TRUE otherwise
*/

BOOL
transport_pass_socket(const uschar *transport_name, const uschar *hostname,
  const uschar *hostaddress, uschar *id, int socket_fd)
{
pid_t pid;
int status;

DEBUG(D_transport) debug_printf("transport_pass_socket entered\n");

if ((pid = fork()) == 0)
  {
  int i = 17;
  const uschar **argv;

  /* Disconnect entirely from the parent process. If we are running in the
  test harness, wait for a bit to allow the previous process time to finish,
  write the log, etc., so that the output is always in the same order for
  automatic comparison. */

  if ((pid = fork()) != 0) _exit(EXIT_SUCCESS);
  if (running_in_test_harness) sleep(1);

  /* Set up the calling arguments; use the standard function for the basics,
  but we have a number of extras that may be added. */

  argv = CUSS child_exec_exim(CEE_RETURN_ARGV, TRUE, &i, FALSE, 0);

  if (smtp_authenticated) argv[i++] = US"-MCA";

  if (smtp_peer_options & PEER_OFFERED_CHUNKING) argv[i++] = US"-MCK";
  if (smtp_peer_options & PEER_OFFERED_DSN) argv[i++] = US"-MCD";
  if (smtp_peer_options & PEER_OFFERED_PIPE) argv[i++] = US"-MCP";
  if (smtp_peer_options & PEER_OFFERED_SIZE) argv[i++] = US"-MCS";
#ifdef SUPPORT_TLS
  if (smtp_peer_options & PEER_OFFERED_TLS) argv[i++] = US"-MCT";
#endif

  if (queue_run_pid != (pid_t)0)
    {
    argv[i++] = US"-MCQ";
    argv[i++] = string_sprintf("%d", queue_run_pid);
    argv[i++] = string_sprintf("%d", queue_run_pipe);
    }

  argv[i++] = US"-MC";
  argv[i++] = US transport_name;
  argv[i++] = US hostname;
  argv[i++] = US hostaddress;
  argv[i++] = string_sprintf("%d", continue_sequence + 1);
  argv[i++] = id;
  argv[i++] = NULL;

  /* Arrange for the channel to be on stdin. */

  if (socket_fd != 0)
    {
    (void)dup2(socket_fd, 0);
    (void)close(socket_fd);
    }

  DEBUG(D_exec) debug_print_argv(argv);
  exim_nullstd();                          /* Ensure std{out,err} exist */
  execv(CS argv[0], (char *const *)argv);

  DEBUG(D_any) debug_printf("execv failed: %s\n", strerror(errno));
  _exit(errno);         /* Note: must be _exit(), NOT exit() */
  }

/* If the process creation succeeded, wait for the first-level child, which
immediately exits, leaving the second level process entirely disconnected from
this one. */

if (pid > 0)
  {
  int rc;
  while ((rc = wait(&status)) != pid && (rc >= 0 || errno != ECHILD));
  DEBUG(D_transport) debug_printf("transport_pass_socket succeeded\n");
  return TRUE;
  }
else
  {
  DEBUG(D_transport) debug_printf("transport_pass_socket failed to fork: %s\n",
    strerror(errno));
  return FALSE;
  }
}



/*************************************************
*          Set up direct (non-shell) command     *
*************************************************/

/* This function is called when a command line is to be parsed and executed
directly, without the use of /bin/sh. It is called by the pipe transport,
the queryprogram router, and also from the main delivery code when setting up a
transport filter process. The code for ETRN also makes use of this; in that
case, no addresses are passed.

Arguments:
  argvptr            pointer to anchor for argv vector
  cmd                points to the command string (modified IN PLACE)
  expand_arguments   true if expansion is to occur
  expand_failed      error value to set if expansion fails; not relevant if
                     addr == NULL
  addr               chain of addresses, or NULL
  etext              text for use in error messages
  errptr             where to put error message if addr is NULL;
                     otherwise it is put in the first address

Returns:             TRUE if all went well; otherwise an error will be
                     set in the first address and FALSE returned
*/

BOOL
transport_set_up_command(const uschar ***argvptr, uschar *cmd,
  BOOL expand_arguments, int expand_failed, address_item *addr,
  uschar *etext, uschar **errptr)
{
address_item *ad;
const uschar **argv;
uschar *s, *ss;
int address_count = 0;
int argcount = 0;
int i, max_args;

/* Get store in which to build an argument list. Count the number of addresses
supplied, and allow for that many arguments, plus an additional 60, which
should be enough for anybody. Multiple addresses happen only when the local
delivery batch option is set. */

for (ad = addr; ad != NULL; ad = ad->next) address_count++;
max_args = address_count + 60;
*argvptr = argv = store_get((max_args+1)*sizeof(uschar *));

/* Split the command up into arguments terminated by white space. Lose
trailing space at the start and end. Double-quoted arguments can contain \\ and
\" escapes and so can be handled by the standard function; single-quoted
arguments are verbatim. Copy each argument into a new string. */

s = cmd;
while (isspace(*s)) s++;

while (*s != 0 && argcount < max_args)
  {
  if (*s == '\'')
    {
    ss = s + 1;
    while (*ss != 0 && *ss != '\'') ss++;
    argv[argcount++] = ss = store_get(ss - s++);
    while (*s != 0 && *s != '\'') *ss++ = *s++;
    if (*s != 0) s++;
    *ss++ = 0;
    }
  else argv[argcount++] = string_copy(string_dequote(CUSS &s));
  while (isspace(*s)) s++;
  }

argv[argcount] = (uschar *)0;

/* If *s != 0 we have run out of argument slots. */

if (*s != 0)
  {
  uschar *msg = string_sprintf("Too many arguments in command \"%s\" in "
    "%s", cmd, etext);
  if (addr != NULL)
    {
    addr->transport_return = FAIL;
    addr->message = msg;
    }
  else *errptr = msg;
  return FALSE;
  }

/* Expand each individual argument if required. Expansion happens for pipes set
up in filter files and with directly-supplied commands. It does not happen if
the pipe comes from a traditional .forward file. A failing expansion is a big
disaster if the command came from Exim's configuration; if it came from a user
it is just a normal failure. The expand_failed value is used as the error value
to cater for these two cases.

An argument consisting just of the text "$pipe_addresses" is treated specially.
It is not passed to the general expansion function. Instead, it is replaced by
a number of arguments, one for each address. This avoids problems with shell
metacharacters and spaces in addresses.

If the parent of the top address has an original part of "system-filter", this
pipe was set up by the system filter, and we can permit the expansion of
$recipients. */

DEBUG(D_transport)
  {
  debug_printf("direct command:\n");
  for (i = 0; argv[i] != (uschar *)0; i++)
    debug_printf("  argv[%d] = %s\n", i, string_printing(argv[i]));
  }

if (expand_arguments)
  {
  BOOL allow_dollar_recipients = addr != NULL &&
    addr->parent != NULL &&
    Ustrcmp(addr->parent->address, "system-filter") == 0;

  for (i = 0; argv[i] != (uschar *)0; i++)
    {

    /* Handle special fudge for passing an address list */

    if (addr != NULL &&
        (Ustrcmp(argv[i], "$pipe_addresses") == 0 ||
         Ustrcmp(argv[i], "${pipe_addresses}") == 0))
      {
      int additional;

      if (argcount + address_count - 1 > max_args)
        {
        addr->transport_return = FAIL;
        addr->message = string_sprintf("Too many arguments to command \"%s\" "
          "in %s", cmd, etext);
        return FALSE;
        }

      additional = address_count - 1;
      if (additional > 0)
        memmove(argv + i + 1 + additional, argv + i + 1,
          (argcount - i)*sizeof(uschar *));

      for (ad = addr; ad != NULL; ad = ad->next) {
          argv[i++] = ad->address;
          argcount++;
      }

      /* Subtract one since we replace $pipe_addresses */
      argcount--;
      i--;
      }

      /* Handle special case of $address_pipe when af_force_command is set */

    else if (addr != NULL && testflag(addr,af_force_command) &&
        (Ustrcmp(argv[i], "$address_pipe") == 0 ||
         Ustrcmp(argv[i], "${address_pipe}") == 0))
      {
      int address_pipe_i;
      int address_pipe_argcount = 0;
      int address_pipe_max_args;
      uschar **address_pipe_argv;

      /* We can never have more then the argv we will be loading into */
      address_pipe_max_args = max_args - argcount + 1;

      DEBUG(D_transport)
        debug_printf("address_pipe_max_args=%d\n", address_pipe_max_args);

      /* We allocate an additional for (uschar *)0 */
      address_pipe_argv = store_get((address_pipe_max_args+1)*sizeof(uschar *));

      /* +1 because addr->local_part[0] == '|' since af_force_command is set */
      s = expand_string(addr->local_part + 1);

      if (s == NULL || *s == '\0')
        {
        addr->transport_return = FAIL;
        addr->message = string_sprintf("Expansion of \"%s\" "
           "from command \"%s\" in %s failed: %s",
           (addr->local_part + 1), cmd, etext, expand_string_message);
        return FALSE;
        }

      while (isspace(*s)) s++; /* strip leading space */

      while (*s != 0 && address_pipe_argcount < address_pipe_max_args)
        {
        if (*s == '\'')
          {
          ss = s + 1;
          while (*ss != 0 && *ss != '\'') ss++;
          address_pipe_argv[address_pipe_argcount++] = ss = store_get(ss - s++);
          while (*s != 0 && *s != '\'') *ss++ = *s++;
          if (*s != 0) s++;
          *ss++ = 0;
          }
        else address_pipe_argv[address_pipe_argcount++] =
	      string_copy(string_dequote(CUSS &s));
        while (isspace(*s)) s++; /* strip space after arg */
        }

      address_pipe_argv[address_pipe_argcount] = (uschar *)0;

      /* If *s != 0 we have run out of argument slots. */
      if (*s != 0)
        {
        uschar *msg = string_sprintf("Too many arguments in $address_pipe "
          "\"%s\" in %s", addr->local_part + 1, etext);
        if (addr != NULL)
          {
          addr->transport_return = FAIL;
          addr->message = msg;
          }
        else *errptr = msg;
        return FALSE;
        }

      /* address_pipe_argcount - 1
       * because we are replacing $address_pipe in the argument list
       * with the first thing it expands to */
      if (argcount + address_pipe_argcount - 1 > max_args)
        {
        addr->transport_return = FAIL;
        addr->message = string_sprintf("Too many arguments to command "
          "\"%s\" after expanding $address_pipe in %s", cmd, etext);
        return FALSE;
        }

      /* If we are not just able to replace the slot that contained
       * $address_pipe (address_pipe_argcount == 1)
       * We have to move the existing argv by address_pipe_argcount - 1
       * Visually if address_pipe_argcount == 2:
       * [argv 0][argv 1][argv 2($address_pipe)][argv 3][0]
       * [argv 0][argv 1][ap_arg0][ap_arg1][old argv 3][0]
       */
      if (address_pipe_argcount > 1)
        memmove(
          /* current position + additonal args */
          argv + i + address_pipe_argcount,
          /* current position + 1 (for the (uschar *)0 at the end) */
          argv + i + 1,
          /* -1 for the (uschar *)0 at the end)*/
          (argcount - i)*sizeof(uschar *)
        );

      /* Now we fill in the slots we just moved argv out of
       * [argv 0][argv 1][argv 2=pipeargv[0]][argv 3=pipeargv[1]][old argv 3][0]
       */
      for (address_pipe_i = 0;
           address_pipe_argv[address_pipe_i] != (uschar *)0;
           address_pipe_i++)
        {
        argv[i++] = address_pipe_argv[address_pipe_i];
        argcount++;
        }

      /* Subtract one since we replace $address_pipe */
      argcount--;
      i--;
      }

    /* Handle normal expansion string */

    else
      {
      const uschar *expanded_arg;
      enable_dollar_recipients = allow_dollar_recipients;
      expanded_arg = expand_cstring(argv[i]);
      enable_dollar_recipients = FALSE;

      if (expanded_arg == NULL)
        {
        uschar *msg = string_sprintf("Expansion of \"%s\" "
          "from command \"%s\" in %s failed: %s",
          argv[i], cmd, etext, expand_string_message);
        if (addr != NULL)
          {
          addr->transport_return = expand_failed;
          addr->message = msg;
          }
        else *errptr = msg;
        return FALSE;
        }
      argv[i] = expanded_arg;
      }
    }

  DEBUG(D_transport)
    {
    debug_printf("direct command after expansion:\n");
    for (i = 0; argv[i] != (uschar *)0; i++)
      debug_printf("  argv[%d] = %s\n", i, string_printing(argv[i]));
    }
  }

return TRUE;
}

/* vi: aw ai sw=2
*/
/* End of transport.c */<|MERGE_RESOLUTION|>--- conflicted
+++ resolved
@@ -116,16 +116,6 @@
 {
 struct transport_info * ti;
 
-<<<<<<< HEAD
-readconf_options_from_list(optionlist_transports, nelem(optionlist_transports), US"TP");
-
-for (ti = transports_available; ti->driver_name[0]; ti++)
-  {
-  macro_create(string_sprintf("_DRVR_TPT_%T", ti->driver_name), US"y", FALSE, TRUE);
-  readconf_options_from_list(ti->options, (unsigned)*ti->options_count, ti->driver_name);
-  }
-} 
-=======
 readconf_options_from_list(optionlist_transports, nelem(optionlist_transports), US"TRANSPORTS", NULL);
 
 for (ti = transports_available; ti->driver_name[0]; ti++)
@@ -134,7 +124,6 @@
   readconf_options_from_list(ti->options, (unsigned)*ti->options_count, US"TRANSPORT", ti->driver_name);
   }
 }
->>>>>>> 29f67888
 
 /*************************************************
 *             Initialize transport list           *
