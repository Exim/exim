/*************************************************
*     Exim - an Internet mail transport agent    *
*************************************************/

/* Copyright (c) University of Cambridge 1995 - 2018 */
/* See the file NOTICE for conditions of use and distribution. */

/* This module provides TLS (aka SSL) support for Exim. The code for OpenSSL is
based on a patch that was originally contributed by Steve Haslam. It was
adapted from stunnel, a GPL program by Michal Trojnara. The code for GNU TLS is
based on a patch contributed by Nikos Mavrogiannopoulos. Because these packages
are so very different, the functions for each are kept in separate files. The
relevant file is #included as required, after any any common functions.

No cryptographic code is included in Exim. All this module does is to call
functions from the OpenSSL or GNU TLS libraries. */


#include "exim.h"
#include "transports/smtp.h"

#if !defined(DISABLE_TLS) && !defined(USE_OPENSSL) && !defined(USE_GNUTLS)
# error One of USE_OPENSSL or USE_GNUTLS must be defined for a TLS build
#endif


#if defined(MACRO_PREDEF) && !defined(DISABLE_TLS)
# include "macro_predef.h"
# ifdef USE_GNUTLS
#  include "tls-gnu.c"
# else
#  include "tls-openssl.c"
# endif
#endif

#ifndef MACRO_PREDEF

/* This module is compiled only when it is specifically requested in the
build-time configuration. However, some compilers don't like compiling empty
modules, so keep them happy with a dummy when skipping the rest. Make it
reference itself to stop picky compilers complaining that it is unused, and put
in a dummy argument to stop even pickier compilers complaining about infinite
loops. */

#ifdef DISABLE_TLS
static void dummy(int x) { dummy(x-1); }
#else

/* Static variables that are used for buffering data by both sets of
functions and the common functions below.

We're moving away from this; GnuTLS is already using a state, which
can switch, so we can do TLS callouts during ACLs. */

static const int ssl_xfer_buffer_size = 4096;
#ifdef USE_OPENSSL
static uschar *ssl_xfer_buffer = NULL;
static int ssl_xfer_buffer_lwm = 0;
static int ssl_xfer_buffer_hwm = 0;
static int ssl_xfer_eof = FALSE;
static BOOL ssl_xfer_error = FALSE;
#endif


/*************************************************
*       Expand string; give error on failure     *
*************************************************/

/* If expansion is forced to fail, set the result NULL and return TRUE.
Other failures return FALSE. For a server, an SMTP response is given.

Arguments:
  s         the string to expand; if NULL just return TRUE
  name      name of string being expanded (for error)
  result    where to put the result

Returns:    TRUE if OK; result may still be NULL after forced failure
*/

static BOOL
expand_check(const uschar *s, const uschar *name, uschar **result, uschar ** errstr)
{
if (!s)
  *result = NULL;
else if (  !(*result = expand_string(US s)) /* need to clean up const more */
	&& !f.expand_string_forcedfail
	)
  {
  *errstr = US"Internal error";
  log_write(0, LOG_MAIN|LOG_PANIC, "expansion of %s failed: %s", name,
    expand_string_message);
  return FALSE;
  }
return TRUE;
}


/*************************************************
*        Timezone environment flipping           *
*************************************************/

static uschar *
to_tz(uschar * tz)
{
uschar * old = US getenv("TZ");
(void) setenv("TZ", CCS tz, 1);
tzset();
return old;
}

static void
restore_tz(uschar * tz)
{
if (tz)
  (void) setenv("TZ", CCS tz, 1);
else
  (void) os_unsetenv(US"TZ");
tzset();
}

/*************************************************
*        Many functions are package-specific     *
*************************************************/

#ifdef USE_GNUTLS
# include "tls-gnu.c"
# include "tlscert-gnu.c"
# define ssl_xfer_buffer (state_server.xfer_buffer)
# define ssl_xfer_buffer_lwm (state_server.xfer_buffer_lwm)
# define ssl_xfer_buffer_hwm (state_server.xfer_buffer_hwm)
# define ssl_xfer_eof (state_server.xfer_eof)
# define ssl_xfer_error (state_server.xfer_error)
#endif

#ifdef USE_OPENSSL
# include "tls-openssl.c"
# include "tlscert-openssl.c"
#endif



/*************************************************
*           TLS version of ungetc                *
*************************************************/

/* Puts a character back in the input buffer. Only ever
called once.
Only used by the server-side TLS.

Arguments:
  ch           the character

Returns:       the character
*/

int
tls_ungetc(int ch)
{
ssl_xfer_buffer[--ssl_xfer_buffer_lwm] = ch;
return ch;
}



/*************************************************
*           TLS version of feof                  *
*************************************************/

/* Tests for a previous EOF
Only used by the server-side TLS.

Arguments:     none
Returns:       non-zero if the eof flag is set
*/

int
tls_feof(void)
{
return (int)ssl_xfer_eof;
}



/*************************************************
*              TLS version of ferror             *
*************************************************/

/* Tests for a previous read error, and returns with errno
restored to what it was when the error was detected.
Only used by the server-side TLS.

>>>>> Hmm. Errno not handled yet. Where do we get it from?  >>>>>

Arguments:     none
Returns:       non-zero if the error flag is set
*/

int
tls_ferror(void)
{
return (int)ssl_xfer_error;
}


/*************************************************
*           TLS version of smtp_buffered         *
*************************************************/

/* Tests for unused chars in the TLS input buffer.
Only used by the server-side TLS.

Arguments:     none
Returns:       TRUE/FALSE
*/

BOOL
tls_smtp_buffered(void)
{
return ssl_xfer_buffer_lwm < ssl_xfer_buffer_hwm;
}


#endif  /*DISABLE_TLS*/

void
tls_modify_variables(tls_support * dest_tsp)
{
modify_variable(US"tls_bits",                 &dest_tsp->bits);
modify_variable(US"tls_certificate_verified", &dest_tsp->certificate_verified);
modify_variable(US"tls_cipher",               &dest_tsp->cipher);
modify_variable(US"tls_peerdn",               &dest_tsp->peerdn);
#ifdef USE_OPENSSL
modify_variable(US"tls_sni",                  &dest_tsp->sni);
#endif
}


#ifndef DISABLE_TLS
/************************************************
*	TLS certificate name operations         *
************************************************/

/* Convert an rfc4514 DN to an exim comma-sep list.
Backslashed commas need to be replaced by doublecomma
for Exim's list quoting.  We modify the given string
inplace.
*/

static void
dn_to_list(uschar * dn)
{
for (uschar * cp = dn; *cp; cp++)
  if (cp[0] == '\\' && cp[1] == ',')
    *cp++ = ',';
}


/* Extract fields of a given type from an RFC4514-
format Distinguished Name.  Return an Exim list.
NOTE: We modify the supplied dn string during operation.

Arguments:
	dn	Distinguished Name string
	mod	list containing optional output list-sep and
		field selector match, comma-separated
Return:
	allocated string with list of matching fields,
	field type stripped
*/

uschar *
tls_field_from_dn(uschar * dn, const uschar * mod)
{
int insep = ',';
uschar outsep = '\n';
uschar * ele;
uschar * match = NULL;
int len;
gstring * list = NULL;

while ((ele = string_nextinlist(&mod, &insep, NULL, 0)))
  if (ele[0] != '>')
    match = ele;	/* field tag to match */
  else if (ele[1])
    outsep = ele[1];	/* nondefault output separator */

dn_to_list(dn);
insep = ',';
len = match ? Ustrlen(match) : -1;
while ((ele = string_nextinlist(CUSS &dn, &insep, NULL, 0)))
  if (  !match
     || Ustrncmp(ele, match, len) == 0 && ele[len] == '='
     )
    list = string_append_listele(list, outsep, ele+len+1);
return string_from_gstring(list);
}


/* Compare a domain name with a possibly-wildcarded name. Wildcards
are restricted to a single one, as the first element of patterns
having at least three dot-separated elements.  Case-independent.
Return TRUE for a match
*/
static BOOL
is_name_match(const uschar * name, const uschar * pat)
{
uschar * cp;
return *pat == '*'		/* possible wildcard match */
  ?    *++pat == '.'		/* starts star, dot              */
    && !Ustrchr(++pat, '*')	/* has no more stars             */
    && Ustrchr(pat, '.')	/* and has another dot.          */
    && (cp = Ustrchr(name, '.'))/* The name has at least one dot */
    && strcmpic(++cp, pat) == 0 /* and we only compare after it. */
  :    !Ustrchr(pat+1, '*')
    && strcmpic(name, pat) == 0;
}

/* Compare a list of names with the dnsname elements
of the Subject Alternate Name, if any, and the
Subject otherwise.

Arguments:
	namelist names to compare
	cert	 certificate

Returns:
	TRUE/FALSE
*/

BOOL
tls_is_name_for_cert(const uschar * namelist, void * cert)
{
uschar * altnames = tls_cert_subject_altname(cert, US"dns");
uschar * subjdn;
uschar * certname;
int cmp_sep = 0;
uschar * cmpname;

if ((altnames = tls_cert_subject_altname(cert, US"dns")))
  {
  int alt_sep = '\n';
  while ((cmpname = string_nextinlist(&namelist, &cmp_sep, NULL, 0)))
    {
    const uschar * an = altnames;
    while ((certname = string_nextinlist(&an, &alt_sep, NULL, 0)))
      if (is_name_match(cmpname, certname))
	return TRUE;
    }
  }

else if ((subjdn = tls_cert_subject(cert, NULL)))
  {
  int sn_sep = ',';

  dn_to_list(subjdn);
  while ((cmpname = string_nextinlist(&namelist, &cmp_sep, NULL, 0)))
    {
    const uschar * sn = subjdn;
    while ((certname = string_nextinlist(&sn, &sn_sep, NULL, 0)))
      if (  *certname++ == 'C'
	 && *certname++ == 'N'
	 && *certname++ == '='
	 && is_name_match(cmpname, certname)
	 )
	return TRUE;
    }
  }
return FALSE;
}


<<<<<<< HEAD
/* Environment cleanup: The GnuTLS library uses SSLKEYLOGFILE in the environment
and writes a file by that name.  Our OpenSSL code does the same, using keying
info from the library API.
The GnuTLS support only works if exim is run by root, not taking advantage of
the setuid bit.
You can use either the external environment (modulo the keep_environment config)
or the add_environment config option for SSLKEYLOGFILE; the latter takes
precedence.

If the path is absolute, require it starts with the spooldir; otherwise delete
the env variable.  If relative, prefix the spooldir.
*/
void
tls_clean_env(void)
{
uschar * path = US getenv("SSLKEYLOGFILE");
if (path)
  if (!*path)
    unsetenv("SSLKEYLOGFILE");
  else if (*path != '/')
    {
    DEBUG(D_tls)
      debug_printf("prepending spooldir to  env SSLKEYLOGFILE\n");
    setenv("SSLKEYLOGFILE", CCS string_sprintf("%s/%s", spool_directory, path), 1);
    }
  else if (Ustrncmp(path, spool_directory, Ustrlen(spool_directory)) != 0)
    {
    DEBUG(D_tls)
      debug_printf("removing env SSLKEYLOGFILE=%s: not under spooldir\n", path);
    unsetenv("SSLKEYLOGFILE");
    }
}
=======

/*************************************************
*       Drop privs for checking TLS config      *
*************************************************/

/* We want to validate TLS options during readconf, but do not want to be
root when we call into the TLS library, in case of library linkage errors
which cause segfaults; before this check, those were always done as the Exim
runtime user and it makes sense to continue with that.

Assumes:  tls_require_ciphers has been set, if it will be
          exim_user has been set, if it will be
          exim_group has been set, if it will be

Returns:  bool for "okay"; false will cause caller to immediately exit.
*/

BOOL
tls_dropprivs_validate_require_cipher(BOOL nowarn)
{
const uschar *errmsg;
pid_t pid;
int rc, status;
void (*oldsignal)(int);

/* If TLS will never be used, no point checking ciphers */

if (  !tls_advertise_hosts
   || !*tls_advertise_hosts
   || Ustrcmp(tls_advertise_hosts, ":") == 0
   )
  return TRUE;
else if (!nowarn && !tls_certificate)
  log_write(0, LOG_MAIN,
    "Warning: No server certificate defined; will use a selfsigned one.\n"
    " Suggested action: either install a certificate or change tls_advertise_hosts option");

oldsignal = signal(SIGCHLD, SIG_DFL);

fflush(NULL);
if ((pid = fork()) < 0)
  log_write(0, LOG_MAIN|LOG_PANIC_DIE, "fork failed for TLS check");

if (pid == 0)
  {
  /* in some modes, will have dropped privilege already */
  if (!geteuid())
    exim_setugid(exim_uid, exim_gid, FALSE,
        US"calling tls_validate_require_cipher");

  if ((errmsg = tls_validate_require_cipher()))
    log_write(0, LOG_PANIC_DIE|LOG_CONFIG,
        "tls_require_ciphers invalid: %s", errmsg);
  fflush(NULL);
  exim_underbar_exit(0);
  }

do {
  rc = waitpid(pid, &status, 0);
} while (rc < 0 && errno == EINTR);

DEBUG(D_tls)
  debug_printf("tls_validate_require_cipher child %d ended: status=0x%x\n",
      (int)pid, status);

signal(SIGCHLD, oldsignal);

return status == 0;
}




>>>>>>> 277b9979
#endif	/*!DISABLE_TLS*/
#endif	/*!MACRO_PREDEF*/

/* vi: aw ai sw=2
*/
/* End of tls.c */<|MERGE_RESOLUTION|>--- conflicted
+++ resolved
@@ -369,7 +369,6 @@
 }
 
 
-<<<<<<< HEAD
 /* Environment cleanup: The GnuTLS library uses SSLKEYLOGFILE in the environment
 and writes a file by that name.  Our OpenSSL code does the same, using keying
 info from the library API.
@@ -402,7 +401,6 @@
     unsetenv("SSLKEYLOGFILE");
     }
 }
-=======
 
 /*************************************************
 *       Drop privs for checking TLS config      *
@@ -476,7 +474,6 @@
 
 
 
->>>>>>> 277b9979
 #endif	/*!DISABLE_TLS*/
 #endif	/*!MACRO_PREDEF*/
 
