--- conflicted
+++ resolved
@@ -3930,24 +3930,13 @@
     {
     int len;
     int newsize = 0;
-<<<<<<< HEAD
-    gstring * g;
-=======
     gstring * g = NULL;
->>>>>>> cd328be9
 
     s = read_name(name, sizeof(name), s, US"_");
 
     /* If this is the first thing to be expanded, release the pre-allocated
     buffer. */
 
-<<<<<<< HEAD
-    if (yield && yield->ptr == 0)
-      {
-      if (resetok) store_reset(yield);
-      yield = NULL;
-      g = store_get(sizeof(gstring));
-=======
     if (!yield)
       g = store_get(sizeof(gstring));
     else if (yield->ptr == 0)
@@ -3955,7 +3944,6 @@
       if (resetok) store_reset(yield);
       yield = NULL;
       g = store_get(sizeof(gstring));	/* alloc _before_ calling find_variable() */
->>>>>>> cd328be9
       }
 
     /* Header */
@@ -4010,12 +3998,8 @@
       yield->ptr = len;
       yield->s = value;
       }
-<<<<<<< HEAD
-    else yield = string_catn(yield, value, len);
-=======
     else
       yield = string_catn(yield, value, len);
->>>>>>> cd328be9
 
     continue;
     }
@@ -7451,15 +7435,6 @@
     {
     int len;
     int newsize = 0;
-<<<<<<< HEAD
-    gstring * g;
-
-    if (yield && yield->ptr == 0)
-      {
-      if (resetok) store_reset(yield);
-      yield = NULL;
-      g = store_get(sizeof(gstring));
-=======
     gstring * g = NULL;
 
     if (!yield)
@@ -7469,7 +7444,6 @@
       if (resetok) store_reset(yield);
       yield = NULL;
       g = store_get(sizeof(gstring));	/* alloc _before_ calling find_variable() */
->>>>>>> cd328be9
       }
     if (!(value = find_variable(name, FALSE, skipping, &newsize)))
       {
