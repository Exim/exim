--- conflicted
+++ resolved
@@ -180,73 +180,6 @@
 
 
 /*************************************************
-<<<<<<< HEAD
-*        Extract port from address string        *
-*************************************************/
-
-/* In the spool file, a host plus port is given as an IP address followed by a
-dot and a port number. This function decodes this. It is needed by the
-spool-reading function, and copied here to avoid having to include the whole
-host.c module. One day the interaction between exim and eximon with regard to
-included code MUST be tidied up!
-
-Argument:
-  address    points to the string; if there is a port, the '.' in the string
-             is overwritten with zero to terminate the address
-
-Returns:     0 if there is no port, else the port number.
-*/
-
-int
-host_address_extract_port(uschar * address)
-{
-int port = 0;
-uschar *endptr;
-
-/* Handle the "bracketed with colon on the end" format */
-
-if (*address == '[')
-  {
-  uschar *rb = address + 1;
-  while (*rb != 0 && *rb != ']') rb++;
-  if (*rb++ == 0) return 0;		/* Missing ]; leave invalid address */
-  if (*rb == ':')
-    {
-    port = Ustrtol(rb + 1, &endptr, 10);
-    if (*endptr != 0) return 0;		/* Invalid port; leave invalid address */
-    }
-  else if (*rb != 0) return 0;		/* Bad syntax; leave invalid address */
-  memmove(address, address + 1, rb - address - 2);
-  rb[-2] = 0;
-  }
-
-/* Handle the "dot on the end" format */
-
-else
-  {
-  int skip = -3;			/* Skip 3 dots in IPv4 addresses */
-  address--;
-  while (*(++address) != 0)
-    {
-    int ch = *address;
-    if (ch == ':') skip = 0;		/* Skip 0 dots in IPv6 addresses */
-      else if (ch == '.' && skip++ >= 0) break;
-    }
-  if (*address == 0) return 0;
-  port = Ustrtol(address + 1, &endptr, 10);
-  if (*endptr != 0) return 0;		/* Invalid port; leave invalid address */
-  *address = 0;
-  }
-
-return port;
-}
-
-
-
-
-/*************************************************
-=======
->>>>>>> 89318c71
 *                SIGCHLD handler                 *
 *************************************************/
 
