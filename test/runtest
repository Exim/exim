--- conflicted
+++ resolved
@@ -895,10 +895,7 @@
     next if /^SSL info:/;
     next if /SSL verify error: depth=0 error=certificate not trusted/;
     s/SSL3_READ_BYTES/ssl3_read_bytes/i;
-<<<<<<< HEAD
-=======
     s/^\d+:error:\d+(:SSL routines:ssl3_read_bytes:[^:]+:).*(:SSL alert number \d\d)$/pppp:error:dddddddd$1\[...\]$2/;
->>>>>>> 29f67888
 
     # gnutls version variances
     next if /^Error in the pull function./;
