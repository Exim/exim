#! /usr/bin/env perl
# We use env, because in some environments of our build farm
# the Perl 5.010 interpreter is only reachable via $PATH

###############################################################################
# This is the controlling script for the "new" test suite for Exim. It should #
# be possible to export this suite for running on a wide variety of hosts, in #
# contrast to the old suite, which was very dependent on the environment of   #
# Philip Hazel's desktop computer. This implementation inspects the version   #
# of Exim that it finds, and tests only those features that are included. The #
# surrounding environment is also tested to discover what is available. See   #
# the README file for details of how it all works.                            #
#                                                                             #
# Implementation started: 03 August 2005 by Philip Hazel                      #
# Placed in the Exim CVS: 06 February 2006                                    #
###############################################################################

#use strict;
use v5.10.1;
use warnings;
use if $^V >= v5.19.11, experimental => 'smartmatch';

use Errno;
use FileHandle;
use Socket;
use Time::Local;
use Cwd;
use File::Basename;
use Pod::Usage;
use Getopt::Long;
use FindBin qw'$RealBin';

use lib "$RealBin/lib";
use Exim::Runtest;
use Exim::Utils qw(uniq numerically);

use if $ENV{DEBUG} && scalar($ENV{DEBUG} =~ /\bruntest\b/) => 'Smart::Comments' => '####';
use if $ENV{DEBUG} && scalar($ENV{DEBUG} =~ /\bruntest\b/) => 'Data::Dumper';

use constant TEST_TOP => 8999;
use constant TEST_SPECIAL_TOP => 9999;


# Start by initializing some global variables

chomp(my $testversion = `git describe --always --dirty 2>&1` || '<unknown>');

# This gets embedded in the D-H params filename, and the value comes
# from asking GnuTLS for "normal", but there appears to be no way to
# use certtool/... to ask what that value currently is.  *sigh*
# We also clamp it because of NSS interop, see addition of tls_dh_max_bits.
# This value is correct as of GnuTLS 2.12.18 as clamped by tls_dh_max_bits.
# normal = 2432   tls_dh_max_bits = 2236
my $gnutls_dh_bits_normal = 2236;

my $cf = 'bin/cf -exact';
my $cr = "\r";
my $debug = 0;
my $flavour = do {
  my $f = Exim::Runtest::flavour() // '';
  (grep { $f eq $_ } Exim::Runtest::flavours()) ? $f : 'FOO';
};
my $force_continue = 0;
my $force_update = 0;
my $log_failed_filename = 'failed-summary.log';
my $log_summary_filename = 'run-summary.log';
my @more = qw'less -XF';
my $optargs = '';
my $save_output = 0;
my $server_opts = '';
my $slow = 0;
my $valgrind = 0;

my $have_ipv4 = 1;
my $have_ipv6 = 1;
my $have_largefiles = 0;

my @test_list = ();


# Networks to use for DNS tests. We need to choose some networks that will
# never be used so that there is no chance that the host on which we are
# running is actually in one of the test networks. Private networks such as
# the IPv4 10.0.0.0/8 network are no good because hosts may well use them.
# Rather than use some unassigned numbers (that might become assigned later),
# I have chosen some multicast networks, in the belief that such addresses
# won't ever be assigned to hosts. This is the only place where these numbers
# are defined, so it is trivially possible to change them should that ever
# become necessary.

my $parm_ipv4_test_net = 224;
my $parm_ipv6_test_net = 'ff00';

# Port numbers are currently hard-wired

my $parm_port_n = 1223;         # Nothing listening on this port
my $parm_port_s = 1224;         # Used for the "server" command
my $parm_port_d = 1225;         # Used for the Exim daemon
my $parm_port_d2 = 1226;        # Additional for daemon
my $parm_port_d3 = 1227;        # Additional for daemon
my $parm_port_d4 = 1228;        # Additional for daemon
my $dynamic_socket;          # allocated later for PORT_DYNAMIC

# Find a suiteable group name for test (currently only 0001
# uses a group name. A numeric group id would do
my $parm_mailgroup = Exim::Runtest::mailgroup('mail');

# Manually set locale
$ENV{LC_ALL} = 'C';

# In some environments USER does not exist, but we need it for some test(s)
$ENV{USER} = getpwuid($>) if not exists $ENV{USER};

my ($parm_configure_owner, $parm_configure_group);
my ($parm_ipv4, $parm_ipv6, $parm_ipv6_stripped);
my $parm_hostname;

###############################################################################
###############################################################################

# Define a number of subroutines

###############################################################################
###############################################################################


##################################################
#              Handle signals                    #
##################################################

sub pipehandler { $sigpipehappened = 1; }

sub inthandler { print "\n"; tests_exit(-1, "Caught SIGINT"); }


##################################################
#       Do global macro substitutions            #
##################################################

# This function is applied to configurations, command lines and data lines in
# scripts, and to lines in the files of the aux-var-src and the dnszones-src
# directory. It takes one argument: the current test number, or zero when
# setting up files before running any tests.

sub do_substitute{
s?\bCALLER\b?$parm_caller?g;
s?\bCALLERGROUP\b?$parm_caller_group?g;
s?\bCALLER_UID\b?$parm_caller_uid?g;
s?\bCALLER_GID\b?$parm_caller_gid?g;
s?\bCLAMSOCKET\b?$parm_clamsocket?g;
s?\bDIR/?$parm_cwd/?g;
s?\bEXIMGROUP\b?$parm_eximgroup?g;
s?\bEXIMUSER\b?$parm_eximuser?g;
s?\bHOSTIPV4\b?$parm_ipv4?g;
s?\bHOSTIPV6\b?$parm_ipv6?g;
s?\bHOSTNAME\b?$parm_hostname?g;
s?\bPORT_D\b?$parm_port_d?g;
s?\bPORT_D2\b?$parm_port_d2?g;
s?\bPORT_D3\b?$parm_port_d3?g;
s?\bPORT_D4\b?$parm_port_d4?g;
s?\bPORT_N\b?$parm_port_n?g;
s?\bPORT_S\b?$parm_port_s?g;
s?\bTESTNUM\b?$_[0]?g;
s?(\b|_)V4NET([\._])?$1$parm_ipv4_test_net$2?g;
s?\bV6NET:?$parm_ipv6_test_net:?g;
s?\bPORT_DYNAMIC\b?$dynamic_socket->sockport()?eg;
s?\bMAILGROUP\b?$parm_mailgroup?g;
}


##################################################
#     Any state to be preserved across tests     #
##################################################

my $TEST_STATE = {};


##################################################
#        Subroutine to tidy up and exit          #
##################################################

# In all cases, we check for any Exim daemons that have been left running, and
# kill them. Then remove all the spool data, test output, and the modified Exim
# binary if we are ending normally.

# Arguments:
#    $_[0] = 0 for a normal exit; full cleanup done
#    $_[0] > 0 for an error exit; no files cleaned up
#    $_[0] < 0 for a "die" exit; $_[1] contains a message

sub tests_exit{
my($rc) = $_[0];
my($spool);

# Search for daemon pid files and kill the daemons. We kill with SIGINT rather
# than SIGTERM to stop it outputting "Terminated" to the terminal when not in
# the background.

if (exists $TEST_STATE->{exim_pid})
  {
  $pid = $TEST_STATE->{exim_pid};
  print "Tidyup: killing wait-mode daemon pid=$pid\n";
  system("sudo kill -INT $pid");
  }

if (opendir(DIR, "spool"))
  {
  my(@spools) = sort readdir(DIR);
  closedir(DIR);
  foreach $spool (@spools)
    {
    next if $spool !~ /^exim-daemon./;
    open(PID, "spool/$spool") || die "** Failed to open \"spool/$spool\": $!\n";
    chomp($pid = <PID>);
    close(PID);
    print "Tidyup: killing daemon pid=$pid\n";
    system("sudo rm -f spool/$spool; sudo kill -INT $pid");
    }
  }
else
  { die "** Failed to opendir(\"spool\"): $!\n" unless $!{ENOENT}; }

# Close the terminal input and remove the test files if all went well, unless
# the option to save them is set. Always remove the patched Exim binary. Then
# exit normally, or die.

close(T);
system("sudo /bin/rm -rf ./spool test-* ./dnszones/*")
  if ($rc == 0 && !$save_output);

system("sudo /bin/rm -rf ./eximdir/*")
  if (!$save_output);

print "\nYou were in test $test at the end there.\n\n" if defined $test;
exit $rc if ($rc >= 0);
die "** runtest error: $_[1]\n";
}



##################################################
#   Subroutines used by the munging subroutine   #
##################################################

# This function is used for things like message ids, where we want to generate
# more than one value, but keep a consistent mapping throughout.
#
# Arguments:
#   $oldid        the value from the file
#   $base         a base string into which we insert a sequence
#   $sequence     the address of the current sequence counter

sub new_value {
my($oldid, $base, $sequence) = @_;
my($newid) = $cache{$oldid};
if (! defined $newid)
  {
  $newid = sprintf($base, $$sequence++);
  $cache{$oldid} = $newid;
  }
return $newid;
}


# This is used while munging the output from exim_dumpdb.
# May go wrong across DST changes.

sub date_seconds {
my($day,$month,$year,$hour,$min,$sec) =
  $_[0] =~ /^(\d\d)-(\w\w\w)-(\d{4})\s(\d\d):(\d\d):(\d\d)/;
my($mon);
if   ($month =~ /Jan/) {$mon = 0;}
elsif($month =~ /Feb/) {$mon = 1;}
elsif($month =~ /Mar/) {$mon = 2;}
elsif($month =~ /Apr/) {$mon = 3;}
elsif($month =~ /May/) {$mon = 4;}
elsif($month =~ /Jun/) {$mon = 5;}
elsif($month =~ /Jul/) {$mon = 6;}
elsif($month =~ /Aug/) {$mon = 7;}
elsif($month =~ /Sep/) {$mon = 8;}
elsif($month =~ /Oct/) {$mon = 9;}
elsif($month =~ /Nov/) {$mon = 10;}
elsif($month =~ /Dec/) {$mon = 11;}
return timelocal($sec,$min,$hour,$day,$mon,$year);
}


# This is a subroutine to sort maildir files into time-order. The second field
# is the microsecond field, and may vary in length, so must be compared
# numerically.

sub maildirsort {
return $a cmp $b if ($a !~ /^\d+\.H\d/ || $b !~ /^\d+\.H\d/);
my($x1,$y1) = $a =~ /^(\d+)\.H(\d+)/;
my($x2,$y2) = $b =~ /^(\d+)\.H(\d+)/;
return ($x1 != $x2)? ($x1 <=> $x2) : ($y1 <=> $y2);
}



##################################################
#   Subroutine list files below a directory      #
##################################################

# This is used to build up a list of expected mail files below a certain path
# in the directory tree. It has to be recursive in order to deal with multiple
# maildir mailboxes.

sub list_files_below {
my($dir) = $_[0];
my(@yield) = ();
my(@sublist, $file);

opendir(DIR, $dir) || tests_exit(-1, "Failed to open $dir: $!");
@sublist = sort maildirsort readdir(DIR);
closedir(DIR);

foreach $file (@sublist)
  {
  next if $file eq "." || $file eq ".." || $file eq "CVS";
  if (-d "$dir/$file")
    { @yield = (@yield, list_files_below("$dir/$file")); }
  else
    { push @yield, "$dir/$file"; }
  }

return @yield;
}



##################################################
#         Munge a file before comparing          #
##################################################

# The pre-processing turns all dates, times, Exim versions, message ids, and so
# on into standard values, so that the compare works. Perl's substitution with
# an expression provides a neat way to do some of these changes.

# We keep a global associative array for repeatedly turning the same values
# into the same standard values throughout the data from a single test.
# Message ids get this treatment (can't be made reliable for times), and
# times in dumped retry databases are also handled in a special way, as are
# incoming port numbers.

# On entry to the subroutine, the file to write to is already opened with the
# name MUNGED. The input file name is the only argument to the subroutine.
# Certain actions are taken only when the name contains "stderr", "stdout",
# or "log". The yield of the function is 1 if a line matching "*** truncated
# ***" is encountered; otherwise it is 0.

sub munge {
my($file) = $_[0];
my($extra) = $_[1];
my($yield) = 0;
my(@saved) = ();

local $_;

open(IN, "$file") || tests_exit(-1, "Failed to open $file: $!");

my($is_log) = $file =~ /log/;
my($is_stdout) = $file =~ /stdout/;
my($is_stderr) = $file =~ /stderr/;
my($is_mail) = $file =~ /mail/;

# Date pattern

$date = "\\d{2}-\\w{3}-\\d{4}\\s\\d{2}:\\d{2}:\\d{2}";

# Pattern for matching pids at start of stderr lines; initially something
# that won't match.

$spid = "xxxxxxxxxxxxxxxxxxxxxxxxxxxxxxxxxxxxxxxxxxxxxxxxxxxxx";

# Scan the file and make the changes. Near the bottom there are some changes
# that are specific to certain file types, though there are also some of those
# inline too.

LINE: while(<IN>)
  {
RESET_AFTER_EXTRA_LINE_READ:
  # Custom munges
  if ($extra)
    {
    next if $extra =~ m%^/%  &&  eval $extra;
    eval $extra if $extra =~ m/^s/;
    }

  # Check for "*** truncated ***"
  $yield = 1 if /\*\*\* truncated \*\*\*/;

  # Replace the name of this host
  s/\Q$parm_hostname\E/the.local.host.name/g;

  # But convert "name=the.local.host address=127.0.0.1" to use "localhost"
  s/name=the\.local\.host address=127\.0\.0\.1/name=localhost address=127.0.0.1/g;

  # The name of the shell may vary
  s/\s\Q$parm_shell\E\b/ ENV_SHELL/;

  # Replace the path to the testsuite directory
  s?\Q$parm_cwd\E?TESTSUITE?g;

  # Replace the Exim version number (may appear in various places)
  # patchexim should have fixed this for us
  #s/(Exim) \d+\.\d+[\w_-]*/$1 x.yz/i;

  # Replace Exim message ids by a unique series
  s/((?:[^\W_]{6}-){2}[^\W_]{2})
    /new_value($1, "10Hm%s-0005vi-00", \$next_msgid)/egx;

  # The names of lock files appear in some error and debug messages
  s/\.lock(\.[-\w]+)+(\.[\da-f]+){2}/.lock.test.ex.dddddddd.pppppppp/;

  # Unless we are in an IPv6 test, replace IPv4 and/or IPv6 in "listening on
  # port" message, because it is not always the same.
  s/port (\d+) \([^)]+\)/port $1/g
    if !$is_ipv6test && m/listening for SMTP(S?) on port/;

  # Challenges in SPA authentication
  s/TlRMTVNTUAACAAAAAAAAAAAoAAABgg[\w+\/]+/TlRMTVNTUAACAAAAAAAAAAAoAAABggAAAEbBRwqFwwIAAAAAAAAAAAAt1sgAAAAA/;

  # PRVS values
  s?prvs=([^/]+)/[\da-f]{10}@?prvs=$1/xxxxxxxxxx@?g;    # Old form
  s?prvs=[\da-f]{10}=([^@]+)@?prvs=xxxxxxxxxx=$1@?g;    # New form

  # There are differences in error messages between OpenSSL versions
  s/SSL_CTX_set_cipher_list/SSL_connect/;

  # One error test in expansions mentions base 62 or 36
  s/is not a base (36|62) number/is not a base 36\/62 number/;

  # This message sometimes has a different number of seconds
  s/forced fail after \d seconds/forced fail after d seconds/;

  # This message may contain a different DBM library name
  s/Failed to open \S+( \([^\)]+\))? file/Failed to open DBM file/;

  # The message for a non-listening FIFO varies
  s/:[^:]+: while opening named pipe/: Error: while opening named pipe/;

  # Debugging output of lists of hosts may have different sort keys
  s/sort=\S+/sort=xx/ if /^\S+ (?:\d+\.){3}\d+ mx=\S+ sort=\S+/;

  # Random local part in callout cache testing
  s/myhost.test.ex-\d+-testing/myhost.test.ex-dddddddd-testing/;
  s/the.local.host.name-\d+-testing/the.local.host.name-dddddddd-testing/;

  # File descriptor numbers may vary
  s/^writing data block fd=\d+/writing data block fd=dddd/;
  s/(running as transport filter:) fd_write=\d+ fd_read=\d+/$1 fd_write=dddd fd_read=dddd/;


  # ======== Dumpdb output ========
  # This must be before the general date/date munging.
  # Time data lines, which look like this:
  # 25-Aug-2000 12:11:37  25-Aug-2000 12:11:37  26-Aug-2000 12:11:37
  if (/^($date)\s+($date)\s+($date)(\s+\*)?\s*$/)
    {
    my($date1,$date2,$date3,$expired) = ($1,$2,$3,$4);
    $expired = '' if !defined $expired;

    # Round the time-difference up to nearest even value
    my($increment) = ((date_seconds($date3) - date_seconds($date2) + 1) >> 1) << 1;

    # We used to use globally unique replacement values, but timing
    # differences make this impossible. Just show the increment on the
    # last one.

    printf MUNGED ("first failed = time last try = time2 next try = time2 + %s%s\n",
      $increment, $expired);
    next;
    }

  # more_errno values in exim_dumpdb output which are times
  s/T:(\S+)\s-22\s(\S+)\s/T:$1 -22 xxxx /;

  # port numbers in dumpdb output
  s/T:([a-z.]+(:[0-9.]+)?):$parm_port_n /T:$1:PORT_N /;

  # port numbers in stderr
  s/^set_process_info: .*\]:\K$parm_port_d /PORT_D /;
  s/^set_process_info: .*\]:\K$parm_port_s /PORT_S /;


  # ======== Dates and times ========

  # Dates and times are all turned into the same value - trying to turn
  # them into different ones cannot be done repeatedly because they are
  # real time stamps generated while running the test. The actual date and
  # time used was fixed when I first started running automatic Exim tests.

  # Date/time in header lines and SMTP responses
  s/[A-Z][a-z]{2},\s\d\d?\s[A-Z][a-z]{2}\s\d{4}\s\d\d\:\d\d:\d\d\s[-+]\d{4}
    /Tue, 2 Mar 1999 09:44:33 +0000/gx;
  # and in a French locale
  s/\S{4},\s\d\d?\s[^,]+\s\d{4}\s\d\d\:\d\d:\d\d\s[-+]\d{4}
    /dim., 10 f\xE9vr 2019 20:05:49 +0000/gx;

  # Date/time in logs and in one instance of a filter test
  s/^\d{4}-\d\d-\d\d\s\d\d:\d\d:\d\d(\s[+-]\d\d\d\d)?\s/1999-03-02 09:44:33 /gx;
  s/^\d{4}-\d\d-\d\d\s\d\d:\d\d:\d\d\.\d{3}(\s[+-]\d\d\d\d)?\s/2017-07-30 18:51:05.712 /gx;
  s/^Logwrite\s"\d{4}-\d\d-\d\d\s\d\d:\d\d:\d\d/Logwrite "1999-03-02 09:44:33/gx;
  # Date/time in syslog test
  s/^SYSLOG:\s\'\K\d{4}-\d\d-\d\d\s\d\d:\d\d:\d\d\s/2017-07-30 18:51:05 /gx;
  s/^SYSLOG:\s\'\K\d{4}-\d\d-\d\d\s\d\d:\d\d:\d\d\.\d{3}\s/2017-07-30 18:51:05.712 /gx;
  s/^SYSLOG:\s\'\K\d{4}-\d\d-\d\d\s\d\d:\d\d:\d\d\s[+-]\d\d\d\d\s/2017-07-30 18:51:05 +9999 /gx;
  s/^SYSLOG:\s\'\K\d{4}-\d\d-\d\d\s\d\d:\d\d:\d\d\.\d{3}\s[+-]\d\d\d\d\s/2017-07-30 18:51:05.712 +9999 /gx;

  s/((D|[RQD]T)=)\d+s/$1qqs/g;
  s/((D|[RQD]T)=)\d\.\d{3}s/$1q.qqqs/g;

  # Date/time in message separators
  s/(?:[A-Z][a-z]{2}\s){2}\d\d\s\d\d:\d\d:\d\d\s\d\d\d\d
    /Tue Mar 02 09:44:33 1999/gx;

  # Date of message arrival in spool file as shown by -Mvh
  s/^\d{9,10}\s0$/ddddddddd 0/;

  # Date/time in mbx mailbox files
  s/\d\d-\w\w\w-\d\d\d\d\s\d\d:\d\d:\d\d\s[-+]\d\d\d\d,/06-Sep-1999 15:52:48 +0100,/gx;

  # Dates/times in debugging output for writing retry records
  if (/^  first failed=(\d+) last try=(\d+) next try=(\d+) (.*)$/)
    {
    my($next) = $3 - $2;
    $_ = "  first failed=dddd last try=dddd next try=+$next $4\n";
    }
  s/^(\s*)now=\d+ first_failed=\d+ next_try=\d+ expired=(\w)/$1now=tttt first_failed=tttt next_try=tttt expired=$2/;
  s/^(\s*)received_time=\d+ diff=\d+ timeout=(\d+)/$1received_time=tttt diff=tttt timeout=$2/;

  # Time to retry may vary
  s/time to retry = \S+/time to retry = tttt/;
  s/retry record exists: age=\S+/retry record exists: age=ttt/;
  s/failing_interval=\S+ message_age=\S+/failing_interval=ttt message_age=ttt/;

  # Date/time in exim -bV output
  s/\d\d-[A-Z][a-z]{2}-\d{4}\s\d\d:\d\d:\d\d/07-Mar-2000 12:21:52/g;

  # Eximstats heading
  s/Exim\sstatistics\sfrom\s\d{4}-\d\d-\d\d\s\d\d:\d\d:\d\d\sto\s
    \d{4}-\d\d-\d\d\s\d\d:\d\d:\d\d/Exim statistics from <time> to <time>/x;

  # Treat ECONNRESET the same as ECONNREFUSED.  At least some systems give
  # us the former on a new connection.
  s/(could not connect to .*: Connection) reset by peer$/$1 refused/;

  # ======== TLS certificate algorithms ========
  #
  # In Received: headers, convert RFC 8314 style ciphersuite to
  # the older (comment) style, keeping only the Auth element
  # (discarding kex, cipher, mac).  For TLS 1.3 there is no kex
  # element (and no _WITH); insert a spurious "RSA".
  # Also in $tls_X_cipher_std reporting.

  s/^\s+by \S+ with .+ \K \(TLS1(?:\.[0-3])?\) tls TLS_.*?([^_]+)_WITH.+$/(TLS1.x:ke-$1-AES256-SHAnnn:xxx)/;
  s/^\s+by \S+ with .+ \K \(TLS1(?:\.[0-3])?\) tls TLS_.+$/(TLS1.x:ke-RSA-AES256-SHAnnn:xxx)/;

  s/ cipher_ TLS_.*?([^_]+)_WITH.+$/ cipher_ TLS1.x:ke_$1_WITH_ci_mac/;
  s/ cipher_ TLS_.*$/ cipher_ TLS1.x:ke_RSA_WITH_ci_mac/;

  # Test machines might have various different TLS library versions supporting
  # different protocols; can't rely upon TLS 1.2's AES256-GCM-SHA384, so we
  # treat the standard algorithms the same.
  #
  # TLSversion : KeyExchange? - Authentication/Signature - C_iph_er - MAC : bits
  #
  # So far, have seen:
  #   TLSv1:AES128-GCM-SHA256:128
  #   TLSv1:AES256-SHA:256
  #   TLSv1.1:AES256-SHA:256
  #   TLSv1.2:AES256-GCM-SHA384:256
  #   TLSv1.2:DHE-RSA-AES256-SHA:256
  #   TLSv1.3:TLS_AES_256_GCM_SHA384:256
  #   TLS1.2:DHE_RSA_AES_128_CBC_SHA1:128
  # We also need to handle the ciphersuite without the TLS part present, for
  # client-ssl's output.  We also see some older forced ciphersuites, but
  # negotiating TLS 1.2 instead of 1.0.
  # Mail headers (...), log-lines X=..., client-ssl output ...
  # (and \b doesn't match between ' ' and '(' )
  #
  # Retain the authentication algorith field as we want to test that.

  s/( (?: (?:\b|\s) [\(=] ) | \s )TLS1(\.[123])?:/$1TLS1.x:/xg;
  s/(?<!ke-)((EC)?DHE-)?(RSA|ECDSA)-AES(128|256)-(GCM-SHA(256|384)|SHA)(?!:)/ke-$3-AES256-SHAnnn/g;
  s/(?<!ke-)((EC)?DHE-)?(RSA|ECDSA)-AES(128|256)-(GCM-SHA(256|384)|SHA):(128|256)/ke-$3-AES256-SHAnnn:xxx/g;

  # OpenSSL TLSv1.3 - unsure what to do about the authentication-variant testcases now,
  # as it seems the protocol no longer supports a user choice.  Replace the "TLS" field with "RSA".
  # Also insert a key-exchange field for back-compat, even though 1.3 doesn't do that.
  #
  # TLSversion : "TLS" - C_iph_er - MAC : ???
  #
  s/TLS_AES(_256)?_GCM_SHA384(?!:)/ke-RSA-AES256-SHAnnn/g;
  s/:TLS_AES(_256)?_GCM_SHA384:256/:ke-RSA-AES256-SHAnnn:xxx/g;

  # LibreSSL
  # TLSv1:AES256-GCM-SHA384:256
  # TLSv1:ECDHE-RSA-CHACHA20-POLY1305:256
  #
  # ECDHE-RSA-CHACHA20-POLY1305
  # AES256-GCM-SHA384

  s/(?<!-)(AES256-GCM-SHA384)/RSA-$1/;
  s/(?<!ke-)((EC)?DHE-)?(RSA|ECDSA)-(AES256|CHACHA20)-(GCM-SHA384|POLY1305)(?!:)/ke-$3-AES256-SHAnnn/g;
  s/(?<!ke-)((EC)?DHE-)?(RSA|ECDSA)-(AES256|CHACHA20)-(GCM-SHA384|POLY1305):256/ke-$3-AES256-SHAnnn:xxx/g;

  # GnuTLS have seen:
  #   TLS1.3:ECDHE_RSA_AES_256_GCM_SHA384:256
  #   TLS1.3:ECDHE_SECP256R1__RSA_PSS_RSAE_SHA256__AES_256_GCM__AEAD:256
  #   TLS1.3:ECDHE_X25519__RSA_PSS_RSAE_SHA256__AES_256_GCM:256
  #   TLS1.3:ECDHE_PSK_SECP256R1__AES_256_GCM__AEAD:256
  #
  #   TLS1.2:ECDHE_RSA_AES_256_GCM_SHA384:256
  #   TLS1.2:ECDHE_RSA_AES_128_GCM_SHA256:128
  #   TLS1.2:RSA_AES_256_CBC_SHA1:256 (canonical)
  #   TLS1.2:DHE_RSA_AES_128_CBC_SHA1:128
  #   TLS1.2:ECDHE_SECP256R1__RSA_SHA256__AES_256_GCM:256
  #   TLS1.2:ECDHE_SECP256R1__RSA_SHA256__AES_128_CBC__SHA256:128
  #   TLS1.2:ECDHE_SECP256R1__ECDSA_SHA512__AES_256_GCM:256
  #   TLS1.2:ECDHE_SECP256R1__AES_256_GCM:256		(3.6.7 resumption)
  #   TLS1.2:ECDHE_RSA_SECP256R1__AES_256_GCM:256	(! 3.5.18 !)
  #   TLS1.2:RSA__CAMELLIA_256_GCM:256			(leave the cipher name)
  #   TLS1.2-PKIX:RSA__AES_128_GCM__AEAD:128		(the -PKIX seems to be a 3.1.20 thing)
  #   TLS1.2-PKIX:ECDHE_RSA_SECP521R1__AES_256_GCM__AEAD:256
  #
  #   X=TLS1.2:DHE_RSA_AES_256_CBC_SHA256:256
  #   X=TLS1.2:RSA_AES_256_CBC_SHA1:256
  #   X=TLS1.1:RSA_AES_256_CBC_SHA1:256
  #   X=TLS1.0:RSA_AES_256_CBC_SHA1:256
  #   X=TLS1.0:DHE_RSA_AES_256_CBC_SHA1:256
  #   X=TLS1.0-PKIX:RSA__AES_256_CBC__SHA1:256
  # and as stand-alone cipher:
  #   ECDHE-RSA-AES256-SHA
  #   DHE-RSA-AES256-SHA256
  #   DHE-RSA-AES256-SHA
  # picking latter as canonical simply because regex easier that way.
  s/\bDHE_RSA_AES_128_CBC_SHA1:128/RSA-AES256-SHA1:256/g;
  s/TLS1.[x0123](-PKIX)?:						# TLS version
    ((EC)?DHE(_((?<psk>PSK)_)?((?<auth>RSA|ECDSA)_)?
				(SECP(256|521)R1|X25519))?__?)?		# key-exchange
    ((?<auth>RSA|ECDSA)((_PSS_RSAE)?_SHA(512|256))?__?)?		# authentication
    (?<with>WITH_)?							# stdname-with
    AES_(256|128)_(CBC|GCM)						# cipher
    (__?AEAD)?								# pseudo-MAC
    (__?SHA(1|256|384))?						# PRF
    :(256|128)								# cipher strength
    /"TLS1.x:ke-"
	. (defined($+{psk}) ? $+{psk} : "")
	. (defined($+{auth}) ? $+{auth} : "")
	. (defined($+{with}) ? $+{with} : "")
	. "-AES256-SHAnnn:xxx"/gex;
  s/TLS1.2:RSA__CAMELLIA_256_GCM(_SHA384)?:256/TLS1.2:RSA_CAMELLIA_256_GCM-SHAnnn:256/g;
  s/\b(ECDHE-(RSA|ECDSA)-AES256-SHA|DHE-RSA-AES256-SHA256)\b/ke-$2-AES256-SHAnnn/g;

  # Separate reporting of TLS version
  s/ver:    TLS1(\.[0-3])?$/ver:    TLS1.x/;
  s/ \(TLS1(\.[0-3])?\) / (TLS1.x) /;

  # GnuTLS library error message changes
  s/(No certificate was found|Certificate is required)/The peer did not send any certificate/g;
#(dodgy test?)  s/\(certificate verification failed\): invalid/\(gnutls_handshake\): The peer did not send any certificate./g;
  s/\(gnutls_priority_set\): No or insufficient priorities were set/\(gnutls_handshake\): Could not negotiate a supported cipher suite/g;
  s/\(gnutls_handshake\): \KNo supported cipher suites have been found.$/Could not negotiate a supported cipher suite./;

  # (this new one is a generic channel-read error, but the testsuite
  # only hits it in one place)
  s/TLS error on connection \(gnutls_handshake\): Error in the pull function\./a TLS session is required but an attempt to start TLS failed/g;

  # (replace old with new, hoping that old only happens in one situation)
  s/TLS error on connection to \d{1,3}(.\d{1,3}){3} \[\d{1,3}(.\d{1,3}){3}\] \(gnutls_handshake\): A TLS packet with unexpected length was received./a TLS session is required for ip4.ip4.ip4.ip4 [ip4.ip4.ip4.ip4], but an attempt to start TLS failed/g;
  s/TLS error on connection from \[127.0.0.1\] \(recv\): A TLS packet with unexpected length was received./TLS error on connection from [127.0.0.1] (recv): The TLS connection was non-properly terminated./g;

  # signature algorithm names
  s/RSA-SHA1/RSA-SHA/;


  # ======== Caller's login, uid, gid, home, gecos ========

  s/\Q$parm_caller_home\E/CALLER_HOME/g;   # NOTE: these must be done
  s/\b\Q$parm_caller\E\b/CALLER/g;         #       in this order!
  s/\b\Q$parm_caller_group\E\b/CALLER/g;   # In case group name different

  s/\beuid=$parm_caller_uid\b/euid=CALLER_UID/g;
  s/\begid=$parm_caller_gid\b/egid=CALLER_GID/g;

  s/\buid=$parm_caller_uid\b/uid=CALLER_UID/g;
  s/\bgid=$parm_caller_gid\b/gid=CALLER_GID/g;

  s/\bname="?$parm_caller_gecos"?/name=CALLER_GECOS/g;

  # When looking at spool files with -Mvh, we will find not only the caller
  # login, but also the uid and gid. It seems that $) in some Perls gives all
  # the auxiliary gids as well, so don't bother checking for that.

  s/^CALLER $> \d+$/CALLER UID GID/;

  # There is one case where the caller's login is forced to something else,
  # in order to test the processing of logins that contain spaces. Weird what
  # some people do, isn't it?

  s/^spaced user $> \d+$/CALLER UID GID/;


  # ======== Exim's login ========
  # For messages received by the daemon, this is in the -H file, which some
  # tests inspect. For bounce messages, this will appear on the U= lines in
  # logs and also after Received: and in addresses. In one pipe test it appears
  # after "Running as:". It also appears in addresses, and in the names of lock
  # files.

  s/U=$parm_eximuser/U=EXIMUSER/;
  s/user=$parm_eximuser/user=EXIMUSER/;
  s/login=$parm_eximuser/login=EXIMUSER/;
  s/Received: from $parm_eximuser /Received: from EXIMUSER /;
  s/Running as: $parm_eximuser/Running as: EXIMUSER/;
  s/\b$parm_eximuser@/EXIMUSER@/;
  s/\b$parm_eximuser\.lock\./EXIMUSER.lock./;

  s/\beuid=$parm_exim_uid\b/euid=EXIM_UID/g;
  s/\begid=$parm_exim_gid\b/egid=EXIM_GID/g;

  s/\buid=$parm_exim_uid\b/uid=EXIM_UID/g;
  s/\bgid=$parm_exim_gid\b/gid=EXIM_GID/g;

  s/^$parm_eximuser $parm_exim_uid $parm_exim_gid/EXIMUSER EXIM_UID EXIM_GID/;


  # ======== General uids, gids, and pids ========
  # Note: this must come after munges for caller's and exim's uid/gid

  # These are for systems where long int is 64
  s/\buid=4294967295/uid=-1/;
  s/\beuid=4294967295/euid=-1/;
  s/\bgid=4294967295/gid=-1/;
  s/\begid=4294967295/egid=-1/;

  s/\bgid=\d+/gid=gggg/;
  s/\begid=\d+/egid=gggg/;
  s/\b(pid=|PID: )\d+/$1pppp/;
  s/\buid=\d+/uid=uuuu/;
  s/\beuid=\d+/euid=uuuu/;
  s/set_process_info:\s+\d+/set_process_info: pppp/;
  s/queue run pid \d+/queue run pid ppppp/;
  s/process \d+ running as transport filter/process pppp running as transport filter/;
  s/process \d+ writing to transport filter/process pppp writing to transport filter/;
  s/reading pipe for subprocess \d+/reading pipe for subprocess pppp/;
  s/remote delivery process \d+ ended/remote delivery process pppp ended/;

  # Pid in temp file in appendfile transport
  s"test-mail/temp\.\d+\."test-mail/temp.pppp.";

  # Optional pid in log lines
  s/^(\d{4}-\d\d-\d\d\s\d\d:\d\d:\d\d)(\.\d{3}|)(\s[+-]\d{4}|)(\s\[\d+\])/
    "$1$2$3 [" . new_value($4, "%s", \$next_pid) . "]"/gxe;

  # Optional pid in syslog test lines
  s/^(SYSLOG:\s\'([-0-9]{10}\s[:.0-9]{8,12}\s([-+]\d{4}\s)?|))(\[\d+\] )/
    "$1\[" . new_value($4, "%s", \$next_pid) . "]"/gxe;

  # Detect a daemon stderr line with a pid and save the pid for subsequent
  # removal from following lines.
  $spid = $1 if /^(\s*\d+) (?:listening|LOG: MAIN|(?:daemon_smtp_port|local_interfaces) overridden by)/;
  s/^$spid //;

  # Queue runner waiting messages
  s/waiting for children of \d+/waiting for children of pppp/;
  s/waiting for (\S+) \(\d+\)/waiting for $1 (pppp)/;

  # Most builds are without HAVE_LOCAL_SCAN
  next if /^calling local_scan\(\); timeout=300$/;
  next if /^local_scan\(\) returned 0 NULL$/;

  # ======== Port numbers ========
  # Incoming port numbers may vary, but not in daemon startup line.

  s/^Port: (\d+)/"Port: " . new_value($1, "%s", \$next_port)/e;
  s/\(port=(\d+)/"(port=" . new_value($1, "%s", \$next_port)/e;

  # This handles "connection from" and the like, when the port is given
  if (!/listening for SMTP on/ && !/Connecting to/ && !/=>/ && !/->/
      && !/\*>/ && !/Connection refused/)
    {
    s/\[([a-z\d:]+|\d+(?:\.\d+){3})\]:(\d+)/"[".$1."]:".new_value($2,"%s",\$next_port)/ie;
    }

  # Port in host address in spool file output from -Mvh
  s/^(--?host_address) (.*)\.\d+/$1 $2.9999/;

  if ($dynamic_socket and $dynamic_socket->opened and my $port = $dynamic_socket->sockport) {
    s/^Connecting to 127\.0\.0\.1 port \K$port/<dynamic port>/;
  }


  # ======== Local IP addresses ========
  # The amount of space between "host" and the address in verification output
  # depends on the length of the host name. We therefore reduce it to one space
  # for all of them.
  # Also, the length of space at the end of the host line is dependent
  # on the length of the longest line, so strip it also on otherwise
  # un-rewritten lines like localhost
  #
  # host 127.0.0.1     [127.0.0.1]
  # host 10.0.0.1      [10.0.0.1]-
  #
  # host 127.0.0.1     [127.0.0.1]--
  # host 169.16.16.16  [169.16.16.10]

  s/^\s+host\s(\S+)\s+(\S+)/  host $1 $2/;
  s/^\s+(host\s\S+\s\S+)\s+(port=.*)/  host $1 $2/;
  s/^\s+(host\s\S+\s\S+)\s+(?=MX=)/  $1 /;
  s/host\s\Q$parm_ipv4\E\s\[\Q$parm_ipv4\E\]/host ipv4.ipv4.ipv4.ipv4 [ipv4.ipv4.ipv4.ipv4]/;
  s/host\s\Q$parm_ipv6\E\s\[\Q$parm_ipv6\E\]/host ip6:ip6:ip6:ip6:ip6:ip6:ip6:ip6 [ip6:ip6:ip6:ip6:ip6:ip6:ip6:ip6]/;
  s/\b\Q$parm_ipv4\E\b/ip4.ip4.ip4.ip4/g;
  s/(^|\W)\K\Q$parm_ipv6\E/ip6:ip6:ip6:ip6:ip6:ip6:ip6:ip6/g;
  s/(^|\W)\K\Q$parm_ipv6_stripped\E/ip6:ip6:ip6:ip6:ip6:ip6:ip6:ip6/g;
  s/\b\Q$parm_ipv4r\E\b/ip4-reverse/g;
  s/(^|\W)\K\Q$parm_ipv6r\E/ip6-reverse/g;
  s/^\s+host\s\S+\s+\[\S+\]\K +$//;     # strip, not collapse the trailing whitespace


  # ======== Test network IP addresses ========
  s/(\b|_)\Q$parm_ipv4_test_net\E(?=\.\d+\.\d+\.\d+\b|_|\.rbl|\.in-addr|\.test\.again\.dns)/$1V4NET/g;
  s/\b\Q$parm_ipv6_test_net\E(?=:[\da-f]+:[\da-f]+:[\da-f]+)/V6NET/gi;


  # ======== IP error numbers and messages ========
  # These vary between operating systems
  s/Can't assign requested address/Network Error/;
  s/Cannot assign requested address/Network Error/;
  s/Operation timed out/Connection timed out/;
  s/Address family not supported by protocol family/Network Error/;
  s/Network is unreachable/Network Error/;
  s/Invalid argument/Network Error/;

  s/\(\d+\): Network/(dd): Network/;
  s/\(\d+\): Connection refused/(dd): Connection refused/;
  s/\(\d+\): Connection timed out/(dd): Connection timed out/;
  s/\d+ 65 Connection refused/dd 65 Connection refused/;
  s/\d+ 321 Connection timed out/dd 321 Connection timed out/;


  # ======== Other error numbers ========
  s/errno=\d+/errno=dd/g;

  # ======== System Error Messages ======
  # depending on the underlaying file system the error message seems to differ
  s/(?: is not a regular file)|(?: has too many links \(\d+\))/ not a regular file or too many links/;

  # ======== Output from ls ========
  # Different operating systems use different spacing on long output
  #s/ +/ /g if /^[-rwd]{10} /;
  # (Bug 1226) SUSv3 allows a trailing printable char for modified access method control.
  # Handle only the Gnu and MacOS space, dot, plus and at-sign.  A full [[:graph:]]
  # unfortunately matches a non-ls linefull of dashes.
  # Allow the case where we've already picked out the file protection bits.
  if (s/^([-d](?:[-r][-w][-SsTtx]){3})[.+@]?( +|$)/$1$2/) {
    s/ +/ /g;
  }


  # ======== Message sizes =========
  # Message sizes vary, owing to different logins and host names that get
  # automatically inserted. I can't think of any way of even approximately
  # comparing these.

  s/([\s,])S=\d+\b/$1S=sss/;
  s/:S\d+\b/:Ssss/;
  s/^(\s*\d+m\s+)\d+(\s+[a-z0-9-]{16} <)/$1sss$2/i if $is_stdout;
  s/\sSIZE=\d+\b/ SIZE=ssss/;
  s/\ssize=\d+\b/ size=sss/ if $is_stderr;
  s/old size = \d+\b/old size = sssss/;
  s/message size = \d+\b/message size = sss/;
  s/this message = \d+\b/this message = sss/;
  s/Size of headers = \d+/Size of headers = sss/;
  s/sum=(?!0)\d+/sum=dddd/;
  s/(?<=sum=dddd )count=\d+\b/count=dd/;
  s/(?<=sum=0 )count=\d+\b/count=dd/;
  s/,S is \d+\b/,S is ddddd/;
  s/\+0100,\d+;/+0100,ddd;/;
  s/\(\d+ bytes written\)/(ddd bytes written)/;
  s/added '\d+ 1'/added 'ddd 1'/;
  s/Received\s+\d+/Received               nnn/;
  s/Delivered\s+\d+/Delivered              nnn/;


  # ======== Values in spool space failure message ========
  s/space=\d+ inodes=[+-]?\d+/space=xxxxx inodes=xxxxx/;


  # ======== Filter sizes ========
  # The sizes of filter files may vary because of the substitution of local
  # filenames, logins, etc.

  s/^\d+(?= bytes read from )/ssss/;


  # ======== OpenSSL error messages ========
  # Different releases of the OpenSSL libraries seem to give different error
  # numbers, or handle specific bad conditions in different ways, leading to
  # different wording in the error messages, so we cannot compare them.

#XXX This loses any trailing "deliving unencypted to" which is unfortunate
#    but I can't work out how to deal with that.
  s/(TLS session: \(SSL_\w+\): error:)(.*)(?!: delivering)/$1 <<detail omitted>>/;
  s/(TLS error on connection from .* \(SSL_\w+\): error:)(.*)/$1 <<detail omitted>>/;
  next if /SSL verify error: depth=0 error=certificate not trusted/;

  # ======== Maildir things ========
  # timestamp output in maildir processing
  s/(timestamp=|\(timestamp_only\): )\d+/$1ddddddd/g;

  # maildir delivery files appearing in log lines (in cases of error)
  s/writing to(?: file)? tmp\/\d+\.[^.]+\.(\S+)/writing to tmp\/MAILDIR.$1/;

  s/renamed tmp\/\d+\.[^.]+\.(\S+) as new\/\d+\.[^.]+\.(\S+)/renamed tmp\/MAILDIR.$1 as new\/MAILDIR.$1/;

  # Maildir file names in general
  s/\b\d+\.H\d+P\d+\b/dddddddddd.HddddddPddddd/;

  # Maildirsize data
  while (/^\d+S,\d+C\s*$/)
    {
    print MUNGED;
    while (<IN>)
      {
      last if !/^\d+ \d+\s*$/;
      print MUNGED "ddd d\n";
      }
    last if !defined $_;
    }
  last if !defined $_;


  # SRS timestamps and signatures vary by hostname and from run to run

  s/SRS0=....=..=[^=]+=[^@]+\@test.ex/SRS0=ZZZZ=YY=the.local.host.name=CALLER\@test.ex/;


  # ======== Output from the "fd" program about open descriptors ========
  # The statuses seem to be different on different operating systems, but
  # at least we'll still be checking the number of open fd's.

  s/max fd = \d+/max fd = dddd/;
  s/status=0 RDONLY/STATUS/g;
  s/status=1 WRONLY/STATUS/g;
  s/status=2 RDWR/STATUS/g;


  # ======== Contents of spool files ========
  # A couple of tests dump the contents of the -H file. The length fields
  # will be wrong because of different user names, etc.
  s/^\d\d\d(?=[PFS*])/ddd/;


  # ========= Exim lookups ==================
  # Lookups have a char which depends on the number of lookup types compiled in,
  # in stderr output.  Replace with a "0".  Recognising this while avoiding
  # other output is fragile; perhaps the debug output should be revised instead.
  s%(?<!sqlite)(?<!lsearch\*@)(?<!lsearch\*)(?<!lsearch)[0-?]TESTSUITE/aux-fixed/%0TESTSUITE/aux-fixed/%g;

  # ==========================================================
  # MIME boundaries in RFC3461 DSN messages
  s/\d{8,10}-eximdsn-\d+/NNNNNNNNNN-eximdsn-MMMMMMMMMM/;

  # ==========================================================
  # Some munging is specific to the specific file types

  # ======== stdout ========

  if ($is_stdout)
    {
    # Skip translate_ip_address and use_classresources in -bP output because
    # they aren't always there.

    next if /translate_ip_address =/;
    next if /use_classresources/;

    # In certain filter tests, remove initial filter lines because they just
    # clog up by repetition.

    if ($rmfiltertest)
      {
      next if /^(Sender\staken\sfrom|
                 Return-path\scopied\sfrom|
                 Sender\s+=|
                 Recipient\s+=)/x;
      if (/^Testing \S+ filter/)
        {
        $_ = <IN>;    # remove blank line
        next;
        }
      }

    # remote IPv6 addrs vary
    s/^(Connection request from) \[.*:.*:.*\]$/$1 \[ipv6\]/;

    # openssl version variances
  # Error lines on stdout from SSL contain process id values and file names.
  # They also contain a source file name and line number, which may vary from
  # release to release.

    next if /^SSL info:/;
    next if /SSL verify error: depth=0 error=certificate not trusted/;
    s/SSL3_READ_BYTES/ssl3_read_bytes/i;
    s/CONNECT_CR_FINISHED/ssl3_read_bytes/i;
    s/^\d+:error:\d+(?:E\d+)?(:SSL routines:ssl3_read_bytes:[^:]+:).*(:SSL alert number \d\d)$/pppp:error:dddddddd$1\[...\]$2/;
    s/^error:[^:]*:(SSL routines:ssl3_read_bytes:(tls|ssl)v\d+ alert)/error:dddddddd:$1/;

    # gnutls version variances
    next if /^Error in the pull function./;

    # optional IDN2 variant conversions.  Accept either IDN1 or IDN2
    s/conversion  strasse.de/conversion  xn--strae-oqa.de/;
    s/conversion: german.xn--strae-oqa.de/conversion: german.straße.de/;

    # subsecond timstamp info in reported header-files
    s/^(-received_time_usec \.)\d{6}$/$1uuuuuu/;

    # Postgres server takes varible time to shut down; lives in various places
    s/^waiting for server to shut down\.+ done$/waiting for server to shut down.... done/;
    s/^\/.*postgres /POSTGRES /;

    # DMARC is not always supported by the build
    next if /^dmarc_tld_file =/;

    # ARC is not always supported by the build
    next if /^arc_sign =/;

    # TLS resumption is not always supported by the build
    next if /^tls_resumption_hosts =/;
    next if /^-tls_resumption/;
    }

  # ======== stderr ========

  elsif ($is_stderr)
    {
    # The very first line of debugging output will vary

    s/^Exim version .*/Exim version x.yz ..../;

    # Debugging lines for Exim terminations and process-generation

    s/(?<=^>>>>>>>>>>>>>>>> Exim pid=)\d+(?= terminating)/pppp/;
    s/^(proxy-proc \w{5}-pid) \d+$/$1 pppp/;
    s/^(?:\s*\d+ )(exec .* -oPX)$/pppp $1/;

    # IP address lookups use gethostbyname() when IPv6 is not supported,
    # and gethostbyname2() or getipnodebyname() when it is.

    s/\b(gethostbyname2?|\bgetipnodebyname)(\(af=inet\))?/get[host|ipnode]byname[2]/;

    # we don't care what TZ enviroment the testhost was running
    next if /^Reset TZ to/;

    # drop gnutls version strings
    next if /GnuTLS compile-time version: \d+[\.\d]+$/;
    next if /GnuTLS runtime version: \d+[\.\d]+$/;

    # drop openssl version strings
    next if /OpenSSL compile-time version: OpenSSL \d+[\.\da-z]+/;
    next if /OpenSSL runtime version: OpenSSL \d+[\.\da-z]+/;

    # this is timing-dependent
    next if /^OpenSSL: creating STEK$/;

    # drop lookups
    next if /^Lookups \(built-in\):/;
    next if /^Loading lookup modules from/;
    next if /^Loaded \d+ lookup modules/;
    next if /^Total \d+ lookups/;

    # drop compiler information
    next if /^Compiler:/;

    # and the ugly bit
    # different libraries will have different numbers (possibly 0) of follow-up
    # lines, indenting with more data
    if (/^Library version:/) {
      while (1) {
	$_ = <IN>;
	next if /^\s/;
	goto RESET_AFTER_EXTRA_LINE_READ;
      }
    }

    # drop other build-time controls emitted for debugging
    next if /^WHITELIST_D_MACROS:/;
    next if /^TRUSTED_CONFIG_LIST:/;

    # As of Exim 4.74, we log when a setgid fails; because we invoke Exim
    # with -be, privileges will have been dropped, so this will always
    # be the case
    next if /^changing group to \d+ failed: (Operation not permitted|Not owner)/;

    # We might not keep this check; rather than change all the tests, just
    # ignore it as long as it succeeds; then we only need to change the
    # TLS tests where tls_require_ciphers has been set.
    if (m{^changed uid/gid: calling tls_validate_require_cipher}) {
      my $discard = <IN>;
      next;
    }
    next if /^tls_validate_require_cipher child \d+ ended: status=0x0/;

    # We invoke Exim with -D, so we hit this new message as of Exim 4.73:
    next if /^macros_trusted overridden to true by whitelisting/;

    # We have to omit the localhost ::1 address so that all is well in
    # the IPv4-only case.

    print MUNGED "MUNGED: ::1 will be omitted in what follows\n"
      if (/looked up these IP addresses/);
    next if /name=localhost address=::1/;

    # drop pdkim debugging header
    next if /^DKIM( <<<<<<<<<<<<<<<<<<<<<<<<<<<<<+|: no signatures)$/;

    # Various other IPv6 lines must be omitted too

    next if /using host_fake_gethostbyname for \S+ \(IPv6\)/;
    next if /get\[host\|ipnode\]byname\[2\]\(af=inet6\)/;
    next if /DNS lookup of \S+ \(AAAA\) using fakens/;
    next if / in dns_ipv4_lookup?/;
    next if / writing neg-cache entry for .*AAAA/;
    next if /^faking res_search\(AAAA\) response length as 65535/;

    if (/DNS lookup of \S+ \(AAAA\) gave NO_DATA/)
      {
      $_= <IN>;     # Gets "returning DNS_NODATA"
      next;
      }

    # Non-TLS bulds have a different Recieved: header expansion
    s/^((.*)\t}}}}by \$primary_hostname \$\{if def:received_protocol \{with \$received_protocol }})\(Exim \$version_number\)$/$1\${if def:tls_in_cipher_std { tls \$tls_in_cipher_std\n$2\t}}(Exim \$version_number)/;
    s/^((\s*).*considering: with \$received_protocol }})\(Exim \$version_number\)$/$1\${if def:tls_in_cipher_std { tls \$tls_in_cipher_std\n$2\t}}(Exim \$version_number)/;
    if (/condition: def:tls_in_cipher_std$/)
      {
      $_= <IN>; $_= <IN>; $_= <IN>; $_= <IN>;
      $_= <IN>; $_= <IN>; $_= <IN>; $_= <IN>;
      $_= <IN>; $_= <IN>; $_= <IN>; next;
      }


    # Skip tls_advertise_hosts and hosts_require_tls checks when the options
    # are unset, because tls ain't always there.

    next if /in\s(?:tls_advertise_hosts\?|hosts_require_tls\?)
                \sno\s\((option\sunset|end\sof\slist)\)/x;

    # Skip auxiliary group lists because they will vary.

    next if /auxiliary group list:/;

    # Skip "extracted from gecos field" because the gecos field varies

    next if /extracted from gecos field/;

    # Skip "waiting for data on socket" and "read response data: size=" lines
    # because some systems pack more stuff into packets than others.

    next if /waiting for data on socket/;
    next if /read response data: size=/;

    # If Exim is compiled with readline support but it can't find the library
    # to load, there will be an extra debug line. Omit it.

    next if /failed to load readline:/;

    # Some DBM libraries seem to make DBM files on opening with O_RDWR without
    # O_CREAT; other's don't. In the latter case there is some debugging output
    # which is not present in the former. Skip the relevant lines (there are
    # three of them).

    if (/returned from EXIM_DBOPEN: \(nil\)/)
      {
      $_ .= <IN>;
      s?\Q$parm_cwd\E?TESTSUITE?g;
      if (/TESTSUITE\/spool\/db\/\S+ appears not to exist: trying to create/)
	{ $_ = <IN>; next; }
      }

    # Some tests turn on +expand debugging to check on expansions.
    # Unfortunately, the Received: expansion varies, depending on whether TLS
    # is compiled or not. So we must remove the relevant debugging if it is.

    if (/^condition: def:tls_cipher/)
      {
      while (<IN>) { last if /^condition: def:sender_address/; }
      }
    elsif (/^expanding: Received: /)
      {
      while (<IN>) { last if !/^\s/; }
      }

    # remote port numbers vary
    s/(Connection request from 127.0.0.1 port) \d{1,5}/$1 sssss/;

    # Platform-dependent error strings
    s/Operation timed out/Connection timed out/;

    # Platform-dependent resolver option bits
    s/^ (?:writing|update) neg-cache entry for [^,]+-\K[0-9a-f]+, ttl/xxxx, ttl/;

    # timing variance, run-to-run
    s/^time on queue = \K1s/0s/;

    # Skip hosts_require_dane checks when the options
    # are unset, because dane ain't always there.
    next if /in\shosts_require_dane\?\sno\s\(option\sunset\)/x;

    # DISABLE_OCSP
    next if /in hosts_requ(est|ire)_ocsp\? (no|yes)/;

    # SUPPORT_PROXY
    next if /host in hosts_proxy\?/;

    # PIPE_CONNECT
    next if / in (pipelining_connect_advertise_hosts|hosts_pipe_connect)?\? no /;

    # Experimental_International
    next if / in smtputf8_advertise_hosts\? no \(option unset\)/;

    # Experimental_REQUIRETLS
    next if / in tls_advertise_requiretls?\? no \(end of list\)/;

    # TCP Fast Open
    next if /^(ppppp )?setsockopt FASTOPEN: Network Error/;

    # Environment cleaning
    next if /\w+ in keep_environment\? (yes|no)/;

    # Sizes vary with test hostname
    s/^cmd buf flush \d+ bytes$/cmd buf flush ddd bytes/;

    # Spool filesystem free space changes on different systems.
    s/^((?:spool|log) directory space =) -?\d+K (inodes =)\s*-?\d+/$1 nnnnnK $2 nnnnn/;

    # Non-TLS builds have different expansions for received_header_text
    if (s/(with \$received_protocol)\}\} \$\{if def:tls_cipher \{\(\$tls_cipher\)\n$/$1/)
      {
      $_ .= <IN>;
      s/[\s╎]+\}\}(?=\(Exim )/\}\} /;
      }
    if (/^ ├──condition: def:tls_cipher$/)
      {
      <IN>; <IN>; <IN>; <IN>; <IN>; <IN>;
      <IN>; <IN>; <IN>; <IN>; <IN>; next;
      }

    # Not all platforms build with DKIM enabled
    next if /^DKIM >> Body data for hash, canonicalized/;

    # Not all platforms build with SPF enabled
    next if /^(spf_conn_init|SPF_dns_exim_new|spf_compile\.c)/;

    # Not all platforms have sendfile support
    next if /^cannot use sendfile for body: no support$/;

    #  Parts of DKIM-specific debug output depend on the time/date
    next if /^date:\w+,\{SP\}/;
    next if /^DKIM \[[^[]+\] (Header hash|b) computed:/;

    # Not all platforms support TCP Fast Open, and the compile omits the check
    if (s/\S+ in hosts_try_fastopen\? (no \(option unset\)|no \(end of list\)|yes \(matched "\*"\))\n$//)
      {
      chomp;
      $_ .= <IN>;
      s/ \.\.\. >>> / ... /;
      if (s/ non-TFO mode connection attempt to 224.0.0.0, 0 data\b$//) { chomp; $_ .= <IN>; }
      s/Address family not supported by protocol family/Network Error/;
      s/Network is unreachable/Network Error/;
      }
    next if /^(ppppp )?setsockopt FASTOPEN: Protocol not available$/;
    s/^(Connecting to .* \.\.\. sending) \d+ (nonTFO early-data)$/$1 dd $2/;

    if (/^([0-9: ]*						# possible timestamp
	Connecting\ to\ [^ ]+\ [^ ]+(\ from\ [^ ]+)?)\ \.\.\.
	\ .*TFO\ mode\x20
	(sendto,\ no\ data:\ EINPROGRESS			# Linux
	|connection\ attempt\ to\ [^,]+,\ 0\ data)		# MacOS & no-support
	$/x)
      {
      $_ = $1 . " ... " . <IN>;
      s/^(.* \.\.\.) [0-9: ]*connected$/$1  connected/;

      if (/^Connecting to .* \.\.\.  connected$/)
	{
	$_ .= <IN>;
	if (/^(Connecting to .* \.\.\.  )connected\n\s+SMTP(\(close\)>>|\(Connection refused\)<<)$/)
	  {
	  $_ = $1 . "failed: Connection refused\n" . <IN>;
	  s/^(Connecting .*)\n\s+SMTP\(close\)>>$/$1/;
	  }
	elsif (/^(Connecting to .* \.\.\.  connected\n)read response data: size=/)
	  { $_ = $1; }

	# Date/time in SMTP banner
	s/[A-Z][a-z]{2},\s\d\d?\s[A-Z][a-z]{2}\s\d{4}\s\d\d\:\d\d:\d\d\s[-+]\d{4}
	  /Tue, 2 Mar 1999 09:44:33 +0000/gx;
	}
      }

    # Specific pointer values reported for DB operations change from run to run
    s/^(\s*returned from EXIM_DBOPEN: )(0x)?[0-9a-f]+/${1}0xAAAAAAAA/;
    s/^(\s*EXIM_DBCLOSE.)(0x)?[0-9a-f]+/${1}0xAAAAAAAA/;

    # Platform-dependent output during MySQL startup
    next if /PerconaFT file system space/;
    next if /^Waiting for MySQL server to answer/;
    next if /mysqladmin: CREATE DATABASE failed; .* database exists/;

    # Not all builds include DMARC
    next if /^DMARC: no (dmarc_tld_file|sender_host_address)$/ ;

    # TLS resumption is not always supported by the build
    next if /in tls_resumption_hosts\?/;

    # Platform differences in errno strings
    s/  SMTP\(Operation timed out\)<</  SMTP(Connection timed out)<</;

    # Platform differences for errno values (eg. Hurd)
    s/^errno = \d+$/errno = EEE/;
    s/^writing error \d+: /writing error EEE: /;

    # When Exim is checking the size of directories for maildir, it uses
    # the check_dir_size() function to scan directories. Of course, the order
    # of the files that are obtained using readdir() varies from system to
    # system. We therefore buffer up debugging lines from check_dir_size()
    # and sort them before outputting them.

    if (/^check_dir_size:/ || /^skipping TESTSUITE\/test-mail\//)
      {
      push @saved, $_;
      }
    else
      {
      if (@saved > 0)
        {
        print MUNGED "MUNGED: the check_dir_size lines have been sorted " .
          "to ensure consistency\n";
        @saved = sort(@saved);
        print MUNGED @saved;
        @saved = ();
        }

      # Skip some lines that Exim puts out at the start of debugging output
      # because they will be different in different binaries.

      print MUNGED
        unless (/^Berkeley DB: / ||
                /^Probably (?:Berkeley DB|ndbm|GDBM)/ ||
                /^Authenticators:/ ||
                /^Lookups:/ ||
                /^Support for:/ ||
                /^Routers:/ ||
                /^Transports:/ ||
                /^Malware:/ ||
                /^log selectors =/ ||
                /^cwd=/ ||
                /^Fixed never_users:/ ||
		/^Configure owner:/ ||
                /^Size of off_t:/
                );


      }

    next;
    }

  # ======== log ========

  elsif ($is_log)
    {
    # Berkeley DB version differences
    next if / Berkeley DB error: /;

    # CHUNKING: exact sizes depend on hostnames in headers
    s/(=>.* K C="250- \d)\d+ (byte chunk, total \d)\d+/$1nn $2nn/;

    # openssl version variances
    s/(TLS error on connection [^:]*: error:)[0-9A-F]{8}(:system library):(?:fopen|func\(4095\)):(No such file or directory)$/$1xxxxxxxx$2:fopen:$3/;
    s/(DANE attempt failed.*error:)[0-9A-F]{8}(:SSL routines:)(?:(?i)ssl3_get_server_certificate|tls_process_server_certificate|CONNECT_CR_CERT)(?=:certificate verify failed$)/$1xxxxxxxx$2ssl3_get_server_certificate/;
    s/(DKIM: validation error: )error:[0-9A-F]{8}:rsa routines:(?:(?i)int_rsa_verify|CRYPTO_internal):(?:bad signature|algorithm mismatch)$/$1Public key signature verification has failed./;
    s/ARC: AMS signing: privkey PEM-block import: error:\K[0-9A-F]{8}:(PEM routines):get_name:(no start line)/0906D06C:$1:PEM_read_bio:$2/;

    # gnutls version variances
    if (/TLS error on connection \(recv\): .* (Decode error|peer did not send any certificate)/)
      {
      my $prev = $_;
      $_ = <IN>;
      if (/error on first read/)
	{
	s/TLS session: \Kerror on first read:/(gnutls_handshake): A TLS fatal alert has been received.:/;
	goto RESET_AFTER_EXTRA_LINE_READ;
	}
      else
	{ $_ = $prev; }
      }
    # translate gnutls error into the openssl one
    s/ARC: AMS signing: privkey PEM-block import: \KThe requested data were not available.$/error:0906D06C:PEM routines:PEM_read_bio:no start line/;

    # DKIM timestamps
    if ( /(DKIM: d=.*) t=([0-9]*) x=([0-9]*) / )
      {
      my ($prefix, $t_diff) = ($1, $3 - $2);
      s/DKIM: d=.* t=[0-9]* x=[0-9]* /${prefix} t=T x=T+${t_diff} /;
      }

    # port numbers
    s/(?:\[[^\]]*\]:|port )\K$parm_port_d/PORT_D/;
    s/(?:\[[^\]]*\]:|port )\K$parm_port_d2/PORT_D2/;
    s/(?:\[[^\]]*\]:|port )\K$parm_port_d3/PORT_D3/;
    s/(?:\[[^\]]*\]:|port )\K$parm_port_d4/PORT_D4/;
    s/(?:\[[^\]]*\]:|port )\K$parm_port_s/PORT_S/;
    s/(?:\[[^\]]*\]:|port )\K$parm_port_n/PORT_N/;
    s/I=\[[^\]]*\]:\K\d+/ppppp/;

    # Platform differences for errno values (eg. Hurd).  Leave 0 and negative numbers alone.
    s/R=\w+ T=\w+ defer\K \([1-9]\d*\): / (EEE): /;
    }

  # ======== mail ========

  elsif ($is_mail)
    {
    # DKIM timestamps, and signatures depending thereon
    if ( /^(\s+)t=([0-9]*); x=([0-9]*); b=[A-Za-z0-9+\/]+$/ )
      {
      my ($indent, $t_diff) = ($1, $3 - $2);
      s/.*/${indent}t=T; x=T+${t_diff}; b=bbbb;/;
      <IN>;
      <IN>;
      }
    }

  # ======== All files other than stderr ========

  print MUNGED;
  }

close(IN);
return $yield;
}




##################################################
#        Subroutine to interact with caller      #
##################################################

# Arguments: [0] the prompt string
#            [1] if there is a U in the prompt and $force_update is true
#            [2] if there is a C in the prompt and $force_continue is true
# Returns:   returns the answer

sub interact {
  my ($prompt, $have_u, $have_c) = @_;

  print $prompt;

  if ($have_u) {
    print "... update forced\n";
    return 'u';
  }

  if ($have_c) {
    print "... continue forced\n";
    return 'c';
  }

  return lc <T>;
}



##################################################
#    Subroutine to log in force_continue mode    #
##################################################

# In force_continue mode, we just want a terse output to a statically
# named logfile.  If multiple files in same batch (stdout, stderr, etc)
# all have mismatches, it will log multiple times.
#
# Arguments: [0] the logfile to append to
#            [1] the testno that failed
# Returns:   nothing



sub log_failure {
  my ($logfile, $testno, $detail) = @_;

  open(my $fh, '>>', $logfile) or return;

  print $fh "Test $testno "
        . (defined $detail ? "$detail " : '')
        . "failed\n";
}

# Computer-readable summary results logfile

sub log_test {
  my ($logfile, $testno, $resultchar) = @_;

  open(my $fh, '>>', $logfile) or return;
  print $fh "$testno $resultchar\n";
}



##################################################
#    Subroutine to compare one output file       #
##################################################

# When an Exim server is part of the test, its output is in separate files from
# an Exim client. The server data is concatenated with the client data as part
# of the munging operation.
#
# Arguments:  [0] the name of the main raw output file
#             [1] the name of the server raw output file or undef
#             [2] where to put the munged copy
#             [3] the name of the saved file
#             [4] TRUE if this is a log file whose deliveries must be sorted
#             [5] optionally, a custom munge command
#
# Returns:    0 comparison succeeded
#             1 comparison failed; differences to be ignored
#             2 comparison failed; files may have been updated (=> re-compare)
#
# Does not return if the user replies "Q" to a prompt.

sub check_file{
my($rf,$rsf,$mf,$sf,$sortfile,$extra) = @_;

# If there is no saved file, the raw files must either not exist, or be
# empty. The test ! -s is TRUE if the file does not exist or is empty.

# we check if there is a flavour specific file, but we remember
# the original file name as "generic"
$sf_generic = $sf;
$sf_flavour = "$sf_generic.$flavour";
$sf_current = -e $sf_flavour ? $sf_flavour : $sf_generic;

if (! -e $sf_current)
  {
  return 0 if (! -s $rf && (! defined $rsf || ! -s $rsf));

  print "\n";
  print "** $rf is not empty\n" if (-s $rf);
  print "** $rsf is not empty\n" if (defined $rsf && -s $rsf);

  for (;;)
    {
    $_ = interact('Continue, Show, or Quit? [Q] ', undef, $force_continue);
    tests_exit(1) if /^q?$/;
    if (/^c$/ && $force_continue) {
      log_failure($log_failed_filename, $testno, $rf);
      log_test($log_summary_filename, $testno, 'F') if ($force_continue);
    }
    return 1 if /^c$/i && $rf !~ /paniclog/ && (!defined $rsf || $rsf !~ /paniclog/);
    last if (/^[sc]$/);
    }

  foreach $f ($rf, $rsf)
    {
    if (defined $f && -s $f)
      {
      print "\n";
      print "------------ $f -----------\n"
        if (defined $rf && -s $rf && defined $rsf && -s $rsf);
      system @more => $f;
      }
    }

  print "\n";
  for (;;)
    {
    $_ = interact('Continue, Update & retry, Quit? [Q] ', $force_update, $force_continue);
    tests_exit(1) if /^q?$/;
    if (/^c$/ && $force_continue) {
      log_failure($log_failed_filename, $testno, $rf);
      log_test($log_summary_filename, $testno, 'F')
    }
    return 1 if /^c$/i;
    last if (/^u$/i);
    }
  }

#### $_

# Control reaches here if either (a) there is a saved file ($sf), or (b) there
# was a request to create a saved file. First, create the munged file from any
# data that does exist.

open(MUNGED, '>', $mf) || tests_exit(-1, "Failed to open $mf: $!");
my($truncated) = munge($rf, $extra) if -e $rf;

# Append the raw server log, if it is non-empty
if (defined $rsf && -e $rsf)
  {
  print MUNGED "\n******** SERVER ********\n";
  $truncated |= munge($rsf, $extra);
  }
close(MUNGED);

# If a saved file exists, do the comparison. There are two awkward cases:
#
# If "*** truncated ***" was found in the new file, it means that a log line
# was overlong, and truncated. The problem is that it may be truncated at
# different points on different systems, because of different user name
# lengths. We reload the file and the saved file, and remove lines from the new
# file that precede "*** truncated ***" until we reach one that matches the
# line that precedes it in the saved file.
#
# If $sortfile is set, we are dealing with a mainlog file where the deliveries
# for an individual message might vary in their order from system to system, as
# a result of parallel deliveries. We load the munged file and sort sequences
# of delivery lines.

if (-e $sf_current)
  {
  # Deal with truncated text items

  if ($truncated)
    {
    my(@munged, @saved, $i, $j, $k);

    open(MUNGED, $mf) || tests_exit(-1, "Failed to open $mf: $!");
    @munged = <MUNGED>;
    close(MUNGED);
    open(SAVED, $sf_current) || tests_exit(-1, "Failed to open $sf_current: $!");
    @saved = <SAVED>;
    close(SAVED);

    $j = 0;
    for ($i = 0; $i < @munged; $i++)
      {
      if ($munged[$i] =~ /\*\*\* truncated \*\*\*/)
        {
        for (; $j < @saved; $j++)
          { last if $saved[$j] =~ /\*\*\* truncated \*\*\*/; }
        last if $j >= @saved;     # not found in saved

        for ($k = $i - 1; $k >= 0; $k--)
          { last if $munged[$k] eq $saved[$j - 1]; }

        last if $k <= 0;          # failed to find previous match
        splice @munged, $k + 1, $i - $k - 1;
        $i = $k + 1;
        }
      }

    open(my $fh, '>', $mf) or tests_exit(-1, "Failed to open $mf: $!");
    print $fh @munged;
    }

  # Deal with log sorting

  if ($sortfile)
    {

    my @munged = do {
      open(my $fh, '<', $mf) or tests_exit(-1, "Failed to open $mf: $!");
      <$fh>;
    };

    for (my $i = 0; $i < @munged; $i++)
      {
      if ($munged[$i] =~ /^[-\d]{10}\s[:\d]{8}\s[-A-Za-z\d]{16}\s[-=*]>/)
        {
        my $j;
        for ($j = $i + 1; $j < @munged; $j++)
          {
          last if $munged[$j] !~
            /^[-\d]{10}\s[:\d]{8}\s[-A-Za-z\d]{16}\s[-=*]>/;
          }
        @temp = splice(@munged, $i, $j - $i);
        @temp = sort(@temp);
        splice(@munged, $i, 0, @temp);
        }
      }

    open(my $fh, '>', $mf) or tests_exit(-1, "Failed to open $mf: $!");
    print $fh "**NOTE: The delivery lines in this file have been sorted.\n";
    print $fh @munged;
    }

  # Do the comparison

  return 0 if (system("$cf '$mf' '$sf_current' >test-cf") == 0);

  # Handle comparison failure

  print "** Comparison of $mf with $sf_current failed";
  system @more => 'test-cf';

  print "\n";
  for (;;)
    {
    $_ = interact('Continue, Retry, Update current'
	. ($sf_current ne $sf_flavour  ? "/Save for flavour '$flavour'" : '')
	. ' & retry, Quit? [Q] ', $force_update, $force_continue);
    tests_exit(1) if /^q?$/;
    if (/^c$/ && $force_continue) {
      log_failure($log_failed_filename, $testno, $sf_current);
      log_test($log_summary_filename, $testno, 'F')
    }
    return 1 if /^c$/i;
    return 2 if /^r$/i;
    last if (/^[us]$/i);
    }
  }

# Update or delete the saved file, and give the appropriate return code.

if (-s $mf)
  {
    my $sf = /^u/i ? $sf_current : $sf_flavour;
    tests_exit(-1, "Failed to cp $mf $sf") if system("cp '$mf' '$sf'") != 0;
  }
else
  {
    # if we deal with a flavour file, we can't delete it, because next time the generic
    # file would be used again
    if ($sf_current eq $sf_flavour) {
      open(my $fh, '>', $sf_current);
    }
    else {
      tests_exit(-1, "Failed to unlink $sf_current") if !unlink($sf_current);
    }
  }

return 2;
}



##################################################
# Custom munges
# keyed by name of munge; value is a ref to a hash
# which is keyed by file, value a string to look for.
# Usable files are:
#  paniclog, rejectlog, mainlog, stdout, stderr, msglog, mail
# Search strings starting with 's' do substitutions;
# with '/' do line-skips.
# Triggered by a scriptfile line "munge <name>"
##################################################
$munges =
  { 'dnssec' =>
    { 'stderr' => '/^Reverse DNS security status: unverified\n/' },

    'gnutls_unexpected' =>
    { 'mainlog' => '/\(recv\): A TLS packet with unexpected length was received./' },

    'gnutls_handshake' =>
    { 'mainlog' => 's/\(gnutls_handshake\): Error in the push function/\(gnutls_handshake\): A TLS packet with unexpected length was received/' },

    'gnutls_bad_clientcert' =>
    { 'mainlog' => 's/\(certificate verification failed\): certificate invalid/\(gnutls_handshake\): The peer did not send any certificate./',
      'stdout'  => 's/Succeeded in starting TLS/A TLS fatal alert has been received.\nFailed to start TLS'
    },

    'optional_events' =>
    { 'stdout' => '/event_action =/' },

    'optional_ocsp' =>
    { 'stderr' => '/127.0.0.1 in hosts_requ(ire|est)_ocsp/' },

    'optional_cert_hostnames' =>
    { 'stderr' => '/in tls_verify_cert_hostnames\? no/' },

    'loopback' =>
    { 'stdout' => 's/[[](127\.0\.0\.1|::1)]/[IP_LOOPBACK_ADDR]/' },

    'scanfile_size' =>
    { 'stdout' => 's/(Content-length:) \d\d\d/$1 ddd/' },

    'delay_1500' =>
    { 'stderr' => 's/(1[5-9]|23\d)\d\d msec/ssss msec/' },

    'tls_anycipher' =>
    { 'mainlog'   => 's! X=TLS\S+ ! X=TLS_proto_and_cipher !;
		      s! DN="C=! DN="/C=!;
		      s! DN="[^,"]*\K,!/!;
		      s! DN="[^,"]*\K,!/!;
		      s! DN="[^,"]*\K,!/!;
		     ',
      'rejectlog' => 's/ X=TLS\S+ / X=TLS_proto_and_cipher /',
    },

    'debug_pid' =>
    { 'stderr' => 's/(^\s{0,4}|(?<=Process )|(?<=child ))\d+/ppppp/g' },

    'optional_dsn_info' =>
    { 'mail' => '/^(X-(Remote-MTA-(smtp-greeting|helo-response)|Exim-Diagnostic|(body|message)-linecount):|Remote-MTA: X-ip;)/'
    },

    'optional_config' =>
    { 'stdout' => '/^(
                  dkim_(canon|domain|private_key|selector|sign_headers|strict|hash|identity|timestamps)
                  |gnutls_require_(kx|mac|protocols)
		  |hosts_pipe_connect
                  |hosts_(requ(est|ire)|try)_(dane|ocsp)
		  |dane_require_tls_ciphers
                  |hosts_(avoid|nopass|noproxy|require|verify_avoid)_tls
                  |pipelining_connect_advertise_hosts
                  |socks_proxy
                  |tls_[^ ]*
		  |utf8_downconvert
                  )($|[ ]=)/x'
    },

    'sys_bindir' =>
    { 'mainlog' => 's%/(usr/(local/)?)?bin/%SYSBINDIR/%' },

    'sync_check_data' =>
    { 'mainlog'   => 's/^(.* SMTP protocol synchronization error .* next input=.{8}).*$/$1<suppressed>/',
      'rejectlog' => 's/^(.* SMTP protocol synchronization error .* next input=.{8}).*$/$1<suppressed>/'},

    'debuglog_stdout' =>
    { 'stdout' => 's/^\d\d:\d\d:\d\d\s+\d+ //;
                  s/Process \d+ is ready for new message/Process pppp is ready for new message/'
    },

    'timeout_errno' =>		# actual errno differs Solaris vs. Linux
    { 'mainlog' => 's/(host deferral .* errno) <\d+> /$1 <EEE> /' },

    'peer_terminated_conn' =>	# actual error differs FreedBSD vs. Linux
    { 'stderr' => 's/^(  SMTP\()Connection reset by peer(\)<<)$/$1closed$2/' },

    'perl_variants' =>		# result of hash-in-scalar-context changed from bucket-fill to keycount
    { 'stdout' => 's%^> X/X$%> X%' },
  };


sub max {
  my ($a, $b) = @_;
  return $a if ($a > $b);
  return $b;
}

##################################################
#    Subroutine to check the output of a test    #
##################################################

# This function is called when the series of subtests is complete. It makes
# use of check_file(), whose arguments are:
#
#  [0] the name of the main raw output file
#  [1] the name of the server raw output file or undef
#  [2] where to put the munged copy
#  [3] the name of the saved file
#  [4] TRUE if this is a log file whose deliveries must be sorted
#  [5] an optional custom munge command
#
# Arguments: Optionally, name of a single custom munge to run.
# Returns:   0 if the output compared equal
#            1 if comparison failed; differences to be ignored
#            2 if re-run needed (files may have been updated)

sub check_output{
my($mungename) = $_[0];
my($yield) = 0;
my($munge) = $munges->{$mungename} if defined $mungename;

$yield = max($yield,  check_file("spool/log/paniclog",
                       "spool/log/serverpaniclog",
                       "test-paniclog-munged",
                       "paniclog/$testno", 0,
		       $munge->{paniclog}));

$yield = max($yield,  check_file("spool/log/rejectlog",
                       "spool/log/serverrejectlog",
                       "test-rejectlog-munged",
                       "rejectlog/$testno", 0,
		       $munge->{rejectlog}));

$yield = max($yield,  check_file("spool/log/mainlog",
                       "spool/log/servermainlog",
                       "test-mainlog-munged",
                       "log/$testno", $sortlog,
		       $munge->{mainlog}));

if (!$stdout_skip)
  {
  $yield = max($yield,  check_file("test-stdout",
                       "test-stdout-server",
                       "test-stdout-munged",
                       "stdout/$testno", 0,
		       $munge->{stdout}));
  }

if (!$stderr_skip)
  {
  $yield = max($yield,  check_file("test-stderr",
                       "test-stderr-server",
                       "test-stderr-munged",
                       "stderr/$testno", 0,
		       $munge->{stderr}));
  }

# Compare any delivered messages, unless this test is skipped.

if (! $message_skip)
  {
  my($msgno) = 0;

  # Get a list of expected mailbox files for this script. We don't bother with
  # directories, just the files within them.

  foreach $oldmail (@oldmails)
    {
    next unless $oldmail =~ /^mail\/$testno\./;
    print ">> EXPECT $oldmail\n" if $debug;
    $expected_mails{$oldmail} = 1;
    }

  # If there are any files in test-mail, compare them. Note that "." and
  # ".." are automatically omitted by list_files_below().

  @mails = list_files_below("test-mail");

  foreach $mail (@mails)
    {
    next if $mail eq "test-mail/oncelog";

    $saved_mail = substr($mail, 10);               # Remove "test-mail/"
    $saved_mail =~ s/^$parm_caller(\/|$)/CALLER/;  # Convert caller name

    if ($saved_mail =~ /(\d+\.[^.]+\.)/)
      {
      $msgno++;
      $saved_mail =~ s/(\d+\.[^.]+\.)/$msgno./gx;
      }

    print ">> COMPARE $mail mail/$testno.$saved_mail\n" if $debug;
    $yield = max($yield,  check_file($mail, undef, "test-mail-munged",
      "mail/$testno.$saved_mail", 0,
      $munge->{mail}));
    delete $expected_mails{"mail/$testno.$saved_mail"};
    }

  # Complain if not all expected mails have been found

  if (scalar(keys %expected_mails) != 0)
    {
    foreach $key (keys %expected_mails)
      { print "** no test file found for $key\n"; }

    for (;;)
      {
      $_ = interact('Continue, Update & retry, or Quit? [Q] ', $force_update, $force_continue);
      tests_exit(1) if /^q?$/;
      if (/^c$/ && $force_continue) {
	log_failure($log_failed_filename, $testno, "missing email");
	log_test($log_summary_filename, $testno, 'F')
      }
      last if /^c$/;

      # For update, we not only have to unlink the file, but we must also
      # remove it from the @oldmails vector, as otherwise it will still be
      # checked for when we re-run the test.

      if (/^u$/)
        {
        foreach $key (keys %expected_mails)
          {
          my($i);
          tests_exit(-1, "Failed to unlink $key") if !unlink("$key");
          for ($i = 0; $i < @oldmails; $i++)
            {
            if ($oldmails[$i] eq $key)
              {
              splice @oldmails, $i, 1;
              last;
              }
            }
          }
        last;
        }
      }
    }
  }

# Compare any remaining message logs, unless this test is skipped.

if (! $msglog_skip)
  {
  # Get a list of expected msglog files for this test

  foreach $oldmsglog (@oldmsglogs)
    {
    next unless $oldmsglog =~ /^$testno\./;
    $expected_msglogs{$oldmsglog} = 1;
    }

  # If there are any files in spool/msglog, compare them. However, we have
  # to munge the file names because they are message ids, which are
  # time dependent.

  if (opendir(DIR, "spool/msglog"))
    {
    @msglogs = sort readdir(DIR);
    closedir(DIR);

    foreach $msglog (@msglogs)
      {
      next if ($msglog eq "." || $msglog eq ".." || $msglog eq "CVS");
      ($munged_msglog = $msglog) =~
        s/((?:[^\W_]{6}-){2}[^\W_]{2})
          /new_value($1, "10Hm%s-0005vi-00", \$next_msgid)/egx;
      $yield = max($yield,  check_file("spool/msglog/$msglog", undef,
        "test-msglog-munged", "msglog/$testno.$munged_msglog", 0,
        $munge->{msglog}));
      delete $expected_msglogs{"$testno.$munged_msglog"};
      }
    }

  # Complain if not all expected msglogs have been found

  if (scalar(keys %expected_msglogs) != 0)
    {
    foreach $key (keys %expected_msglogs)
      {
      print "** no test msglog found for msglog/$key\n";
      ($msgid) = $key =~ /^\d+\.(.*)$/;
      foreach $cachekey (keys %cache)
        {
        if ($cache{$cachekey} eq $msgid)
          {
          print "** original msgid $cachekey\n";
          last;
          }
        }
      }

    for (;;)
      {
      $_ = interact('Continue, Update, or Quit? [Q] ', $force_update, $force_continue);
      tests_exit(1) if /^q?$/;
      if (/^c$/ && $force_continue) {
	log_failure($log_failed_filename, $testno, "missing msglog");
	log_test($log_summary_filename, $testno, 'F')
      }
      last if /^c$/;
      if (/^u$/)
        {
        foreach $key (keys %expected_msglogs)
          {
          tests_exit(-1, "Failed to unlink msglog/$key")
            if !unlink("msglog/$key");
          }
        last;
        }
      }
    }
  }

return $yield;
}



##################################################
#     Subroutine to run one "system" command     #
##################################################

# We put this in a subroutine so that the command can be reflected when
# debugging.
#
# Argument: the command to be run
# Returns:  nothing

sub run_system {
my($cmd) = $_[0];
if ($debug)
  {
  my($prcmd) = $cmd;
  $prcmd =~ s/; /;\n>> /;
  print ">> $prcmd\n";
  }
system("$cmd");
}



##################################################
#      Subroutine to run one script command      #
##################################################

# The <SCRIPT> file is open for us to read an optional return code line,
# followed by the command line and any following data lines for stdin. The
# command line can be continued by the use of \. Data lines are not continued
# in this way. In all lines, the following substitutions are made:
#
# DIR    => the current directory
# CALLER => the caller of this script
#
# Arguments: the current test number
#            reference to the subtest number, holding previous value
#            reference to the expected return code value
#            reference to where to put the command name (for messages)
#            auxiliary information returned from a previous run
#
# Returns:   0 the command was executed inline, no subprocess was run
#            1 a non-exim command was run and waited for
#            2 an exim command was run and waited for
#            3 a command was run and not waited for (daemon, server, exim_lock)
#            4 EOF was encountered after an initial return code line
# Optionally also a second parameter, a hash-ref, with auxiliary information:
#            exim_pid: pid of a run process
#            munge: name of a post-script results munger

sub run_command{
my($testno) = $_[0];
my($subtestref) = $_[1];
my($commandnameref) = $_[3];
my($aux_info) = $_[4];
my($yield) = 1;

our %ENV = map { $_ => $ENV{$_} } grep { /^(?:USER|SHELL|PATH|TERM|EXIM_TEST_.*)$/ } keys %ENV;

if (/^(\d+)\s*$/)                # Handle unusual return code
  {
  my($r) = $_[2];
  $$r = $1 << 8;
  $_ = <SCRIPT>;
  return 4 if !defined $_;       # Missing command
  $lineno++;
  }

chomp;
$wait_time = 0;

# Handle concatenated command lines

s/\s+$//;
while (substr($_, -1) eq"\\")
  {
  my($temp);
  $_ = substr($_, 0, -1);
  chomp($temp = <SCRIPT>);
  if (defined $temp)
    {
    $lineno++;
    $temp =~ s/\s+$//;
    $temp =~ s/^\s+//;
    $_ .= $temp;
    }
  }

# Do substitutions

do_substitute($testno);
if ($debug) { printf ">> $_\n"; }

# Pass back the command name (for messages)

($$commandnameref) = /^(\S+)/;

# Here follows code for handling the various different commands that are
# supported by this script. The first group of commands are all freestanding
# in that they share no common code and are not followed by any data lines.


###################
###################

# The "dbmbuild" command runs exim_dbmbuild. This is used both to test the
# utility and to make DBM files for testing DBM lookups.

if (/^dbmbuild\s+(\S+)\s+(\S+)/)
  {
  run_system("(./eximdir/exim_dbmbuild $parm_cwd/$1 $parm_cwd/$2;" .
         "echo exim_dbmbuild exit code = \$?)" .
         ">>test-stdout");
  return 1;
  }


# The "dump" command runs exim_dumpdb. On different systems, the output for
# some types of dump may appear in a different order because it's just hauled
# out of the DBM file. We can solve this by sorting. Ignore the leading
# date/time, as it will be flattened later during munging.

if (/^dump\s+(\S+)/)
  {
  my $which  = $1;
  print ">> ./eximdir/exim_dumpdb $parm_cwd/spool $which\n" if $debug;
  open(my $in, "-|", './eximdir/exim_dumpdb', "$parm_cwd/spool", $which) or die "Can't run exim_dumpdb: $!";
  open(my $out, ">>test-stdout");
  print $out "+++++++++++++++++++++++++++\n";

  if ($which eq "retry")
    {
    # the sort key is the first part of the retry db dump line, but for
    # sorting we (temporarly) replace the own hosts ipv4 with a munged
    # version, which matches the munging that is done later
    # Why? We must ensure sure, that 127.0.0.1 always sorts first
    # map-sort-map: Schwartz's transformation
    # test 0099
    my @temp = map  { $_->[1] }
               sort { $a->[0] cmp $b->[0] }
               #map  { [ (split)[0] =~ s/\Q$parm_ipv4/ip4.ip4.ip4.ip4/gr, $_ ] }  # this is too modern for 5.10.1
               map  {
                (my $k = (split)[0]) =~ s/\Q$parm_ipv4/ip4.ip4.ip4.ip4/g;
                [ $k, $_ ]
               }
               do { local $/ = "\n  "; <$in> };
    foreach $item (@temp)
      {
      $item =~ s/^\s*(.*)\n(.*)\n?\s*$/$1\n$2/m;
      print $out "  $item\n";
      }
    }
  else
    {
    my @temp = <$in>;
    if ($which eq "callout")
      {
      @temp = sort {
                   my($aa) = substr $a, 21;
                   my($bb) = substr $b, 21;
                   return $aa cmp $bb;
                   } @temp;
      }
    print $out @temp;
    }
  close($in); # close it explicitly, otherwise $? does not get set
  return 1;
  }


# verbose comments start with ###
if (/^###\s/) {
  for my $file (qw(test-stdout test-stderr test-stderr-server test-stdout-server)) {
    open my $fh, '>>', $file or die "Can't open >>$file: $!\n";
    say {$fh} $_;
  }
  return 0;
}

# The "echo" command is a way of writing comments to the screen.
if (/^echo\s+(.*)$/)
  {
  print "$1\n";
  return 0;
  }


# The "exim_lock" command runs exim_lock in the same manner as "server",
# but it doesn't use any input.

if (/^exim_lock\s+(.*)$/)
  {
  $cmd = "./eximdir/exim_lock $1 >>test-stdout";
  $server_pid = open SERVERCMD, "|$cmd" ||
    tests_exit(-1, "Failed to run $cmd\n");

  # This gives the process time to get started; otherwise the next
  # process may not find it there when it expects it.

  select(undef, undef, undef, 0.1);
  return 3;
  }


# The "exinext" command runs exinext

if (/^exinext\s+(.*)/)
  {
  run_system("(./eximdir/exinext " .
    "-DEXIM_PATH=$parm_cwd/eximdir/exim " .
    "-C $parm_cwd/test-config $1;" .
    "echo exinext exit code = \$?)" .
    ">>test-stdout");
  return 1;
  }


# The "exigrep" command runs exigrep on the current mainlog

if (/^exigrep\s+(.*)/)
  {
  run_system("(./eximdir/exigrep " .
    "$1 $parm_cwd/spool/log/mainlog;" .
    "echo exigrep exit code = \$?)" .
    ">>test-stdout");
  return 1;
  }


# The "eximstats" command runs eximstats on the current mainlog

if (/^eximstats\s+(.*)/)
  {
  run_system("(./eximdir/eximstats " .
    "$1 $parm_cwd/spool/log/mainlog;" .
    "echo eximstats exit code = \$?)" .
    ">>test-stdout");
  return 1;
  }


# The "gnutls" command makes a copy of saved GnuTLS parameter data in the
# spool directory, to save Exim from re-creating it each time.

if (/^gnutls/)
  {
  my $gen_fn = "spool/gnutls-params-$gnutls_dh_bits_normal";
  run_system "sudo cp -p aux-fixed/gnutls-params $gen_fn;" .
         "sudo chown $parm_eximuser:$parm_eximgroup $gen_fn;" .
         "sudo chmod 0400 $gen_fn";
  return 1;
  }


# The "killdaemon" command should ultimately follow the starting of any Exim
# daemon with the -bd option. We kill with SIGINT rather than SIGTERM to stop
# it outputting "Terminated" to the terminal when not in the background.

if (/^killdaemon/)
  {
  my $return_extra = {};
  if (exists $aux_info->{exim_pid})
    {
    $pid = $aux_info->{exim_pid};
    $return_extra->{exim_pid} = undef;
    print ">> killdaemon: recovered pid $pid\n" if $debug;
    if ($pid)
      {
      run_system("sudo /bin/kill -INT $pid");
      wait;
      }
    } else {
    $pid = `cat $parm_cwd/spool/exim-daemon.*`;
    if ($pid)
      {
      run_system("sudo /bin/kill -INT $pid");
      close DAEMONCMD;                                   # Waits for process
      }
    }
    run_system("sudo /bin/rm -f spool/exim-daemon.*");
  return (1, $return_extra);
  }


# The "millisleep" command is like "sleep" except that its argument is in
# milliseconds, thus allowing for a subsecond sleep, which is, in fact, all it
# is used for.

elsif (/^millisleep\s+(.*)$/)
  {
  select(undef, undef, undef, $1/1000);
  return 0;
  }


# The "munge" command selects one of a hardwired set of test-result modifications
# to be made before result compares are run against the golden set.  This lets
# us account for test-system dependent things which only affect a few, but known,
# test-cases.
# Currently only the last munge takes effect.

if (/^munge\s+(.*)$/)
  {
  return (0, { munge => $1 });
  }


# The "sleep" command does just that. For sleeps longer than 1 second we
# tell the user what's going on.

if (/^sleep\s+(.*)$/)
  {
  if ($1 == 1)
    {
    sleep(1);
    }
  else
    {
    printf("  Test %d sleep $1 ", $$subtestref);
    for (1..$1)
      {
      print ".";
      sleep(1);
      }
    printf("\r  Test %d                            $cr", $$subtestref);
    }
  return 0;
  }


# Various Unix management commands are recognized

if (/^(ln|ls|du|mkdir|mkfifo|touch|cp|cat)\s/ ||
    /^sudo\s(rmdir|rm|mv|chown|chmod)\s/)
  {
  run_system("$_ >>test-stdout 2>>test-stderr");
  return 1;
  }



###################
###################

# The next group of commands are also freestanding, but they are all followed
# by data lines.


# The "server" command starts up a script-driven server that runs in parallel
# with the following exim command. Therefore, we want to run a subprocess and
# not yet wait for it to complete. The waiting happens after the next exim
# command, triggered by $server_pid being non-zero. The server sends its output
# to a different file. The variable $server_opts, if not empty, contains
# options to disable IPv4 or IPv6 if necessary.
# This works because "server" swallows its stdin before waiting for a connection.

if (/^server\s+(.*)$/)
  {
  $pidfile = "$parm_cwd/aux-var/server-daemon.pid";
  $cmd = "./bin/server $server_opts -oP $pidfile $1 >>test-stdout-server";
  print ">> $cmd\n" if ($debug);
  $server_pid = open SERVERCMD, "|$cmd" || tests_exit(-1, "Failed to run $cmd");
  SERVERCMD->autoflush(1);
  print ">> Server pid is $server_pid\n" if $debug;
  while (<SCRIPT>)
    {
    $lineno++;
    last if /^\*{4}\s*$/;
    print SERVERCMD;
    }
  print SERVERCMD "++++\n"; # Send end to server; can't send EOF yet
                            # because close() waits for the process.

  # Interlock the server startup; otherwise the next
  # process may not find it there when it expects it.
  while (! stat("$pidfile") ) { select(undef, undef, undef, 0.3); }
  return 3;
  }


# The "write" command is a way of creating files of specific sizes for
# buffering tests, or containing specific data lines from within the script
# (rather than hold lots of little files). The "catwrite" command does the
# same, but it also copies the lines to test-stdout.

if (/^(cat)?write\s+(\S+)(?:\s+(.*))?\s*$/)
  {
  my($cat) = defined $1;
  @sizes = ();
  @sizes = split /\s+/, $3 if defined $3;
  open FILE, ">$2" || tests_exit(-1, "Failed to open \"$2\": $!");

  if ($cat)
    {
    open CAT, ">>test-stdout" ||
      tests_exit(-1, "Failed to open test-stdout: $!");
    print CAT "==========\n";
    }

  if (scalar @sizes > 0)
    {
    # Pre-data

    while (<SCRIPT>)
      {
      $lineno++;
      last if /^\+{4}\s*$/;
      print FILE;
      print CAT if $cat;
      }

    # Sized data

    while (scalar @sizes > 0)
      {
      ($count,$len,$leadin) = (shift @sizes) =~ /(\d+)x(\d+)(?:=(.*))?/;
      $leadin = '' if !defined $leadin;
      $leadin =~ s/_/ /g;
      $len -= length($leadin) + 1;
      while ($count-- > 0)
        {
        print FILE $leadin, "a" x $len, "\n";
        print CAT $leadin, "a" x $len, "\n" if $cat;
        }
      }
    }

  # Post data, or only data if no sized data

  while (<SCRIPT>)
    {
    $lineno++;
    last if /^\*{4}\s*$/;
    print FILE;
    print CAT if $cat;
    }
  close FILE;

  if ($cat)
    {
    print CAT "==========\n";
    close CAT;
    }

  return 0;
  }


###################
###################

# From this point on, script commands are implemented by setting up a shell
# command in the variable $cmd. Shared code to run this command and handle its
# input and output follows.

# The "client", "client-gnutls", and "client-ssl" commands run a script-driven
# program that plays the part of an email client. We also have the availability
# of running Perl for doing one-off special things. Note that all these
# commands expect stdin data to be supplied.

if (/^client/ || /^(sudo\s+)?perl\b/)
  {
  s"client"./bin/client";
  $cmd = "$_ >>test-stdout 2>>test-stderr";
  }

# For the "exim" command, replace the text "exim" with the path for the test
# binary, plus -D options to pass over various parameters, and a -C option for
# the testing configuration file. When running in the test harness, Exim does
# not drop privilege when -C and -D options are present. To run the exim
# command as root, we use sudo.

elsif (/^((?i:[A-Z\d_]+=\S+\s+)+)?(\d+)?\s*(sudo(?:\s+-u\s+(\w+))?\s+)?exim(_\S+)?\s+(.*)$/)
  {
  $args = $6;
  my($envset) = (defined $1)? $1      : '';
  my($sudo)   = (defined $3)? "sudo " . (defined $4 ? "-u $4 ":'')  : '';
  my($special)= (defined $5)? $5      : '';
  $wait_time  = (defined $2)? $2      : 0;

  # Return 2 rather than 1 afterwards

  $yield = 2;

  # Update the test number

  $$subtestref = $$subtestref + 1;
  printf("  Test %d       $cr", $$subtestref);

  # Copy the configuration file, making the usual substitutions.

  open (IN, "$parm_cwd/confs/$testno") ||
    tests_exit(-1, "Couldn't open $parm_cwd/confs/$testno: $!\n");
  open (OUT, ">test-config") ||
    tests_exit(-1, "Couldn't open test-config: $!\n");
  while (<IN>)
    {
    do_substitute($testno);
    print OUT;
    }
  close(IN);
  close(OUT);

  # The string $msg1 in args substitutes the message id of the first
  # message on the queue, and so on. */

  if ($args =~ /\$msg/)
    {
    my($queuespec);
    if ($args =~ /-qG\w+/) { $queuespec = $&; }

    my @listcmd;

    if (defined $queuespec)
      {
      @listcmd  = ("$parm_cwd/eximdir/exim", '-bp',
		   $queuespec,
                   "-DEXIM_PATH=$parm_cwd/eximdir/exim",
                   -C => "$parm_cwd/test-config");
      }
    else
      {
      @listcmd  = ("$parm_cwd/eximdir/exim", '-bp',
                   "-DEXIM_PATH=$parm_cwd/eximdir/exim",
                   -C => "$parm_cwd/test-config");
      }
    print ">> Getting queue list from:\n>>    @listcmd\n" if $debug;
    # We need the message ids sorted in ascending order.
    # Message id is: <timestamp>-<pid>-<fractional-time>. On some systems (*BSD) the
    # PIDs are randomized, so sorting just the whole PID doesn't work.
    # We do the Schartz' transformation here (sort on
    # <timestamp><fractional-time>). Thanks to Kirill Miazine
    my @msglist =
      map { $_->[1] }                                   # extract the values
      sort { $a->[0] cmp $b->[0] }                      # sort by key
      map { [join('.' => (split /-/, $_)[0,2]) => $_] } # key (timestamp.fractional-time) => value(message_id)
      map { /^\s*\d+[smhdw]\s+\S+\s+(\S+)/ } `@listcmd` or tests_exit(-1, "No output from `exim -bp` (@listcmd)\n");

    # Done backwards just in case there are more than 9

    for (my $i = @msglist; $i > 0; $i--) { $args =~ s/\$msg$i/$msglist[$i-1]/g; }
    if ( $args =~ /\$msg\d/ )
      {
      tests_exit(-1, "Not enough messages in spool, for test $testno line $lineno\n")
        unless $force_continue;
      }
    }

  # If -d is specified in $optargs, remove it from $args; i.e. let
  # the command line for runtest override. Then run Exim.

  $args =~ s/(?:^|\s)-d\S*// if $optargs =~ /(?:^|\s)-d/;

  my $opt_valgrind = $valgrind ? "valgrind --leak-check=yes --suppressions=$parm_cwd/aux-fixed/valgrind.supp " : '';

  $cmd = "$envset$sudo$opt_valgrind" .
         "$parm_cwd/eximdir/exim$special$optargs " .
         "-DEXIM_PATH=$parm_cwd/eximdir/exim$special " .
         "-C $parm_cwd/test-config $args " .
         ">>test-stdout 2>>test-stderr";
  # If the command is starting an Exim daemon, we run it in the same
  # way as the "server" command above, that is, we don't want to wait
  # for the process to finish. That happens when "killdaemon" is obeyed later
  # in the script. We also send the stderr output to test-stderr-server. The
  # daemon has its log files put in a different place too (by configuring with
  # log_file_path). This requires the  directory to be set up in advance.
  #
  # There are also times when we want to run a non-daemon version of Exim
  # (e.g. a queue runner) with the server configuration. In this case,
  # we also define -DNOTDAEMON.

  if ($cmd =~ /\s-DSERVER=server\s/ && $cmd !~ /\s-DNOTDAEMON\s/)
    {
    if ($debug) { printf ">> daemon: $cmd\n"; }
    run_system("sudo mkdir spool/log 2>/dev/null");
    run_system("sudo chown $parm_eximuser:$parm_eximgroup spool/log");

    # Before running the command, convert the -bd option into -bdf so that an
    # Exim daemon doesn't double fork. This means that when we wait close
    # DAEMONCMD, it waits for the correct process. Also, ensure that the pid
    # file is written to the spool directory, in case the Exim binary was
    # built with PID_FILE_PATH pointing somewhere else.

    if ($cmd =~ /\s-oP\s/)
      {
      ($pidfile = $cmd) =~ s/^.*-oP ([^ ]+).*$/$1/;
      $cmd =~ s!\s-bd\s! -bdf !;
      }
    else
      {
      $pidfile = "$parm_cwd/spool/exim-daemon.pid";
      $cmd =~ s!\s-bd\s! -bdf -oP $pidfile !;
      }
    print ">> |${cmd}-server\n" if ($debug);
    open DAEMONCMD, "|${cmd}-server" || tests_exit(-1, "Failed to run $cmd");
    DAEMONCMD->autoflush(1);
    while (<SCRIPT>) { $lineno++; last if /^\*{4}\s*$/; }   # Ignore any input

    # Interlock with daemon startup
    for (my $count = 0; ! stat("$pidfile") && $count < 30; $count++ )
      { select(undef, undef, undef, 0.3); }
    return 3;                                     # Don't wait
    }
  elsif ($cmd =~ /\s-DSERVER=wait:(\d+)\s/)
    {

    # The port and the $dynamic_socket was already allocated while parsing the
    # script file, where -DSERVER=wait:PORT_DYNAMIC was encountered.

    my $listen_port = $1;
    if ($debug) { printf ">> wait-mode daemon: $cmd\n"; }
    run_system("sudo mkdir spool/log 2>/dev/null");
    run_system("sudo chown $parm_eximuser:$parm_eximgroup spool/log");

    my $pid = fork();
    if (not defined $pid) { die "** fork failed: $!\n" }
    if (not $pid) {
      close(STDIN);
      open(STDIN, '<&', $dynamic_socket) or die "** dup sock to stdin failed: $!\n";
      close($dynamic_socket);
      print "[$$]>> ${cmd}-server\n" if ($debug);
      exec "exec ${cmd}-server";
      die "Can't exec ${cmd}-server: $!\n";
    }
    while (<SCRIPT>) { $lineno++; last if /^\*{4}\s*$/; }   # Ignore any input
    select(undef, undef, undef, 0.3);             # Let the daemon get going
    return (3, { exim_pid => $pid });             # Don't wait
    }
  }

# The "background" command is run but not waited-for, like exim -DSERVER=server.
# One script line is read and fork-exec'd.  The PID is stored for a later
# killdaemon.

elsif (/^background$/)
  {
  my $line;
#  $pidfile = "$parm_cwd/aux-var/server-daemon.pid";

  $_ = <SCRIPT>; $lineno++;
  chomp;
  do_substitute($testno);
  $line = $_;
  if ($debug) { printf ">> daemon: $line >>test-stdout 2>>test-stderr\n"; }

  my $pid = fork();
  if (not defined $pid) { die "** fork failed: $!\n" }
  if (not $pid) {
    print "[$$]>> ${line}\n" if ($debug);
    close(STDIN);
    open(STDIN, "<", "test-stdout");
    close(STDOUT);
    open(STDOUT, ">>", "test-stdout");
    close(STDERR);
    open(STDERR, ">>", "test-stderr-server");
    exec "exec ${line}";
    exit(1);
  }

#  open(my $fh, ">", $pidfile) ||
#      tests_exit(-1, "Failed to open $pidfile: $!");
#  printf($fh, "%d\n", $pid);
#  close($fh);

  while (<SCRIPT>) { $lineno++; last if /^\*{4}\s*$/; }   # Ignore any input
  select(undef, undef, undef, 0.3);             # Let the daemon get going
  return (3, { exim_pid => $pid });             # Don't wait
  }



# Unknown command

else { tests_exit(-1, "Command unrecognized in line $lineno: $_"); }


# Run the command, with stdin connected to a pipe, and write the stdin data
# to it, with appropriate substitutions. If a line ends with \NONL\, chop off
# the terminating newline (and the \NONL\). If the command contains
# -DSERVER=server add "-server" to the command, where it will adjoin the name
# for the stderr file. See comment above about the use of -DSERVER.

$stderrsuffix = ($cmd =~ /\s-DSERVER=server\s/)? "-server" : '';
print ">> |${cmd}${stderrsuffix}\n" if ($debug);
open CMD, "|${cmd}${stderrsuffix}" || tests_exit(1, "Failed to run $cmd");

CMD->autoflush(1);
while (<SCRIPT>)
  {
  $lineno++;
  last if /^\*{4}\s*$/;
  do_substitute($testno);
  if (/^(.*)\\NONL\\\s*$/) { print CMD $1; } else { print CMD; }
  }

# For timeout tests, wait before closing the pipe; we expect a
# SIGPIPE error in this case.

if ($wait_time > 0)
  {
  printf("  Test %d sleep $wait_time ", $$subtestref);
  while ($wait_time-- > 0)
    {
    print ".";
    sleep(1);
    }
  printf("\r  Test %d                                       $cr", $$subtestref);
  }

$sigpipehappened = 0;
close CMD;                # Waits for command to finish
return $yield;            # Ran command and waited
}




###############################################################################
###############################################################################

# Here begins the Main Program ...

###############################################################################
###############################################################################


autoflush STDOUT 1;
print "Exim tester $testversion\n";

# extend the PATH with .../sbin
# we map all (.../bin) to (.../sbin:.../bin)
$ENV{PATH} = do {
  my %seen = map { $_, 1 } split /:/, $ENV{PATH};
  join ':' => map { m{(.*)/bin$}
                ? ( $seen{"$1/sbin"} ? () : ("$1/sbin"), $_)
                : ($_) }
      split /:/, $ENV{PATH};
};

##################################################
#      Some tests check created file modes       #
##################################################

umask 022;


##################################################
#       Check for the "less" command             #
##################################################

@more = 'more' if system('which less >/dev/null 2>&1') != 0;



##################################################
#      See if an Exim binary has been given      #
##################################################

# If the first character of the first argument is '/', the argument is taken
# as the path to the binary. If the first argument does not start with a
# '/' but exists in the file system, it's assumed to be the Exim binary.


##################################################
# Sort out options and which tests are to be run #
##################################################

# There are a few possible options for the test script itself; after these, any
# options are passed on to Exim calls within the tests. Typically, this is used
# to turn on Exim debugging while setting up a test.

Getopt::Long::Configure qw(no_getopt_compat);
GetOptions(
    'debug'    => sub { $debug          = 1; $cr   = "\n" },
    'diff'     => sub { $cf             = 'diff -u' },
    'continue' => sub { $force_continue = 1; @more = 'cat' },
    'update'   => \$force_update,
    'ipv4!'    => \$have_ipv4,
    'ipv6!'    => \$have_ipv6,
    'keep'     => \$save_output,
    'slow'     => \$slow,
    'valgrind' => \$valgrind,
    'range=s{2}'       => \my @range_wanted,
    'test=i@'          => \my @tests_wanted,
    'flavor|flavour=s' => \$flavour,
    'help'             => sub { pod2usage(-exit => 0) },
    'man'              => sub {
        pod2usage(
            -exit      => 0,
            -verbose   => 2,
            -noperldoc => system('perldoc -V 2>/dev/null 1>&2')
        );
    },
) or pod2usage;

($parm_exim, @ARGV) = Exim::Runtest::exim_binary(@ARGV);
print "Exim binary is `$parm_exim'\n" if defined $parm_exim;


my @wanted = sort numerically uniq
  @tests_wanted ? @tests_wanted : (),
  @range_wanted ? $range_wanted[0] .. $range_wanted[1] : (),
  @ARGV ? @ARGV == 1 ? $ARGV[0] :
          $ARGV[1] eq '+' ? $ARGV[0]..($ARGV[0] >= 9000 ? TEST_SPECIAL_TOP : TEST_TOP) :
          0+$ARGV[0]..0+$ARGV[1]    # add 0 to cope with test numbers starting with zero
        : ();
@wanted = 1..TEST_TOP if not @wanted;

##################################################
#        Check for sudo access to root           #
##################################################

print "You need to have sudo access to root to run these tests. Checking ...\n";
if (system('sudo true >/dev/null') != 0)
  {
  die "** Test for sudo failed: testing abandoned.\n";
  }
else
  {
  print "Test for sudo OK\n";
  }




##################################################
#      Make the command's directory current      #
##################################################

# After doing so, we find its absolute path name.

$cwd = $0;
$cwd = '.' if ($cwd !~ s|/[^/]+$||);
chdir($cwd) || die "** Failed to chdir to \"$cwd\": $!\n";
$parm_cwd = Cwd::getcwd();


##################################################
#     Search for an Exim binary to test          #
##################################################

# If an Exim binary hasn't been provided, try to find one. We can handle the
# case where exim-testsuite is installed alongside Exim source directories. For
# PH's private convenience, if there's a directory just called "exim4", that
# takes precedence; otherwise exim-snapshot takes precedence over any numbered
# releases.

# If $parm_exim is still empty, ask the caller

if (not $parm_exim)
  {
  print "** Did not find an Exim binary to test\n";
  for ($i = 0; $i < 5; $i++)
    {
    my($trybin);
    print "** Enter pathname for Exim binary: ";
    chomp($trybin = <STDIN>);
    if (-e $trybin)
      {
      $parm_exim = $trybin;
      last;
      }
    else
      {
      print "** $trybin does not exist\n";
      }
    }
  die "** Too many tries\n" if $parm_exim eq '';
  }



##################################################
#          Find what is in the binary            #
##################################################

# deal with TRUSTED_CONFIG_LIST restrictions
unlink("$parm_cwd/test-config") if -e "$parm_cwd/test-config";
open (IN, "$parm_cwd/confs/0000") ||
  tests_exit(-1, "Couldn't open $parm_cwd/confs/0000: $!\n");
open (OUT, ">test-config") ||
  tests_exit(-1, "Couldn't open test-config: $!\n");
while (<IN>) { print OUT; }
close(IN);
close(OUT);

print("Probing with config file: $parm_cwd/test-config\n");

my $eximinfo = "$parm_exim -d -C $parm_cwd/test-config -DDIR=$parm_cwd -bP exim_user exim_group";
chomp(my @eximinfo = `$eximinfo 2>&1`);
die "$0: Can't run $eximinfo\n" if $? == -1;

warn 'Got ' . $?>>8 . " from $eximinfo\n" if $?;
foreach (@eximinfo)
  {
  if (my ($version) = /^Exim version (\S+)/) {
    my $git = `git describe --dirty=-XX --match 'exim-4*'`;
    if (defined $git and $? == 0) {
      chomp $git;
      $git =~ s/^exim-//i;
      $git =~ s/.*-\Kg([[:xdigit:]]+(?:-XX)?)/$1/;
      print <<___

*** Version mismatch
*** Exim binary: $version
*** Git        : $git

___
        if not $version eq $git;
    }
  }
  $parm_eximuser = $1 if /^exim_user = (.*)$/;
  $parm_eximgroup = $1 if /^exim_group = (.*)$/;
  $parm_trusted_config_list = $1 if /^TRUSTED_CONFIG_LIST:.*?"(.*?)"$/;
  ($parm_configure_owner, $parm_configure_group) = ($1, $2)
	if /^Configure owner:\s*(\d+):(\d+)/;
  print if /wrong owner/;
  }

if (not defined $parm_eximuser) {
  die <<XXX, map { "|$_\n" } @eximinfo;
Unable to extract exim_user from binary.
Check if Exim refused to run; if so, consider:
  TRUSTED_CONFIG_LIST ALT_CONFIG_PREFIX WHITELIST_D_MACROS
If debug permission denied, are you in the exim group?
Failing to get information from binary.
Output from $eximinfo:
XXX

}

if ($parm_eximuser =~ /^\d+$/) { $parm_exim_uid = $parm_eximuser; }
else { $parm_exim_uid = getpwnam($parm_eximuser); }

if (defined $parm_eximgroup)
  {
  if ($parm_eximgroup =~ /^\d+$/) { $parm_exim_gid = $parm_eximgroup; }
    else { $parm_exim_gid = getgrnam($parm_eximgroup); }
  }

# check the permissions on the TRUSTED_CONFIG_LIST
if (defined $parm_trusted_config_list)
  {
  die "TRUSTED_CONFIG_LIST: $parm_trusted_config_list: $!\n"
    if not -f $parm_trusted_config_list;

  die "TRUSTED_CONFIG_LIST $parm_trusted_config_list must not be world writable!\n"
    if 02 & (stat _)[2];

  die sprintf "TRUSTED_CONFIG_LIST: $parm_trusted_config_list %d is group writable, but not owned by group '%s' or '%s'.\n",
  (stat _)[1],
    scalar(getgrgid 0), scalar(getgrgid $>)
    if (020 & (stat _)[2]) and not ((stat _)[5] == $> or (stat _)[5] == 0);

  die sprintf "TRUSTED_CONFIG_LIST: $parm_trusted_config_list is not owned by user '%s' or '%s'.\n",
  scalar(getpwuid 0), scalar(getpwuid $>)
     if (not (-o _ or (stat _)[4] == 0));

  open(TCL, $parm_trusted_config_list) or die "Can't open $parm_trusted_config_list: $!\n";
  my $test_config = getcwd() . '/test-config';
  die "Can't find '$test_config' in TRUSTED_CONFIG_LIST $parm_trusted_config_list."
  if not grep { /^\Q$test_config\E$/ } <TCL>;
  }
else
  {
  die "Unable to check the TRUSTED_CONFIG_LIST, seems to be empty?\n";
  }

die "CONFIGURE_OWNER ($parm_configure_owner) does not match the user invoking $0 ($>)\n"
	if $parm_configure_owner != $>;

die "CONFIGURE_GROUP ($parm_configure_group) does not match the group invoking $0 ($))\n"
	if 0020 & (stat "$parm_cwd/test-config")[2]
	and $parm_configure_group != $);

die "aux-fixed file is group-writeable; best to strip them all, recursively\n"
	if 0020 & (stat "aux-fixed/0037.f-1")[2];


open(EXIMINFO, "$parm_exim -d-all+transport -bV -C $parm_cwd/test-config -DDIR=$parm_cwd |") ||
  die "** Cannot run $parm_exim: $!\n";

print "-" x 78, "\n";

while (<EXIMINFO>)
  {
  my(@temp);

  if (/^(Exim|Library) version/) { print; }
  if (/Runtime: /) {print; }

  elsif (/^Size of off_t: (\d+)/)
    {
    print;
    $have_largefiles = 1 if $1 > 4;
    die "** Size of off_t > 32 which seems improbable, not running tests\n"
        if ($1 > 32);
    }

  elsif (/^Support for: (.*)/)
    {
    print;
    @temp = split /(\s+)/, $1;
    push(@temp, ' ');
    %parm_support = @temp;
    }

  elsif (/^Lookups \(built-in\): (.*)/)
    {
    print;
    @temp = split /(\s+)/, $1;
    push(@temp, ' ');
    %parm_lookups = @temp;
    }

  elsif (/^Authenticators: (.*)/)
    {
    print;
    @temp = split /(\s+)/, $1;
    push(@temp, ' ');
    %parm_authenticators = @temp;
    }

  elsif (/^Routers: (.*)/)
    {
    print;
    @temp = split /(\s+)/, $1;
    push(@temp, ' ');
    %parm_routers = @temp;
    }

  # Some transports have options, e.g. appendfile/maildir. For those, ensure
  # that the basic transport name is set, and then the name with each of the
  # options.

  elsif (/^Transports: (.*)/)
    {
    print;
    @temp = split /(\s+)/, $1;
    my($i,$k);
    push(@temp, ' ');
    %parm_transports = @temp;
    foreach $k (keys %parm_transports)
      {
      if ($k =~ "/")
        {
        @temp = split /\//, $k;
        $parm_transports{$temp[0]} = " ";
        for ($i = 1; $i < @temp; $i++)
          { $parm_transports{"$temp[0]/$temp[$i]"} = " "; }
        }
      }
    }

  elsif (/^Malware: (.*)/)
    {
    print;
    @temp = split /(\s+)/, $1;
    push(@temp, ' ');
    %parm_malware = @temp;
    }

  }
close(EXIMINFO);
print "-" x 78, "\n";

unlink("$parm_cwd/test-config");

##################################################
#    Check for SpamAssassin and ClamAV           #
##################################################

# These are crude tests. If they aren't good enough, we'll have to improve
# them, for example by actually passing a message through spamc or clamscan.

if (defined $parm_support{Content_Scanning})
  {
  my $sock = new FileHandle;

  if (system("spamc -h 2>/dev/null >/dev/null") == 0)
    {
    print "The spamc command works:\n";

    # This test for an active SpamAssassin is courtesy of John Jetmore.
    # The tests are hard coded to localhost:783, so no point in making
    # this test flexible like the clamav test until the test scripts are
    # changed.  spamd doesn't have the nice PING/PONG protocol that
    # clamd does, but it does respond to errors in an informative manner,
    # so use that.

    my($sint,$sport) = ('127.0.0.1',783);
    eval
      {
      my $sin = sockaddr_in($sport, inet_aton($sint))
          or die "** Failed packing $sint:$sport\n";
      socket($sock, PF_INET, SOCK_STREAM, getprotobyname('tcp'))
          or die "** Unable to open socket $sint:$sport\n";

      local $SIG{ALRM} =
          sub { die "** Timeout while connecting to socket $sint:$sport\n"; };
      alarm(5);
      connect($sock, $sin)
          or die "** Unable to connect to socket $sint:$sport\n";
      alarm(0);

      select((select($sock), $| = 1)[0]);
      print $sock "bad command\r\n";

      $SIG{ALRM} =
          sub { die "** Timeout while reading from socket $sint:$sport\n"; };
      alarm(10);
      my $res = <$sock>;
      alarm(0);

      $res =~ m|^SPAMD/|
          or die "** Did not get SPAMD from socket $sint:$sport. "
                ."It said: $res\n";
      };
    alarm(0);
    if($@)
      {
      print "  $@";
      print "  Assume SpamAssassin (spamd) is not running\n";
      }
    else
      {
      $parm_running{SpamAssassin} = ' ';
      print "  SpamAssassin (spamd) seems to be running\n";
      }
    }
  else
    {
    print "The spamc command failed: assume SpamAssassin (spamd) is not running\n";
    }

  # For ClamAV, we need to find the clamd socket for use in the Exim
  # configuration. Search for the clamd configuration file.

  if (system("clamscan -h 2>/dev/null >/dev/null") == 0)
    {
    my($f, $clamconf, $test_prefix);

    print "The clamscan command works";

    $test_prefix = $ENV{EXIM_TEST_PREFIX};
    $test_prefix = '' if !defined $test_prefix;

    foreach $f ("$test_prefix/etc/clamd.conf",
                "$test_prefix/usr/local/etc/clamd.conf",
                "$test_prefix/etc/clamav/clamd.conf", '')
      {
      if (-e $f)
        {
        $clamconf = $f;
        last;
        }
      }

    # Read the ClamAV configuration file and find the socket interface.

    if ($clamconf ne '')
      {
      my $socket_domain;
      open(IN, "$clamconf") || die "\n** Unable to open $clamconf: $!\n";
      while (<IN>)
        {
        if (/^LocalSocket\s+(.*)/)
          {
          $parm_clamsocket = $1;
          $socket_domain = AF_UNIX;
          last;
          }
        if (/^TCPSocket\s+(\d+)/)
          {
          if (defined $parm_clamsocket)
            {
            $parm_clamsocket .= " $1";
            $socket_domain = AF_INET;
            last;
            }
          else
            {
            $parm_clamsocket = " $1";
            }
          }
        elsif (/^TCPAddr\s+(\S+)/)
          {
          if (defined $parm_clamsocket)
            {
            $parm_clamsocket = $1 . $parm_clamsocket;
            $socket_domain = AF_INET;
            last;
            }
          else
            {
            $parm_clamsocket = $1;
            }
          }
        }
      close(IN);

      if (defined $socket_domain)
        {
        print ":\n  The clamd socket is $parm_clamsocket\n";
        # This test for an active ClamAV is courtesy of Daniel Tiefnig.
        eval
          {
          my $socket;
          if ($socket_domain == AF_UNIX)
            {
            $socket = sockaddr_un($parm_clamsocket) or die "** Failed packing '$parm_clamsocket'\n";
            }
          elsif ($socket_domain == AF_INET)
            {
            my ($ca_host, $ca_port) = split(/\s+/,$parm_clamsocket);
            my $ca_hostent = gethostbyname($ca_host) or die "** Failed to get raw address for host '$ca_host'\n";
            $socket = sockaddr_in($ca_port, $ca_hostent) or die "** Failed packing '$parm_clamsocket'\n";
            }
          else
            {
            die "** Unknown socket domain '$socket_domain' (should not happen)\n";
            }
          socket($sock, $socket_domain, SOCK_STREAM, 0) or die "** Unable to open socket '$parm_clamsocket'\n";
          local $SIG{ALRM} = sub { die "** Timeout while connecting to socket '$parm_clamsocket'\n"; };
          alarm(5);
          connect($sock, $socket) or die "** Unable to connect to socket '$parm_clamsocket'\n";
          alarm(0);

          my $ofh = select $sock; $| = 1; select $ofh;
          print $sock "PING\n";

          $SIG{ALRM} = sub { die "** Timeout while reading from socket '$parm_clamsocket'\n"; };
          alarm(10);
          my $res = <$sock>;
          alarm(0);

          $res =~ /PONG/ or die "** Did not get PONG from socket '$parm_clamsocket'. It said: $res\n";
          };
        alarm(0);

        if($@)
          {
          print "  $@";
          print "  Assume ClamAV is not running\n";
          }
        else
          {
          $parm_running{ClamAV} = ' ';
          print "  ClamAV seems to be running\n";
          }
        }
      else
        {
        print ", but the socket for clamd could not be determined\n";
        print "Assume ClamAV is not running\n";
        }
      }

    else
      {
      print ", but I can't find a configuration for clamd\n";
      print "Assume ClamAV is not running\n";
      }
    }
  }


##################################################
#       Check for redis                          #
##################################################
if (defined $parm_lookups{redis})
  {
  if (system("redis-server -v 2>/dev/null >/dev/null") == 0)
    {
    print "The redis-server command works\n";
    $parm_running{redis} = ' ';
    }
  else
    {
    print "The redis-server command failed: assume Redis not installed\n";
    }
  }

##################################################
#         Test for the basic requirements        #
##################################################

# This test suite assumes that Exim has been built with at least the "usual"
# set of routers, transports, and lookups. Ensure that this is so.

$missing = '';

$missing .= "     Lookup: lsearch\n" if (!defined $parm_lookups{lsearch});

$missing .= "     Router: accept\n" if (!defined $parm_routers{accept});
$missing .= "     Router: dnslookup\n" if (!defined $parm_routers{dnslookup});
$missing .= "     Router: manualroute\n" if (!defined $parm_routers{manualroute});
$missing .= "     Router: redirect\n" if (!defined $parm_routers{redirect});

$missing .= "     Transport: appendfile\n" if (!defined $parm_transports{appendfile});
$missing .= "     Transport: autoreply\n" if (!defined $parm_transports{autoreply});
$missing .= "     Transport: pipe\n" if (!defined $parm_transports{pipe});
$missing .= "     Transport: smtp\n" if (!defined $parm_transports{smtp});

if ($missing ne '')
  {
  print "\n";
  print "** Many features can be included or excluded from Exim binaries.\n";
  print "** This test suite requires that Exim is built to contain a certain\n";
  print "** set of basic facilities. It seems that some of these are missing\n";
  print "** from the binary that is under test, so the test cannot proceed.\n";
  print "** The missing facilities are:\n";
  print "$missing";
  die "** Test script abandoned\n";
  }


##################################################
#      Check for the auxiliary programs          #
##################################################

# These are always required:

for $prog ("cf", "checkaccess", "client", "client-ssl", "client-gnutls",
           "fakens", "iefbr14", "server")
  {
  next if ($prog eq "client-ssl" && !defined $parm_support{OpenSSL});
  next if ($prog eq "client-gnutls" && !defined $parm_support{GnuTLS});
  if (!-e "bin/$prog")
    {
    print "\n";
    print "** bin/$prog does not exist. Have you run ./configure and make?\n";
    die "** Test script abandoned\n";
    }
  }

# If the "loaded" binary is missing, we cut out tests for ${dlfunc. It isn't
# compiled on systems where we don't know how to. However, if Exim does not
# have that functionality compiled, we needn't bother.

$dlfunc_deleted = 0;
if (defined $parm_support{Expand_dlfunc} && !-e 'bin/loaded')
  {
  delete $parm_support{Expand_dlfunc};
  $dlfunc_deleted = 1;
  }


##################################################
#          Find environmental details            #
##################################################

# Find the caller of this program.

($parm_caller,$pwpw,$parm_caller_uid,$parm_caller_gid,$pwquota,$pwcomm,
 $parm_caller_gecos, $parm_caller_home) = getpwuid($>);

$pwpw = $pwpw;       # Kill Perl warnings
$pwquota = $pwquota;
$pwcomm = $pwcomm;

$parm_caller_group = getgrgid($parm_caller_gid);

print "Program caller is $parm_caller ($parm_caller_uid), whose group is $parm_caller_group ($parm_caller_gid)\n";
print "Home directory is $parm_caller_home\n";

unless (defined $parm_eximgroup)
  {
  print "Unable to derive \$parm_eximgroup.\n";
  die "** ABANDONING.\n";
  }

if ($parm_caller_home eq $parm_cwd)
  {
  print "will confuse working dir with homedir; change homedir\n";
  die "** ABANDONING.\n";
  }

print "You need to be in the Exim group to run these tests. Checking ...";

if (`groups` =~ /\b\Q$parm_eximgroup\E\b/)
  {
  print " OK\n";
  }
else
  {
  print "\nOh dear, you are not in the Exim group.\n";
  die "** Testing abandoned.\n";
  }

# Find this host's IP addresses - there may be many, of course, but we keep
# one of each type (IPv4 and IPv6).
#XXX it would be good to avoid non-UP interfaces

open(IFCONFIG, '-|', (grep { -x "$_/ip" } split /:/, $ENV{PATH}) ? 'ip address' : 'ifconfig -a')
  or die "** Cannot run 'ip address' or 'ifconfig -a'\n";
while (not ($parm_ipv4 and $parm_ipv6) and defined($_ = <IFCONFIG>))
  {
  if (/^(?:[0-9]+: )?([a-z0-9]+): /) { $ifname = $1; }

  if (not $parm_ipv4 and /^\s*inet(?:\saddr(?:ess))?:?\s*(\d+\.\d+\.\d+\.\d+)(?:\/\d+)?\s/i)
    {
    # It would be nice to be able to vary the /16 used for manyhome; we could take
    # an option to runtest used here - but we'd also have to pass it on to fakens.
    # Possibly an environment variable?
    next if $1 eq '0.0.0.0' or $1 =~ /^(?:127|10\.250)\./;
    $parm_ipv4 = $1;
    }

<<<<<<< HEAD
  if (   (not $parm_ipv6 or $parm_ipv6 =~ /%/)
     and /^\s*inet6(?:\saddr)?:?\s?([abcdef\d:]+)(?:%[^ \/]+)?(?:\/\d+)?/i)
=======
  if (not $parm_ipv6 and /^\s*inet6(?:\saddr(?:ess))?:?\s*([abcdef\d:]+)(?:%[^ \/]+)?(?:\/\d+)?/i)
>>>>>>> 277b9979
    {
    next if $1 eq '::' or $1 eq '::1' or $1 =~ /^ff00/i or $1 =~ /^fe80::1/i;
    $parm_ipv6 = $1;
    if ($1 =~ /^fe80/i) { $parm_ipv6 .= '%' . $ifname; }
    }
  }
close(IFCONFIG);

# Use private IP addresses if there are no public ones.

# If either type of IP address is missing, we need to set the value to
# something other than empty, because that wrecks the substitutions. The value
# is reflected, so use a meaningful string. Set appropriate options for the
# "server" command. In practice, however, many tests assume 127.0.0.1 is
# available, so things will go wrong if there is no IPv4 address. The lack
# of IPV4 or IPv6 can be simulated by command options, which force $have_ipv4
# and $have_ipv6 false.

if (not $parm_ipv4)
  {
  $have_ipv4 = 0;
  $parm_ipv4 = "<no IPv4 address found>";
  $server_opts .= " -noipv4";
  }
elsif ($have_ipv4 == 0)
  {
  $parm_ipv4 = "<IPv4 testing disabled>";
  $server_opts .= " -noipv4";
  }
else
  {
  $parm_running{IPv4} = " ";
  }

if (not $parm_ipv6)
  {
  $have_ipv6 = 0;
  $parm_ipv6 = "<no IPv6 address found>";
  $server_opts .= " -noipv6";
  delete($parm_support{IPv6});
  }
elsif ($have_ipv6 == 0)
  {
  $parm_ipv6 = "<IPv6 testing disabled>";
  $server_opts .= " -noipv6";
  delete($parm_support{IPv6});
  }
elsif (!defined $parm_support{IPv6})
  {
  $have_ipv6 = 0;
  $parm_ipv6 = "<no IPv6 support in Exim binary>";
  $server_opts .= " -noipv6";
  }
else
  {
  $parm_running{IPv6} = " ";
  }

print "IPv4 address is $parm_ipv4\n";
print "IPv6 address is $parm_ipv6\n";
$parm_ipv6 =~ /^[^%\/]*/;
# drop any %scope from the ipv6, for some uses
($parm_ipv6_stripped = $parm_ipv6) =~ s/%.*//g;

# For munging test output, we need the reversed IP addresses.

$parm_ipv4r = ($parm_ipv4 !~ /^\d/)? '' :
  join(".", reverse(split /\./, $parm_ipv4));

$parm_ipv6r = $parm_ipv6;             # Appropriate if not in use
if ($parm_ipv6 =~ /^[\da-f]/)
  {
  my(@comps) = split /:/, $parm_ipv6_stripped;
  my(@nibbles);
  foreach $comp (@comps)
    {
    push @nibbles, sprintf("%lx", hex($comp) >> 8);
    push @nibbles, sprintf("%lx", hex($comp) & 0xff);
    }
  $parm_ipv6r = join(".", reverse(@nibbles));
  }

# Find the host name, fully qualified.

chomp($temp = `hostname`);
die "'hostname' didn't return anything\n" unless defined $temp and length $temp;
if ($temp =~ /\./)
  {
  $parm_hostname = $temp;
  }
else
  {
  $parm_hostname = (gethostbyname($temp))[0];
  $parm_hostname = "no.host.name.found" unless defined $parm_hostname and length $parm_hostname;
  }
print "Hostname is $parm_hostname\n";

if ($parm_hostname !~ /\./)
  {
  print "\n*** Host name is not fully qualified: this may cause problems ***\n\n";
  }

if ($parm_hostname =~ /[[:upper:]]/)
  {
  print "\n*** Host name has upper case characters: this may cause problems ***\n\n";
  }

if ($parm_hostname =~ /\.example\.com$/)
  {
  die "\n*** Host name ends in .example.com; this conflicts with the testsuite use of that domain.\n"
	. "    Please change the host's name (or comment out this check, and fail several testcases)\n";
  }



##################################################
#     Create a testing version of Exim           #
##################################################

# We want to be able to run Exim with a variety of configurations. Normally,
# the use of -C to change configuration causes Exim to give up its root
# privilege (unless the caller is exim or root). For these tests, we do not
# want this to happen. Also, we want Exim to know that it is running in its
# test harness.

# We achieve this by copying the binary and patching it as we go. The new
# binary knows it is a testing copy, and it allows -C and -D without loss of
# privilege. Clearly, this file is dangerous to have lying around on systems
# where there are general users with login accounts. To protect against this,
# we put the new binary in a special directory that is accessible only to the
# caller of this script, who is known to have sudo root privilege from the test
# that was done above. Furthermore, we ensure that the binary is deleted at the
# end of the test. First ensure the directory exists.

if (-d "eximdir")
  { unlink "eximdir/exim"; }     # Just in case
else
  {
  mkdir("eximdir", 0710) || die "** Unable to mkdir $parm_cwd/eximdir: $!\n";
  system("sudo chgrp $parm_eximgroup eximdir");
  }

# The construction of the patched binary must be done as root, so we use
# a separate script. As well as indicating that this is a test-harness binary,
# the version number is patched to "x.yz" so that its length is always the
# same. Otherwise, when it appears in Received: headers, it affects the length
# of the message, which breaks certain comparisons.

die "** Unable to make patched exim: $!\n"
  if (system("sudo ./patchexim $parm_exim") != 0);

# From this point on, exits from the program must go via the subroutine
# tests_exit(), so that suitable cleaning up can be done when required.
# Arrange to catch interrupting signals, to assist with this.

$SIG{INT} = \&inthandler;
$SIG{PIPE} = \&pipehandler;

# For some tests, we need another copy of the binary that is setuid exim rather
# than root.

system("sudo cp eximdir/exim eximdir/exim_exim;" .
       "sudo chown $parm_eximuser eximdir/exim_exim;" .
       "sudo chgrp $parm_eximgroup eximdir/exim_exim;" .
       "sudo chmod 06755 eximdir/exim_exim");

##################################################
#     Make copies of utilities we might need     #
##################################################

# Certain of the tests make use of some of Exim's utilities. We do not need
# to be root to copy these.

($parm_exim_dir) = $parm_exim =~ m?^(.*)/exim?;

$dbm_build_deleted = 0;
if (defined $parm_lookups{dbm} &&
    system("cp $parm_exim_dir/exim_dbmbuild eximdir") != 0)
  {
  delete $parm_lookups{dbm};
  $dbm_build_deleted = 1;
  }

if (system("cp $parm_exim_dir/exim_dumpdb eximdir") != 0)
  {
  tests_exit(-1, "Failed to make a copy of exim_dumpdb: $!");
  }

if (system("cp $parm_exim_dir/exim_lock eximdir") != 0)
  {
  tests_exit(-1, "Failed to make a copy of exim_lock: $!");
  }

if (system("cp $parm_exim_dir/exinext eximdir") != 0)
  {
  tests_exit(-1, "Failed to make a copy of exinext: $!");
  }

if (system("cp $parm_exim_dir/exigrep eximdir") != 0)
  {
  tests_exit(-1, "Failed to make a copy of exigrep: $!");
  }

if (system("cp $parm_exim_dir/eximstats eximdir") != 0)
  {
  tests_exit(-1, "Failed to make a copy of eximstats: $!");
  }

# Collect some version information
print '-' x 78, "\n";
print "Perl version for runtest: $]\n";
foreach (map { "./eximdir/$_" } qw(exigrep exinext eximstats)) {
  # fold (or unfold?) multiline output into a one-liner
  print join(', ', map { chomp; $_ } `$_ --version`), "\n";
}
print '-' x 78, "\n";


##################################################
#    Check that the Exim user can access stuff   #
##################################################

# We delay this test till here so that we can check access to the actual test
# binary. This will be needed when Exim re-exec's itself to do deliveries.

print "Exim user is $parm_eximuser ($parm_exim_uid)\n";
print "Exim group is $parm_eximgroup ($parm_exim_gid)\n";

if ($parm_caller_uid eq $parm_exim_uid) {
  tests_exit(-1, "Exim user ($parm_eximuser,$parm_exim_uid) cannot be "
                ."the same as caller ($parm_caller,$parm_caller_uid)");
}
if ($parm_caller_gid eq $parm_exim_gid) {
  tests_exit(-1, "Exim group ($parm_eximgroup,$parm_exim_gid) cannot be "
                ."the same as caller's ($parm_caller) group as it confuses "
                ."results analysis");
}

print "The Exim user needs access to the test suite directory. Checking ...";

if (($rc = system("sudo bin/checkaccess $parm_cwd/eximdir/exim $parm_eximuser $parm_eximgroup")) != 0)
  {
  my($why) = "unknown failure $rc";
  $rc >>= 8;
  $why = "Couldn't find user \"$parm_eximuser\"" if $rc == 1;
  $why = "Couldn't find group \"$parm_eximgroup\"" if $rc == 2;
  $why = "Couldn't read auxiliary group list" if $rc == 3;
  $why = "Couldn't get rid of auxiliary groups" if $rc == 4;
  $why = "Couldn't set gid" if $rc == 5;
  $why = "Couldn't set uid" if $rc == 6;
  $why = "Couldn't open \"$parm_cwd/eximdir/exim\"" if $rc == 7;
  print "\n** $why\n";
  tests_exit(-1, "$parm_eximuser cannot access the test suite directory");
  }
else
  {
  print " OK\n";
  }

tests_exit(-1, "Failed to unlink $log_summary_filename: $!")
  if not unlink($log_summary_filename) and -e $log_summary_filename;

##################################################
#        Create a list of available tests        #
##################################################

# The scripts directory contains a number of subdirectories whose names are
# of the form 0000-xxxx, 1100-xxxx, 2000-xxxx, etc. Each set of tests apart
# from the first requires certain optional features to be included in the Exim
# binary. These requirements are contained in a file called "REQUIRES" within
# the directory. We scan all these tests, discarding those that cannot be run
# because the current binary does not support the right facilities, and also
# those that are outside the numerical range selected.

printf "\nWill run %d tests between %d and %d for flavour %s\n",
  scalar(@wanted), $wanted[0], $wanted[-1], $flavour;

print "Omitting \${dlfunc expansion tests (loadable module not present)\n"
  if $dlfunc_deleted;
print "Omitting dbm tests (unable to copy exim_dbmbuild)\n"
  if $dbm_build_deleted;


my @test_dirs = grep { not /^CVS$/ } map { basename $_ } glob 'scripts/*'
  or die tests_exit(-1, "Failed to find test scripts in 'scripts/*`: $!");

# Scan for relevant tests
# HS12: Needs to be reworked.
DIR: for (my $i = 0; $i < @test_dirs; $i++)
  {
  my($testdir) = $test_dirs[$i];
  my($wantthis) = 1;

  print ">>Checking $testdir\n" if $debug;

  # Skip this directory if the first test is equal or greater than the first
  # test in the next directory.

  next DIR if ($i < @test_dirs - 1) &&
          ($wanted[0] >= substr($test_dirs[$i+1], 0, 4));

  # No need to carry on if the end test is less than the first test in this
  # subdirectory.

  last DIR if $wanted[-1] < substr($testdir, 0, 4);

  # Check requirements, if any.

  if (open(my $requires, "scripts/$testdir/REQUIRES"))
    {
    while (<$requires>)
      {
      next if /^\s*$/;
      s/\s+$//;
      if (/^support (.*)$/)
        {
        if (!defined $parm_support{$1}) { $wantthis = 0; last; }
        }
      elsif (/^running (.*)$/)
        {
        if (!defined $parm_running{$1}) { $wantthis = 0; last; }
        }
      elsif (/^lookup (.*)$/)
        {
        if (!defined $parm_lookups{$1}) { $wantthis = 0; last; }
        }
      elsif (/^authenticators? (.*)$/)
        {
        if (!defined $parm_authenticators{$1}) { $wantthis = 0; last; }
        }
      elsif (/^router (.*)$/)
        {
        if (!defined $parm_routers{$1}) { $wantthis = 0; last; }
        }
      elsif (/^transport (.*)$/)
        {
        if (!defined $parm_transports{$1}) { $wantthis = 0; last; }
        }
      elsif (/^malware (.*)$/)
        {
        if (!defined $parm_malware{$1}) { $wantthis = 0; last; }
        }
      elsif (/^feature (.*)$/)
        {
	# move to a subroutine?
	my $eximinfo = "$parm_exim -C $parm_cwd/test-config -DDIR=$parm_cwd -bP macro $1";

	open (IN, "$parm_cwd/confs/0000") ||
	  tests_exit(-1, "Couldn't open $parm_cwd/confs/0000: $!\n");
	open (OUT, ">test-config") ||
	  tests_exit(-1, "Couldn't open test-config: $!\n");
	while (<IN>)
	  {
	  do_substitute($testno);
	  print OUT;
	  }
	close(IN);
	close(OUT);

	system($eximinfo . " >/dev/null 2>&1");
	if ($? != 0) {
	  unlink("$parm_cwd/test-config");
	  $wantthis = 0;
	  $_ = "feature $1";
	  last;
	}
	unlink("$parm_cwd/test-config");
        }
      elsif (/^ipv6-non-linklocal/)
	{
	if ($parm_ipv6 =~ /%/) { $wantthis = 0; last; }
	}
      else
        {
        tests_exit(-1, "Unknown line in \"scripts/$testdir/REQUIRES\": \"$_\"");
        }
      }
    }
  else
    {
    tests_exit(-1, "Failed to open \"scripts/$testdir/REQUIRES\": $!")
      unless $!{ENOENT};
    }

  # Loop if we do not want the tests in this subdirectory.

  if (!$wantthis)
    {
    chomp;
    print "Omitting tests in $testdir (missing $_)\n";
    }

  # We want the tests from this subdirectory, provided they are in the
  # range that was selected.

  @testlist = grep { $_ ~~ @wanted } grep { /^\d+(?:\.\d+)?$/ } map { basename $_ } glob "scripts/$testdir/*";
  tests_exit(-1, "Failed to read test scripts from `scripts/$testdir/*': $!")
    if not @testlist;

  foreach $test (@testlist)
    {
    if (!$wantthis)
      {
      log_test($log_summary_filename, $test, '.');
      }
    else
      {
      push @test_list, "$testdir/$test";
      }
    }
  }

print ">>Test List:\n", join "\n", @test_list, '' if $debug;


##################################################
#         Munge variable auxiliary data          #
##################################################

# Some of the auxiliary data files have to refer to the current testing
# directory and other parameter data. The generic versions of these files are
# stored in the aux-var-src directory. At this point, we copy each of them
# to the aux-var directory, making appropriate substitutions. There aren't very
# many of them, so it's easiest just to do this every time. Ensure the mode
# is standardized, as this path is used as a test for the ${stat: expansion.

# A similar job has to be done for the files in the dnszones-src directory, to
# make the fake DNS zones for testing. Most of the zone files are copied to
# files of the same name, but db.ipv4.V4NET and db.ipv6.V6NET use the testing
# networks that are defined by parameter.

foreach $basedir ("aux-var", "dnszones")
  {
  system("sudo rm -rf $parm_cwd/$basedir");
  mkdir("$parm_cwd/$basedir", 0777);
  chmod(0755, "$parm_cwd/$basedir");

  opendir(AUX, "$parm_cwd/$basedir-src") ||
    tests_exit(-1, "Failed to opendir $parm_cwd/$basedir-src: $!");
  my(@filelist) = readdir(AUX);
  close(AUX);

  foreach $file (@filelist)
    {
    my($outfile) = $file;
    next if $file =~ /^\./;

    if ($file eq "db.ip4.V4NET")
      {
      $outfile = "db.ip4.$parm_ipv4_test_net";
      }
    elsif ($file eq "db.ip6.V6NET")
      {
      my(@nibbles) = reverse(split /\s*/, $parm_ipv6_test_net);
      $" = '.';
      $outfile = "db.ip6.@nibbles";
      $" = ' ';
      }

    print ">>Copying $basedir-src/$file to $basedir/$outfile\n" if $debug;
    open(IN, "$parm_cwd/$basedir-src/$file") ||
      tests_exit(-1, "Failed to open $parm_cwd/$basedir-src/$file: $!");
    open(OUT, ">$parm_cwd/$basedir/$outfile") ||
      tests_exit(-1, "Failed to open $parm_cwd/$basedir/$outfile: $!");
    while (<IN>)
      {
      do_substitute(0);
      print OUT;
      }
    close(IN);
    close(OUT);
    }
  }

# Set a user's shell, distinguishable from /bin/sh

symlink('/bin/sh' => 'aux-var/sh');
$ENV{SHELL} = $parm_shell = "$parm_cwd/aux-var/sh";

##################################################
#     Create fake DNS zones for this host        #
##################################################

# There are fixed zone files for 127.0.0.1 and ::1, but we also want to be
# sure that there are forward and reverse registrations for this host, using
# its real IP addresses. Dynamically created zone files achieve this.

if ($have_ipv4 || $have_ipv6)
  {
  my($shortname,$domain) = $parm_hostname =~ /^([^.]+)(.*)/;
  open(OUT, ">$parm_cwd/dnszones/db$domain") ||
    tests_exit(-1, "Failed to open $parm_cwd/dnszones/db$domain: $!");
  print OUT "; This is a dynamically constructed fake zone file.\n" .
    "; The following line causes fakens to return PASS_ON\n" .
    "; for queries that it cannot answer\n\n" .
    "PASS ON NOT FOUND\n\n";
  print OUT "$shortname  A     $parm_ipv4\n" if $have_ipv4;
  print OUT "$shortname  AAAA  $parm_ipv6_stripped\n" if $have_ipv6;
  print OUT "\n; End\n";
  close(OUT);
  }

if ($have_ipv4 && $parm_ipv4 ne "127.0.0.1")
  {
  my(@components) = $parm_ipv4 =~ /^(\d+)\.(\d+)\.(\d+)\.(\d+)/;

  if ($components[0]=='10')
    {
    open(OUT, ">>$parm_cwd/dnszones/db.ip4.$components[0]") ||
      tests_exit(-1, "Failed  to open $parm_cwd/dnszones/db.ip4.$components[0]: $!");
    print OUT "$components[3].$components[2].$components[1]  PTR  $parm_hostname.\n\n";
    close(OUT);
    }
  else
    {
    open(OUT, ">$parm_cwd/dnszones/db.ip4.$components[0]") ||
      tests_exit(-1,
	"Failed  to open $parm_cwd/dnszones/db.ip4.$components[0]: $!");
    print OUT "; This is a dynamically constructed fake zone file.\n" .
      "; The zone is $components[0].in-addr.arpa.\n\n" .
      "$components[3].$components[2].$components[1]  PTR  $parm_hostname.\n\n" .
      "; End\n";
    close(OUT);
    }
  }

if ($have_ipv6 && $parm_ipv6_stripped ne "::1")
  {
  my($exp_v6) = $parm_ipv6_stripped;
  $exp_v6 =~ s/[^:]//g;
  if ( $parm_ipv6_stripped =~ /^([^:].+)::$/ ) {
    $exp_v6 = $1 . ':0' x (9-length($exp_v6));
  } elsif ( $parm_ipv6_stripped =~ /^(.+)::(.+)$/ ) {
    $exp_v6 = $1 . ':0' x (8-length($exp_v6)) . ':' . $2;
  } elsif ( $parm_ipv6_stripped =~ /^::(.+[^:])$/ ) {
    $exp_v6 = '0:' x (9-length($exp_v6)) . $1;
  } else {
    $exp_v6 = $parm_ipv6_stripped;
  }
  my(@components) = split /:/, $exp_v6;
  my(@nibbles) = reverse (split /\s*/, shift @components);
  my($sep) =  '';

  $" = ".";
  open(OUT, ">$parm_cwd/dnszones/db.ip6.@nibbles") ||
    tests_exit(-1,
      "Failed  to open $parm_cwd/dnszones/db.ip6.@nibbles: $!");
  print OUT "; This is a dynamically constructed fake zone file.\n" .
    "; The zone is @nibbles.ip6.arpa.\n\n";

  @components = reverse @components;
  foreach $c (@components)
    {
    $c = "0$c" until $c =~ /^..../;
    @nibbles = reverse(split /\s*/, $c);
    print OUT "$sep@nibbles";
    $sep = ".";
    }

  print OUT "  PTR  $parm_hostname.\n\n; End\n";
  close(OUT);
  $" = " ";
  }



##################################################
#    Create lists of mailboxes and message logs  #
##################################################

# We use these lists to check that a test has created the expected files. It
# should be faster than looking for the file each time. For mailboxes, we have
# to scan a complete subtree, in order to handle maildirs. For msglogs, there
# is just a flat list of files.

@oldmails = list_files_below("mail");
opendir(DIR, "msglog") || tests_exit(-1, "Failed to opendir msglog: $!");
@oldmsglogs = readdir(DIR);
closedir(DIR);



##################################################
#         Run the required tests                 #
##################################################

# Each test script contains a number of tests, separated by a line that
# contains ****. We open input from the terminal so that we can read responses
# to prompts.

if (not $force_continue) {
  # runtest needs to interact if we're not in continue
  # mode. It does so by communicate to /dev/tty
  open(T, '<', '/dev/tty') or tests_exit(-1, "Failed to open /dev/tty: $!");
  print "\nPress RETURN to run the tests: ";
  <T>;
}


foreach $test (@test_list)
  {
  state $lasttestdir = '';

  local $lineno     = 0;
  local $commandno  = 0;
  local $subtestno  = 0;
  local $sortlog    = 0;

  (local $testno = $test) =~ s|.*/||;

  # Leaving traces in the process table and in the environment
  # gives us a chance to identify hanging processes (exim daemons)
  local $0 = "[runtest $testno]";
  local $ENV{EXIM_TEST_NUMBER} = $testno;

  my $gnutls   = 0;
  my $docheck  = 1;
  my $thistestdir  = substr($test, 0, -5);

  $dynamic_socket->close() if $dynamic_socket;

  if ($lasttestdir ne $thistestdir)
    {
    $gnutls = 0;
    if (-s "scripts/$thistestdir/REQUIRES")
      {
      my $indent = '';
      print "\n>>> The following tests require: ";
      open(my $requires, '<', "scripts/$thistestdir/REQUIRES") ||
        tests_exit(-1, "Failed to open scripts/$thistestdir/REQUIRES: $!");
      while (<$requires>)
        {
        $gnutls = 1 if /^support GnuTLS/;
        print $indent, $_;
        $indent = ">>>                              ";
        }
      }
      $lasttestdir = $thistestdir;
    }

  # Remove any debris in the spool directory and the test-mail directory
  # and also the files for collecting stdout and stderr. Then put back
  # the test-mail directory for appendfile deliveries.

  system "sudo /bin/rm -rf spool test-*";
  system "mkdir test-mail 2>/dev/null";

  # A privileged Exim will normally make its own spool directory, but some of
  # the tests run in unprivileged modes that don't always work if the spool
  # directory isn't already there. What is more, we want anybody to be able
  # to read it in order to find the daemon's pid.

  system "mkdir spool; " .
         "sudo chown $parm_eximuser:$parm_eximgroup spool; " .
         "sudo chmod 0755 spool";

  # Empty the cache that keeps track of things like message id mappings, and
  # set up the initial sequence strings.

  undef %cache;
  $next_msgid = "aX";
  $next_pid = 1234;
  $next_port = 1111;
  $message_skip = 0;
  $msglog_skip = 0;
  $stderr_skip = 0;
  $stdout_skip = 0;
  $rmfiltertest = 0;
  $is_ipv6test = 0;
  $TEST_STATE->{munge} = '';

  # Remove the associative arrays used to hold checked mail files and msglogs

  undef %expected_mails;
  undef %expected_msglogs;

  # Open the test's script
  open(SCRIPT, "scripts/$test") ||
    tests_exit(-1, "Failed to open \"scripts/$test\": $!");
  # Run through the script once to set variables which should be global
  while (<SCRIPT>)
    {
    if (/^no_message_check/) { $message_skip = 1; next; }
    if (/^no_msglog_check/)  { $msglog_skip = 1; next; }
    if (/^no_stderr_check/)  { $stderr_skip = 1; next; }
    if (/^no_stdout_check/)  { $stdout_skip = 1; next; }
    if (/^rmfiltertest/)     { $rmfiltertest = 1; next; }
    if (/^sortlog/)          { $sortlog = 1; next; }
    if (/\bPORT_DYNAMIC\b/)  { $dynamic_socket = Exim::Runtest::dynamic_socket(); next; }
    }
  # Reset to beginning of file for per test interpreting/processing
  seek(SCRIPT, 0, 0);

  # The first line in the script must be a comment that is used to identify
  # the set of tests as a whole.

  $_ = <SCRIPT>;
  $lineno++;
  tests_exit(-1, "Missing identifying comment at start of $test") if (!/^#/);
  printf("%s %s", (substr $test, 5), (substr $_, 2));

  # Loop for each of the subtests within the script. The variable $server_pid
  # is used to remember the pid of a "server" process, for which we do not
  # wait until we have waited for a subsequent command.

  local($server_pid) = 0;
  for ($commandno = 1; !eof SCRIPT; $commandno++)
    {
    # Skip further leading comments and blank lines, handle the flag setting
    # commands, and deal with tests for IP support.

    while (<SCRIPT>)
      {
      $lineno++;
      # Could remove these variable settings because they are already
      # set above, but doesn't hurt to leave them here.
      if (/^no_message_check/) { $message_skip = 1; next; }
      if (/^no_msglog_check/)  { $msglog_skip = 1; next; }
      if (/^no_stderr_check/)  { $stderr_skip = 1; next; }
      if (/^no_stdout_check/)  { $stdout_skip = 1; next; }
      if (/^rmfiltertest/)     { $rmfiltertest = 1; next; }
      if (/^sortlog/)          { $sortlog = 1; next; }

      if (/^need_largefiles/)
        {
        next if $have_largefiles;
        print ">>> Large file support is needed for test $testno, but is not available: skipping\n";
        $docheck = 0;      # don't check output
        undef $_;          # pretend EOF
        last;
        }

      if (/^need_ipv4/)
        {
        next if $have_ipv4;
        print ">>> IPv4 is needed for test $testno, but is not available: skipping\n";
        $docheck = 0;      # don't check output
        undef $_;          # pretend EOF
        last;
        }

      if (/^need_ipv6/)
        {
        if ($have_ipv6)
          {
          $is_ipv6test = 1;
          next;
          }
        print ">>> IPv6 is needed for test $testno, but is not available: skipping\n";
        $docheck = 0;      # don't check output
        undef $_;          # pretend EOF
        last;
        }

      if (/^need_move_frozen_messages/)
        {
        next if defined $parm_support{move_frozen_messages};
        print ">>> move frozen message support is needed for test $testno, " .
          "but is not\n>>> available: skipping\n";
        $docheck = 0;      # don't check output
        undef $_;          # pretend EOF
        last;
        }

      last unless /^(?:#(?!##\s)|\s*$)/;
      }
    last if !defined $_;  # Hit EOF

    my($subtest_startline) = $lineno;

    # Now run the command. The function returns 0 for an inline command,
    # 1 if a non-exim command was run and waited for, 2 if an exim
    # command was run and waited for, and 3 if a command
    # was run and not waited for (usually a daemon or server startup).

    my($commandname) = '';
    my($expectrc) = 0;
    my($rc, $run_extra) = run_command($testno, \$subtestno, \$expectrc, \$commandname, $TEST_STATE);
    my($cmdrc) = $?;

    if ($debug) {
      print ">> rc=$rc cmdrc=$cmdrc\n";
      if (defined $run_extra) {
        foreach my $k (keys %$run_extra) {
          my $v = defined $run_extra->{$k} ? qq!"$run_extra->{$k}"! : '<undef>';
          print ">>   $k -> $v\n";
        }
      }
    }
    $run_extra = {} unless defined $run_extra;
    foreach my $k (keys %$run_extra) {
      if (exists $TEST_STATE->{$k}) {
        my $nv = defined $run_extra->{$k} ? qq!"$run_extra->{$k}"! : 'removed';
        print ">> override of $k; was $TEST_STATE->{$k}, now $nv\n" if $debug;
      }
      if (defined $run_extra->{$k}) {
        $TEST_STATE->{$k} = $run_extra->{$k};
      } elsif (exists $TEST_STATE->{$k}) {
        delete $TEST_STATE->{$k};
      }
    }

    # Hit EOF after an initial return code number

    tests_exit(-1, "Unexpected EOF in script") if ($rc == 4);

    # Carry on with the next command if we did not wait for this one. $rc == 0
    # if no subprocess was run; $rc == 3 if we started a process but did not
    # wait for it.

    next if ($rc == 0 || $rc == 3);

    # We ran and waited for a command. Check for the expected result unless
    # it died.

    if ($cmdrc != $expectrc && !$sigpipehappened)
      {
      printf("** Command $commandno (\"$commandname\", starting at line $subtest_startline)\n");
      if (($cmdrc & 0xff) == 0)
        {
        printf("** Return code %d (expected %d)", $cmdrc/256, $expectrc/256);
        }
      elsif (($cmdrc & 0xff00) == 0)
        { printf("** Killed by signal %d", $cmdrc & 255); }
      else
        { printf("** Status %x", $cmdrc); }

      for (;;)
        {
        print "\nshow stdErr, show stdOut, Retry, Continue (without file comparison), or Quit? [Q] ";
        $_ = $force_continue ? "c" : <T>;
        tests_exit(1) if /^q?$/i;
	if (/^c$/ && $force_continue) {
	  log_failure($log_failed_filename, $testno, "exit code unexpected");
	  log_test($log_summary_filename, $testno, 'F')
	}
        if ($force_continue)
          {
          print "\nstdout tail:\n";
          print "==================>\n";
          system("tail -20 test-stdout");
          print "===================\n";

          print "stderr tail:\n";
          print "==================>\n";
          system("tail -30 test-stderr");
          print "===================\n";

          print "stdout-server tail:\n";
          print "==================>\n";
          system("tail -20 test-stdout-server");
          print "===================\n";

          print "stderr-server tail:\n";
          print "==================>\n";
          system("tail -30 test-stderr-server");
          print "===================\n";

          print "... continue forced\n";
          }

        last if /^[rc]$/i;
        if (/^e$/i)
          {
          system @more => 'test-stderr';
          }
        elsif (/^o$/i)
          {
          system @more => 'test-stdout';
          }
        }

      $retry = 1 if /^r$/i;
      $docheck = 0;
      }

    # If the command was exim, and a listening server is running, we can now
    # close its input, which causes us to wait for it to finish, which is why
    # we didn't close it earlier.

    if ($rc == 2 && $server_pid != 0)
      {
      close SERVERCMD;
      $server_pid = 0;
      if ($? != 0)
        {
        if (($? & 0xff) == 0)
          { printf("Server return code %d for test %d starting line %d", $?/256,
	       	$testno, $subtest_startline); }
        elsif (($? & 0xff00) == 0)
          { printf("Server killed by signal %d", $? & 255); }
        else
          { printf("Server status %x", $?); }

        for (;;)
          {
          print "\nShow server stdout, Retry, Continue, or Quit? [Q] ";
          $_ = $force_continue ? "c" : <T>;
          tests_exit(1) if /^q?$/i;
	  if (/^c$/ && $force_continue) {
	    log_failure($log_failed_filename, $testno, "exit code unexpected");
	    log_test($log_summary_filename, $testno, 'F')
	  }
          print "... continue forced\n" if $force_continue;
          last if /^[rc]$/i;

          if (/^s$/i)
            {
            open(S, "test-stdout-server") ||
              tests_exit(-1, "Failed to open test-stdout-server: $!");
            print while <S>;
            close(S);
            }
          }
        $retry = 1 if /^r$/i;
        }
      }
    }

  close SCRIPT;

  # The script has finished. Check the all the output that was generated. The
  # function returns 0 for a perfect pass, 1 if imperfect but ok, 2 if we should
  # rerun the test (the files # have been updated).
  # It does not return if the user responds Q to a prompt.

  if ($retry)
    {
    $retry = '0';
    print (("#" x 79) . "\n");
    redo;
    }

  if ($docheck)
    {
    sleep 1 if $slow;
    my $rc = check_output($TEST_STATE->{munge});
    log_test($log_summary_filename, $testno, 'P') if ($rc == 0);
    if ($rc < 2)
      {
      print ("  Script completed\n");
      }
    else
      {
      print (("#" x 79) . "\n");
      redo;
      }
    }
  }


##################################################
#         Exit from the test script              #
##################################################

tests_exit(-1, "No runnable tests selected") if not @test_list;
tests_exit(0);

__END__

=head1 NAME

 runtest - run the exim testsuite

=head1 SYNOPSIS

 runtest [exim-path] [options] [test0 [test1]]

=head1 DESCRIPTION

B<runtest> runs the Exim testsuite.

=head1 OPTIONS

For legacy reasons the options are not case sensitive.

=over

=item B<--continue>

Do not stop for user interaction or on errors. (default: off)

=item B<--debug>

This option enables the output of debug information when running the
various test commands. (default: off)

=item B<--diff>

Use C<diff -u> for comparing the expected output with the produced
output. (default: use a built-in routine)

=item B<--flavor>|B<--flavour> I<flavour>

Override the expected results for results for a specific (OS) flavour.
(default: unused)

=item B<--[no]ipv4>

Skip IPv4 related setup and tests (default: use ipv4)

=item B<--[no]ipv6>

Skip IPv6 related setup and tests (default: use ipv6)

=item B<--keep>

Keep the various output files produced during a test run. (default: don't keep)

=item B<--range> I<n0> I<n1>

Run tests between (including) I<n0> and I<n1>. A "+" may be used to specify the "last
test available".

=item B<--slow>

Insert some delays to compensate for a slow host system. (default: off)

=item B<--test> I<n>

Run the specified test. This option may used multiple times.

=item B<--update>

Automatically update the recorded (expected) data on mismatch. (default: off)

=item B<--valgrind>

Start Exim wrapped by I<valgrind>. (default: don't use valgrind)

=back

=cut


# End of runtest script<|MERGE_RESOLUTION|>--- conflicted
+++ resolved
@@ -3474,12 +3474,8 @@
     $parm_ipv4 = $1;
     }
 
-<<<<<<< HEAD
   if (   (not $parm_ipv6 or $parm_ipv6 =~ /%/)
-     and /^\s*inet6(?:\saddr)?:?\s?([abcdef\d:]+)(?:%[^ \/]+)?(?:\/\d+)?/i)
-=======
-  if (not $parm_ipv6 and /^\s*inet6(?:\saddr(?:ess))?:?\s*([abcdef\d:]+)(?:%[^ \/]+)?(?:\/\d+)?/i)
->>>>>>> 277b9979
+     and /^\s*inet6(?:\saddr(?:ess))?:?\s*([abcdef\d:]+)(?:%[^ \/]+)?(?:\/\d+)?/i)
     {
     next if $1 eq '::' or $1 eq '::1' or $1 =~ /^ff00/i or $1 =~ /^fe80::1/i;
     $parm_ipv6 = $1;
